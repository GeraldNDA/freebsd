--- conflicted
+++ resolved
@@ -31,8 +31,6 @@
 	disable the most expensive debugging functionality run
 	"ln -s 'abort:false,junk:false' /etc/malloc.conf".)
 
-<<<<<<< HEAD
-=======
 20141222:
 	The old NFS client and server (kernel options NFSCLIENT, NFSSERVER)
 	kernel sources have been removed. The .h files remain, since some
@@ -49,7 +47,6 @@
 	directory Makefiles should add them or add the directories to
 	LOCAL_DIRS.
 
->>>>>>> 05aa3e23
 20141109:
 	faith(4) and faithd(8) has been removed from base system. It
 	has been obsolete for a very long time.
