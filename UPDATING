Updating Information for FreeBSD current users

This file is maintained and copyrighted by M. Warner Losh <imp@freebsd.org>.
See end of file for further details.  For commonly done items, please see the
COMMON ITEMS: section later in the file.  These instructions assume that you
basically know what you are doing.  If not, then please consult the FreeBSD
handbook.

Items affecting the ports and packages system can be found in
/usr/ports/UPDATING.  Please read that file before running portupgrade.

NOTE TO PEOPLE WHO THINK THAT FreeBSD 9.x IS SLOW:
	FreeBSD 9.x has many debugging features turned on, in both the kernel
	and userland.  These features attempt to detect incorrect use of
	system primitives, and encourage loud failure through extra sanity
	checking and fail stop semantics.  They also substantially impact
	system performance.  If you want to do performance measurement,
	benchmarking, and optimization, you'll want to turn them off.  This
	includes various WITNESS- related kernel options, INVARIANTS, malloc
	debugging flags in userland, and various verbose features in the
	kernel.  Many developers choose to disable these features on build
	machines to maximize performance.  (To disable malloc debugging, run
	ln -s aj /etc/malloc.conf.)

<<<<<<< HEAD
20090628:
	The documentation from the FreeBSD Documentation Project
	(Handbook, FAQ, etc.) is now installed via packages by
	sysinstall(8) and under the /usr/local/share/doc/freebsd
	directory instead of /usr/share/doc.
=======
20090926:
	The rc.d/network_ipv6, IPv6 configuration script has been integrated
	into rc.d/netif.  The changes are the following:

	1. To use IPv6, simply define $ifconfig_IF_ipv6 like $ifconfig_IF
	   for IPv4.  For aliases, $ifconfig_IF_aliasN should be used.
	   Note that both variables need the "inet6" keyword at the head.

	   Do not set $ipv6_network_interfaces manually if you do not
	   understand what you are doing.  It is not needed in most cases. 

	   $ipv6_ifconfig_IF and $ipv6_ifconfig_IF_aliasN still work, but
	   they are obsolete.

	2. $ipv6_enable is obsolete.  Use $ipv6_prefer and
	   "inet6 accept_rtadv" keyword in ifconfig(8) instead.

	   If you define $ipv6_enable=YES, it means $ipv6_prefer=YES and
	   all configured interfaces have "inet6 accept_rtadv" in the
	   $ifconfig_IF_ipv6.  These are for backward compatibility.

	3. A new variable $ipv6_prefer has been added.  If NO, IPv6
	   functionality of interfaces with no corresponding
	   $ifconfig_IF_ipv6 is disabled by using "inet6 ifdisabled" flag,
	   and the default address selection policy of ip6addrctl(8) 
	   is the IPv4-preferred one (see rc.d/ip6addrctl for more details).
	   Note that if you want to configure IPv6 functionality on the
	   disabled interfaces after boot, first you need to clear the flag by
	   using ifconfig(8) like:

		ifconfig em0 inet6 -ifdisabled

	   If YES, the default address selection policy is set as
	   IPv6-preferred.

	   The default value of $ipv6_prefer is NO.

	4. If your system need to receive Router Advertisement messages,
	   define "inet6 accept_rtadv" in $ifconfig_IF_ipv6.  The rc(8)
	   scripts automatically invoke rtsol(8) when the interface becomes
	   UP.  The Router Advertisement messages are used for SLAAC
	   (State-Less Address AutoConfiguration).

20090922:
	802.11s D3.03 support was committed. This is incompatible with the
	previous code, which was based on D3.0.

20090912:
	A sysctl variable net.inet6.ip6.accept_rtadv now sets the default value
	of a per-interface flag ND6_IFF_ACCEPT_RTADV, not a global knob to
	control whether accepting Router Advertisement messages or not.
	Also, a per-interface flag ND6_IFF_AUTO_LINKLOCAL has been added and
	a sysctl variable net.inet6.ip6.auto_linklocal is its default value.
	The ifconfig(8) utility now supports these flags.

20090910:
	ZFS snapshots are now mounted with MNT_IGNORE flag. Use -v option for
	mount(8) and -a option for df(1) to see them.

20090825:
	The old tunable hw.bus.devctl_disable has been superseded by
	hw.bus.devctl_queue.  hw.bus.devctl_disable=1 in loader.conf should be
	replaced by hw.bus.devctl_queue=0.  The default for this new tunable
	is 1000.

20090813:
	Remove the option STOP_NMI.  The default action is now to use NMI only
	for KDB via the newly introduced function stop_cpus_hard() and
	maintain stop_cpus() to just use a normal IPI_STOP on ia32 and amd64.

20090803:
	The stable/8 branch created in subversion.  This corresponds to the
	RELENG_8 branch in CVS.

20090719:
	Bump the shared library version numbers for all libraries that do not
	use symbol versioning as part of the 8.0-RELEASE cycle.  Bump
	__FreeBSD_version to 800105.

20090714:
	Due to changes in the implementation of virtual network stack support,
	all network-related kernel modules must be recompiled.  As this change
	breaks the ABI, bump __FreeBSD_version to 800104.

20090713:
	The TOE interface to the TCP syncache has been modified to remove
	struct tcpopt (<netinet/tcp_var.h>) from the ABI of the network stack.
	The cxgb driver is the only TOE consumer affected by this change, and
	needs to be recompiled along with the kernel. As this change breaks
	the ABI, bump __FreeBSD_version to 800103.

20090712: 
	Padding has been added to struct tcpcb, sackhint and tcpstat in
	<netinet/tcp_var.h> to facilitate future MFCs and bug fixes whilst
	maintainig the ABI. However, this change breaks the ABI, so bump
	__FreeBSD_version to 800102. User space tools that rely on the size of
	any of these structs (e.g. sockstat) need to be recompiled.

20090630:
	The NFS_LEGACYRPC option has been removed along with the old kernel
	RPC implementation that this option selected. Kernel configurations
	may need to be adjusted.

20090629:
	The network interface device nodes at /dev/net/<interface> have been
	removed.  All ioctl operations can be performed the normal way using
	routing sockets.  The kqueue functionality can generally be replaced
	with routing sockets.

20090628:
	The documentation from the FreeBSD Documentation Project (Handbook,
	FAQ, etc.) is now installed via packages by sysinstall(8) and under
	the /usr/local/share/doc/freebsd directory instead of /usr/share/doc.
>>>>>>> 43b02493

20090624:
	The ABI of various structures related to the SYSV IPC API have been
	changed.  As a result, the COMPAT_FREEBSD[456] and COMPAT_43 kernel
	options now all require COMPAT_FREEBSD7.  Bump __FreeBSD_version to
	800100.

20090622:
	Layout of struct vnet has changed as routing related variables were
	moved to their own Vimage module. Modules need to be recompiled.  Bump
	__FreeBSD_version to 800099.

20090619:
	NGROUPS_MAX and NGROUPS have been increased from 16 to 1023 and 1024
	respectively.  As long as no more than 16 groups per process are used,
	no changes should be visible.  When more than 16 groups are used, old
	binaries may fail if they call getgroups() or getgrouplist() with
	statically sized storage.  Recompiling will work around this, but
	applications should be modified to use dynamically allocated storage
	for group arrays as POSIX.1-2008 does not cap an implementation's
	number of supported groups at NGROUPS_MAX+1 as previous versions did.

	NFS and portalfs mounts may also be affected as the list of groups is
	truncated to 16.  Users of NFS who use more than 16 groups, should
	take care that negative group permissions are not used on the exported
	file systems as they will not be reliable unless a GSSAPI based
	authentication method is used.

20090616: 
	The compiling option ADAPTIVE_LOCKMGRS has been introduced.  This
	option compiles in the support for adaptive spinning for lockmgrs
	which want to enable it.  The lockinit() function now accepts the flag
	LK_ADAPTIVE in order to make the lock object subject to adaptive
	spinning when both held in write and read mode.

20090613:
	The layout of the structure returned by IEEE80211_IOC_STA_INFO has
	changed.  User applications that use this ioctl need to be rebuilt.

20090611:
	The layout of struct thread has changed.  Kernel and modules need to
	be rebuilt.

20090608:
	The layout of structs ifnet, domain, protosw and vnet_net has changed.
	Kernel modules need to be rebuilt.  Bump __FreeBSD_version to 800097.

20090602:
	window(1) has been removed from the base system. It can now be
	installed from ports. The port is called misc/window.

20090601:
	The way we are storing and accessing `routing table' entries has
	changed. Programs reading the FIB, like netstat, need to be
	re-compiled.

20090601:
	A new netisr implementation has been added for FreeBSD 8.  Network
	file system modules, such as igmp, ipdivert, and others, should be
	rebuilt.
	Bump __FreeBSD_version to 800096.

20090530:
	Remove the tunable/sysctl debug.mpsafevfs as its initial purpose is no
	more valid.

20090530:
	Add VOP_ACCESSX(9).  File system modules need to be rebuilt.
	Bump __FreeBSD_version to 800094.

20090529:
	Add mnt_xflag field to 'struct mount'.  File system modules need to be
	rebuilt.
	Bump __FreeBSD_version to 800093.

20090528:
	The compiling option ADAPTIVE_SX has been retired while it has been
	introduced the option NO_ADAPTIVE_SX which handles the reversed logic.
	The KPI for sx_init_flags() changes as accepting flags:
	SX_ADAPTIVESPIN flag has been retired while the SX_NOADAPTIVE flag has
	been introduced in order to handle the reversed logic.
	Bump __FreeBSD_version to 800092.

20090527:
	Add support for hierarchical jails.  Remove global securelevel.
	Bump __FreeBSD_version to 800091.

20090523:
	The layout of struct vnet_net has changed, therefore modules
	need to be rebuilt.
	Bump __FreeBSD_version to 800090.

20090523:
	The newly imported zic(8) produces a new format in the output. Please
	run tzsetup(8) to install the newly created data to /etc/localtime.

20090520:
	The sysctl tree for the usb stack has renamed from hw.usb2.* to
	hw.usb.* and is now consistent again with previous releases.

20090520:
	802.11 monitor mode support was revised and driver api's were changed.
	Drivers dependent on net80211 now support DLT_IEEE802_11_RADIO instead
	of DLT_IEEE802_11.  No user-visible data structures were changed but
	applications that use DLT_IEEE802_11 may require changes.
	Bump __FreeBSD_version to 800088.

20090430:
	The layout of the following structs has changed: sysctl_oid,
	socket, ifnet, inpcbinfo, tcpcb, syncache_head, vnet_inet,
	vnet_inet6 and vnet_ipfw.  Most modules need to be rebuild or
	panics may be experienced.  World rebuild is required for
	correctly checking networking state from userland.
	Bump __FreeBSD_version to 800085.

20090429:
	MLDv2 and Source-Specific Multicast (SSM) have been merged
	to the IPv6 stack. VIMAGE hooks are in but not yet used.
	The implementation of SSM within FreeBSD's IPv6 stack closely
	follows the IPv4 implementation.

	For kernel developers:

	* The most important changes are that the ip6_output() and
	  ip6_input() paths no longer take the IN6_MULTI_LOCK,
	  and this lock has been downgraded to a non-recursive mutex.

	* As with the changes to the IPv4 stack to support SSM, filtering
	  of inbound multicast traffic must now be performed by transport
	  protocols within the IPv6 stack. This does not apply to TCP and
	  SCTP, however, it does apply to UDP in IPv6 and raw IPv6.

	* The KPIs used by IPv6 multicast are similar to those used by
	  the IPv4 stack, with the following differences:
	   * im6o_mc_filter() is analogous to imo_multicast_filter().
	   * The legacy KAME entry points in6_joingroup and in6_leavegroup()
	     are shimmed to in6_mc_join() and in6_mc_leave() respectively.
	   * IN6_LOOKUP_MULTI() has been deprecated and removed.
	   * IPv6 relies on MLD for the DAD mechanism. KAME's internal KPIs
	     for MLDv1 have an additional 'timer' argument which is used to
	     jitter the initial membership report for the solicited-node
	     multicast membership on-link.
	   * This is not strictly needed for MLDv2, which already jitters
	     its report transmissions.  However, the 'timer' argument is
	     preserved in case MLDv1 is active on the interface.

	* The KAME linked-list based IPv6 membership implementation has
	  been refactored to use a vector similar to that used by the IPv4
	  stack.
	  Code which maintains a list of its own multicast memberships
	  internally, e.g. carp, has been updated to reflect the new
	  semantics.

	* There is a known Lock Order Reversal (LOR) due to in6_setscope()
	  acquiring the IF_AFDATA_LOCK and being called within ip6_output().
	  Whilst MLDv2 tries to avoid this otherwise benign LOR, it is an
	  implementation constraint which needs to be addressed in HEAD.

	For application developers:

	* The changes are broadly similar to those made for the IPv4
	  stack.

	* The use of IPv4 and IPv6 multicast socket options on the same
	  socket, using mapped addresses, HAS NOT been tested or supported.

	* There are a number of issues with the implementation of various
	  IPv6 multicast APIs which need to be resolved in the API surface
	  before the implementation is fully compatible with KAME userland
	  use, and these are mostly to do with interface index treatment.

	* The literature available discusses the use of either the delta / ASM
	  API with setsockopt(2)/getsockopt(2), or the full-state / ASM API
	  using setsourcefilter(3)/getsourcefilter(3). For more information
	  please refer to RFC 3768, 'Socket Interface Extensions for
	  Multicast Source Filters'.

	* Applications which use the published RFC 3678 APIs should be fine.

	For systems administrators:

	* The mtest(8) utility has been refactored to support IPv6, in
	  addition to IPv4. Interface addresses are no longer accepted
	  as arguments, their names must be used instead. The utility
	  will map the interface name to its first IPv4 address as
	  returned by getifaddrs(3).

	* The ifmcstat(8) utility has also been updated to print the MLDv2
	  endpoint state and source filter lists via sysctl(3).

	* The net.inet6.ip6.mcast.loop sysctl may be tuned to 0 to disable
	  loopback of IPv6 multicast datagrams by default; it defaults to 1
	  to preserve the existing behaviour. Disabling multicast loopback is
	  recommended for optimal system performance.

	* The IPv6 MROUTING code has been changed to examine this sysctl
	  instead of attempting to perform a group lookup before looping
	  back forwarded datagrams.

	Bump __FreeBSD_version to 800084.

20090422:
	Implement low-level Bluetooth HCI API.
	Bump __FreeBSD_version to 800083.

20090419:
	The layout of struct malloc_type, used by modules to register new
	memory allocation types, has changed.  Most modules will need to
	be rebuilt or panics may be experienced.
	Bump __FreeBSD_version to 800081.

20090415:
	Anticipate overflowing inp_flags - add inp_flags2.
	This changes most offsets in inpcb, so checking v4 connection
	state will require a world rebuild.
	Bump __FreeBSD_version to 800080.

20090415:
	Add an llentry to struct route and struct route_in6. Modules
	embedding a struct route will need to be recompiled.
	Bump __FreeBSD_version to 800079.

20090414:
	The size of rt_metrics_lite and by extension rtentry has changed.
	Networking administration apps will need to be recompiled.
	The route command now supports show as an alias for get, weighting
	of routes, sticky and nostick flags to alter the behavior of stateful
	load balancing.
	Bump __FreeBSD_version to 800078.

20090408:
	Do not use Giant for kbdmux(4) locking. This is wrong and
	apparently causing more problems than it solves. This will
	re-open the issue where interrupt handlers may race with
	kbdmux(4) in polling mode. Typical symptoms include (but
	not limited to) duplicated and/or missing characters when
	low level console functions (such as gets) are used while
	interrupts are enabled (for example geli password prompt,
	mountroot prompt etc.). Disabling kbdmux(4) may help.

20090407:
	The size of structs vnet_net, vnet_inet and vnet_ipfw has changed;
	kernel modules referencing any of the above need to be recompiled.
	Bump __FreeBSD_version to 800075.

20090320:
	GEOM_PART has become the default partition slicer for storage devices,
	replacing GEOM_MBR, GEOM_BSD, GEOM_PC98 and GEOM_GPT slicers. It
	introduces some changes:

	MSDOS/EBR: the devices created from MSDOS extended partition entries
	(EBR) can be named differently than with GEOM_MBR and are now symlinks
	to devices with offset-based names. fstabs may need to be modified.

	BSD: the "geometry does not match label" warning is harmless in most
	cases but it points to problems in file system misalignment with
	disk geometry. The "c" partition is now implicit, covers the whole
	top-level drive and cannot be (mis)used by users.

	General: Kernel dumps are now not allowed to be written to devices
	whose partition types indicate they are meant to be used for file
	systems (or, in case of MSDOS partitions, as something else than
	the "386BSD" type).

	Most of these changes date approximately from 200812.

20090319:
	The uscanner(4) driver has been removed from the kernel. This follows
	Linux removing theirs in 2.6 and making libusb the default interface
	(supported by sane).

20090319:
	The multicast forwarding code has been cleaned up. netstat(1)
	only relies on KVM now for printing bandwidth upcall meters.
	The IPv4 and IPv6 modules are split into ip_mroute_mod and
	ip6_mroute_mod respectively. The config(5) options for statically
	compiling this code remain the same, i.e. 'options MROUTING'.

20090315:
	Support for the IFF_NEEDSGIANT network interface flag has been
	removed, which means that non-MPSAFE network device drivers are no
	longer supported.  In particular, if_ar, if_sr, and network device
	drivers from the old (legacy) USB stack can no longer be built or
	used.

20090313:
	POSIX.1 Native Language Support (NLS) has been enabled in libc and
	a bunch of new language catalog files have also been added.
	This means that some common libc messages are now localized and
	they depend on the LC_MESSAGES environmental variable.

20090313:
	The k8temp(4) driver has been renamed to amdtemp(4) since
	support for K10 and K11 CPU families was added.

20090309:
	IGMPv3 and Source-Specific Multicast (SSM) have been merged
	to the IPv4 stack. VIMAGE hooks are in but not yet used.

	For kernel developers, the most important changes are that the
	ip_output() and ip_input() paths no longer take the IN_MULTI_LOCK(),
	and this lock has been downgraded to a non-recursive mutex.

	Transport protocols (UDP, Raw IP) are now responsible for filtering
	inbound multicast traffic according to group membership and source
	filters. The imo_multicast_filter() KPI exists for this purpose.
	Transports which do not use multicast (SCTP, TCP) already reject
	multicast by default. Forwarding and receive performance may improve
	as a mutex acquisition is no longer needed in the ip_input()
	low-level input path.  in_addmulti() and in_delmulti() are shimmed
	to new KPIs which exist to support SSM in-kernel.

	For application developers, it is recommended that loopback of
	multicast datagrams be disabled for best performance, as this
	will still cause the lock to be taken for each looped-back
	datagram transmission. The net.inet.ip.mcast.loop sysctl may
	be tuned to 0 to disable loopback by default; it defaults to 1
	to preserve the existing behaviour.

	For systems administrators, to obtain best performance with
	multicast reception and multiple groups, it is always recommended
	that a card with a suitably precise hash filter is used. Hash
	collisions will still result in the lock being taken within the
	transport protocol input path to check group membership.

	If deploying FreeBSD in an environment with IGMP snooping switches,
	it is recommended that the net.inet.igmp.sendlocal sysctl remain
	enabled; this forces 224.0.0.0/24 group membership to be announced
	via IGMP.

	The size of 'struct igmpstat' has changed; netstat needs to be
	recompiled to reflect this.
	Bump __FreeBSD_version to 800070.

20090309:
	libusb20.so.1 is now installed as libusb.so.1 and the ports system
	updated to use it. This requires a buildworld/installworld in order to
	update the library and dependencies (usbconfig, etc). Its advisable to
	rebuild all ports which uses libusb. More specific directions are given
	in the ports collection UPDATING file. Any /etc/libmap.conf entries for
	libusb are no longer required and can be removed.

20090302:
	A workaround is committed to allow the creation of System V shared
	memory segment of size > 2 GB on the 64-bit architectures.
	Due to a limitation of the existing ABI, the shm_segsz member
	of the struct shmid_ds, returned by shmctl(IPC_STAT) call is
	wrong for large segments. Note that limits must be explicitly
	raised to allow such segments to be created.

20090301:
	The layout of struct ifnet has changed, requiring a rebuild of all
	network device driver modules.

20090227:
	The /dev handling for the new USB stack has changed, a
	buildworld/installworld is required for libusb20.

20090223:
	The new USB2 stack has now been permanently moved in and all kernel and
	module names reverted to their previous values (eg, usb, ehci, ohci,
	ums, ...).  The old usb stack can be compiled in by prefixing the name
	with the letter 'o', the old usb modules have been removed.
	Updating entry 20090216 for xorg and 20090215 for libmap may still
	apply.

20090217:
	The rc.conf(5) option if_up_delay has been renamed to
	defaultroute_delay to better reflect its purpose. If you have
	customized this setting in /etc/rc.conf you need to update it to
	use the new name.

20090216:
	xorg 7.4 wants to configure its input devices via hald which does not
	yet work with USB2. If the keyboard/mouse does not work in xorg then
	add
		Option "AllowEmptyInput" "off"
	to your ServerLayout section.  This will cause X to use the configured
	kbd and mouse sections from your xorg.conf.

20090215:
	The GENERIC kernels for all architectures now default to the new USB2
	stack. No kernel config options or code have been removed so if a
	problem arises please report it and optionally revert to the old USB
	stack. If you are loading USB kernel modules or have a custom kernel
	that includes GENERIC then ensure that usb names are also changed over,
	eg uftdi -> usb2_serial_ftdi.

	Older programs linked against the ports libusb 0.1 need to be
	redirected to the new stack's libusb20.  /etc/libmap.conf can
	be used for this:
		# Map old usb library to new one for usb2 stack
		libusb-0.1.so.8	libusb20.so.1

20090203:
	The ichsmb(4) driver has been changed to require SMBus slave
	addresses be left-justified (xxxxxxx0b) rather than right-justified.
	All of the other SMBus controller drivers require left-justified
	slave addresses, so this change makes all the drivers provide the
	same interface.

20090201:
	INET6 statistics (struct ip6stat) was updated.
	netstat(1) needs to be recompiled.

20090119:
	NTFS has been removed from GENERIC kernel on amd64 to match
	GENERIC on i386. Should not cause any issues since mount_ntfs(8)
	will load ntfs.ko module automatically when NTFS support is
	actually needed, unless ntfs.ko is not installed or security
	level prohibits loading kernel modules. If either is the case,
	"options NTFS" has to be added into kernel config.

20090115:
	TCP Appropriate Byte Counting (RFC 3465) support added to kernel.
	New field in struct tcpcb breaks ABI, so bump __FreeBSD_version to
	800061. User space tools that rely on the size of struct tcpcb in
	tcp_var.h (e.g. sockstat) need to be recompiled.

20081225:
	ng_tty(4) module updated to match the new TTY subsystem.
	Due to API change, user-level applications must be updated.
	New API support added to mpd5 CVS and expected to be present
	in next mpd5.3 release.

20081219:
	With __FreeBSD_version 800060 the makefs tool is part of
	the base system (it was a port).

20081216:
	The afdata and ifnet locks have been changed from mutexes to
	rwlocks, network modules will need to be re-compiled.

20081214:
	__FreeBSD_version 800059 incorporates the new arp-v2 rewrite.
	RTF_CLONING, RTF_LLINFO and RTF_WASCLONED flags are eliminated.
	The new code reduced struct rtentry{} by 16 bytes on 32-bit
	architecture and 40 bytes on 64-bit architecture. The userland
	applications "arp" and "ndp" have been updated accordingly.
	The output from "netstat -r" shows only routing entries and
	none of the L2 information.

20081130:
	__FreeBSD_version 800057 marks the switchover from the
	binary ath hal to source code. Users must add the line:

	options	AH_SUPPORT_AR5416

	to their kernel config files when specifying:

	device	ath_hal

	The ath_hal module no longer exists; the code is now compiled
	together with the driver in the ath module.  It is now
	possible to tailor chip support (i.e. reduce the set of chips
	and thereby the code size); consult ath_hal(4) for details.

20081121:
	__FreeBSD_version 800054 adds memory barriers to
	<machine/atomic.h>, new interfaces to ifnet to facilitate
	multiple hardware transmit queues for cards that support
	them, and a lock-less ring-buffer implementation to
	enable drivers to more efficiently manage queueing of
	packets.

20081117:
	A new version of ZFS (version 13) has been merged to -HEAD.
	This version has zpool attribute "listsnapshots" off by
	default, which means "zfs list" does not show snapshots,
	and is the same as Solaris behavior.

20081028:
	dummynet(4) ABI has changed. ipfw(8) needs to be recompiled.

20081009:
	The uhci, ohci, ehci and slhci USB Host controller drivers have
	been put into separate modules. If you load the usb module
	separately through loader.conf you will need to load the
	appropriate *hci module as well. E.g. for a UHCI-based USB 2.0
	controller add the following to loader.conf:

		uhci_load="YES"
		ehci_load="YES"

20081009:
	The ABI used by the PMC toolset has changed.  Please keep
	userland (libpmc(3)) and the kernel module (hwpmc(4)) in
	sync.

20080820:
	The TTY subsystem of the kernel has been replaced by a new
	implementation, which provides better scalability and an
	improved driver model. Most common drivers have been migrated to
	the new TTY subsystem, while others have not. The following
	drivers have not yet been ported to the new TTY layer:

	PCI/ISA:
		cy, digi, rc, rp, sio

	USB:
		ubser, ucycom

	Line disciplines:
		ng_h4, ng_tty, ppp, sl, snp

	Adding these drivers to your kernel configuration file shall
	cause compilation to fail.

20080818:
	ntpd has been upgraded to 4.2.4p5.

20080801:
	OpenSSH has been upgraded to 5.1p1.

	For many years, FreeBSD's version of OpenSSH preferred DSA
	over RSA for host and user authentication keys.  With this
	upgrade, we've switched to the vendor's default of RSA over
	DSA.  This may cause upgraded clients to warn about unknown
	host keys even for previously known hosts.  Users should
	follow the usual procedure for verifying host keys before
	accepting the RSA key.

	This can be circumvented by setting the "HostKeyAlgorithms"
	option to "ssh-dss,ssh-rsa" in ~/.ssh/config or on the ssh
	command line.

	Please note that the sequence of keys offered for
	authentication has been changed as well.  You may want to
	specify IdentityFile in a different order to revert this
	behavior.

20080713:
	The sio(4) driver has been removed from the i386 and amd64
	kernel configuration files. This means uart(4) is now the
	default serial port driver on those platforms as well.

	To prevent collisions with the sio(4) driver, the uart(4) driver
	uses different names for its device nodes. This means the
	onboard serial port will now most likely be called "ttyu0"
	instead of "ttyd0". You may need to reconfigure applications to
	use the new device names.

	When using the serial port as a boot console, be sure to update
	/boot/device.hints and /etc/ttys before booting the new kernel.
	If you forget to do so, you can still manually specify the hints
	at the loader prompt:

		set hint.uart.0.at="isa"
		set hint.uart.0.port="0x3F8"
		set hint.uart.0.flags="0x10"
		set hint.uart.0.irq="4"
		boot -s

20080609:
	The gpt(8) utility has been removed. Use gpart(8) to partition
	disks instead.

20080603:
	The version that Linuxulator emulates was changed from 2.4.2
	to 2.6.16. If you experience any problems with Linux binaries
	please try to set sysctl compat.linux.osrelease to 2.4.2 and
	if it fixes the problem contact emulation mailing list.

20080525:
	ISDN4BSD (I4B) was removed from the src tree. You may need to
	update a your kernel configuration and remove relevant entries.

20080509:
	I have checked in code to support multiple routing tables.
	See the man pages setfib(1) and setfib(2).
	This is a hopefully backwards compatible version,
	but to make use of it you need to compile your kernel
	with options ROUTETABLES=2 (or more up to 16).

20080420:
	The 802.11 wireless support was redone to enable multi-bss
	operation on devices that are capable.  The underlying device
	is no longer used directly but instead wlanX devices are
	cloned with ifconfig.  This requires changes to rc.conf files.
	For example, change:
		ifconfig_ath0="WPA DHCP"
	to
		wlans_ath0=wlan0
		ifconfig_wlan0="WPA DHCP"
	see rc.conf(5) for more details.  In addition, mergemaster of
	/etc/rc.d is highly recommended.  Simultaneous update of userland
	and kernel wouldn't hurt either.

	As part of the multi-bss changes the wlan_scan_ap and wlan_scan_sta
	modules were merged into the base wlan module.  All references
	to these modules (e.g. in kernel config files) must be removed.

20080408:
	psm(4) has gained write(2) support in native operation level.
	Arbitrary commands can be written to /dev/psm%d and status can
	be read back from it.  Therefore, an application is responsible
	for status validation and error recovery.  It is a no-op in
	other operation levels.

20080312:
	Support for KSE threading has been removed from the kernel.  To
	run legacy applications linked against KSE libmap.conf may
	be used.  The following libmap.conf may be used to ensure
	compatibility with any prior release:

	libpthread.so.1 libthr.so.1
	libpthread.so.2 libthr.so.2
	libkse.so.3 libthr.so.3

20080301:
	The layout of struct vmspace has changed. This affects libkvm
	and any executables that link against libkvm and use the
	kvm_getprocs() function. In particular, but not exclusively,
	it affects ps(1), fstat(1), pkill(1), systat(1), top(1) and w(1).
	The effects are minimal, but it's advisable to upgrade world
	nonetheless.

20080229:
	The latest em driver no longer has support in it for the
	82575 adapter, this is now moved to the igb driver. The
	split was done to make new features that are incompatible
	with older hardware easier to do.

20080220:
	The new geom_lvm(4) geom class has been renamed to geom_linux_lvm(4),
	likewise the kernel option is now GEOM_LINUX_LVM.

20080211:
	The default NFS mount mode has changed from UDP to TCP for
	increased reliability.  If you rely on (insecurely) NFS
	mounting across a firewall you may need to update your
	firewall rules.

20080208:
	Belatedly note the addition of m_collapse for compacting
	mbuf chains.

20080126:
	The fts(3) structures have been changed to use adequate
	integer types for their members and so to be able to cope
	with huge file trees.  The old fts(3) ABI is preserved
	through symbol versioning in libc, so third-party binaries
	using fts(3) should still work, although they will not take
	advantage of the extended types.  At the same time, some
	third-party software might fail to build after this change
	due to unportable assumptions made in its source code about
	fts(3) structure members.  Such software should be fixed
	by its vendor or, in the worst case, in the ports tree.
	FreeBSD_version 800015 marks this change for the unlikely
	case that a portable fix is impossible.

20080123:
	To upgrade to -current after this date, you must be running
	FreeBSD not older than 6.0-RELEASE.  Upgrading to -current
	from 5.x now requires a stop over at RELENG_6 or RELENG_7 systems.

20071128:
	The ADAPTIVE_GIANT kernel option has been retired because its
	functionality is the default now.

20071118:
	The AT keyboard emulation of sunkbd(4) has been turned on
	by default. In order to make the special symbols of the Sun
	keyboards driven by sunkbd(4) work under X these now have
	to be configured the same way as Sun USB keyboards driven
	by ukbd(4) (which also does AT keyboard emulation), f.e.:

	Option	"XkbLayout" "us"
	Option	"XkbRules" "xorg"
	Option	"XkbSymbols" "pc(pc105)+sun_vndr/usb(sun_usb)+us"

20071024:
	It has been decided that it is desirable to provide ABI
	backwards compatibility to the FreeBSD 4/5/6 versions of the
	PCIOCGETCONF, PCIOCREAD and PCIOCWRITE IOCTLs, which was
	broken with the introduction of PCI domain support (see the
	20070930 entry). Unfortunately, this required the ABI of
	PCIOCGETCONF to be broken again in order to be able to
	provide backwards compatibility to the old version of that
	IOCTL. Thus consumers of PCIOCGETCONF have to be recompiled
	again. As for prominent ports this affects neither pciutils
	nor xorg-server this time, the hal port needs to be rebuilt
	however.

20071020:
	The misnamed kthread_create() and friends have been renamed
	to kproc_create() etc. Many of the callers already
	used kproc_start()..
	I will return kthread_create() and friends in a while
	with implementations that actually create threads, not procs.
	Renaming corresponds with version 800002.

20071010:
	RELENG_7 branched.

COMMON ITEMS:

	General Notes
	-------------
	Avoid using make -j when upgrading.  While generally safe, there are
	sometimes problems using -j to upgrade.  If your upgrade fails with
	-j, please try again wtihout -j.  From time to time in the past there
	have been problems using -j with buildworld and/or installworld.  This
	is especially true when upgrading between "distant" versions (eg one
	that cross a major release boundary or several minor releases, or when
	several months have passed on the -current branch).

	Sometimes, obscure build problems are the result of environment
	poisoning.  This can happen because the make utility reads its
	environment when searching for values for global variables.  To run
	your build attempts in an "environmental clean room", prefix all make
	commands with 'env -i '.  See the env(1) manual page for more details.

	When upgrading from one major version to another it is generally best
	to upgrade to the latest code in the currently installed branch first,
	then do an upgrade to the new branch. This is the best-tested upgrade
	path, and has the highest probability of being successful.  Please try
	this approach before reporting problems with a major version upgrade.

	To build a kernel
	-----------------
	If you are updating from a prior version of FreeBSD (even one just
	a few days old), you should follow this procedure.  It is the most
	failsafe as it uses a /usr/obj tree with a fresh mini-buildworld,

	make kernel-toolchain
	make -DALWAYS_CHECK_MAKE buildkernel KERNCONF=YOUR_KERNEL_HERE
	make -DALWAYS_CHECK_MAKE installkernel KERNCONF=YOUR_KERNEL_HERE

	To test a kernel once
	---------------------
	If you just want to boot a kernel once (because you are not sure
	if it works, or if you want to boot a known bad kernel to provide
	debugging information) run
	make installkernel KERNCONF=YOUR_KERNEL_HERE KODIR=/boot/testkernel
	nextboot -k testkernel

	To just build a kernel when you know that it won't mess you up
	--------------------------------------------------------------
	This assumes you are already running a CURRENT system.  Replace
	${arch} with the architecture of your machine (e.g. "i386",
	"arm", "amd64", "ia64", "pc98", "sparc64", "powerpc", "mips", etc).

	cd src/sys/${arch}/conf
	config KERNEL_NAME_HERE
	cd ../compile/KERNEL_NAME_HERE
	make depend
	make
	make install

	If this fails, go to the "To build a kernel" section.

	To rebuild everything and install it on the current system.
	-----------------------------------------------------------
	# Note: sometimes if you are running current you gotta do more than
	# is listed here if you are upgrading from a really old current.

	<make sure you have good level 0 dumps>
	make buildworld
	make kernel KERNCONF=YOUR_KERNEL_HERE
							[1]
	<reboot in single user>				[3]
	mergemaster -p					[5]
	make installworld
	make delete-old
	mergemaster					[4]
	<reboot>


	To cross-install current onto a separate partition
	--------------------------------------------------
	# In this approach we use a separate partition to hold
	# current's root, 'usr', and 'var' directories.   A partition
	# holding "/", "/usr" and "/var" should be about 2GB in
	# size.

	<make sure you have good level 0 dumps>
	<boot into -stable>
	make buildworld
	make buildkernel KERNCONF=YOUR_KERNEL_HERE
	<maybe newfs current's root partition>
	<mount current's root partition on directory ${CURRENT_ROOT}>
	make installworld DESTDIR=${CURRENT_ROOT}
	make distribution DESTDIR=${CURRENT_ROOT} # if newfs'd
	make installkernel KERNCONF=YOUR_KERNEL_HERE DESTDIR=${CURRENT_ROOT}
	cp /etc/fstab ${CURRENT_ROOT}/etc/fstab 		   # if newfs'd
	<edit ${CURRENT_ROOT}/etc/fstab to mount "/" from the correct partition>
	<reboot into current>
	<do a "native" rebuild/install as described in the previous section>
	<maybe install compatibility libraries from ports/misc/compat*>
	<reboot>


	To upgrade in-place from 8.x-stable to current
	----------------------------------------------
	<make sure you have good level 0 dumps>
	make buildworld					[9]
	make kernel KERNCONF=YOUR_KERNEL_HERE		[8]
							[1]
	<reboot in single user>				[3]
	mergemaster -p					[5]
	make installworld
	make delete-old
	mergemaster -i					[4]
	<reboot>

	Make sure that you've read the UPDATING file to understand the
	tweaks to various things you need.  At this point in the life
	cycle of current, things change often and you are on your own
	to cope.  The defaults can also change, so please read ALL of
	the UPDATING entries.

	Also, if you are tracking -current, you must be subscribed to
	freebsd-current@freebsd.org.  Make sure that before you update
	your sources that you have read and understood all the recent
	messages there.  If in doubt, please track -stable which has
	much fewer pitfalls.

	[1] If you have third party modules, such as vmware, you
	should disable them at this point so they don't crash your
	system on reboot.

	[3] From the bootblocks, boot -s, and then do
		fsck -p
		mount -u /
		mount -a
		cd src
		adjkerntz -i		# if CMOS is wall time
	Also, when doing a major release upgrade, it is required that
	you boot into single user mode to do the installworld.

	[4] Note: This step is non-optional.  Failure to do this step
	can result in a significant reduction in the functionality of the
	system.  Attempting to do it by hand is not recommended and those
	that pursue this avenue should read this file carefully, as well
	as the archives of freebsd-current and freebsd-hackers mailing lists
	for potential gotchas.

	[5] Usually this step is a noop.  However, from time to time
	you may need to do this if you get unknown user in the following
	step.  It never hurts to do it all the time.  You may need to
	install a new mergemaster (cd src/usr.sbin/mergemaster && make
	install) after the buildworld before this step if you last updated
	from current before 20020224 or from -stable before 20020408.

	[8] In order to have a kernel that can run the 4.x binaries needed to
	do an installworld, you must include the COMPAT_FREEBSD4 option in
	your kernel.  Failure to do so may leave you with a system that is
	hard to boot to recover. A similar kernel option COMPAT_FREEBSD5 is
	required to run the 5.x binaries on more recent kernels.  And so on
	for COMPAT_FREEBSD6 and COMPAT_FREEBSD7.

	Make sure that you merge any new devices from GENERIC since the
	last time you updated your kernel config file.

	[9] When checking out sources, you must include the -P flag to have
	cvs prune empty directories.

	If CPUTYPE is defined in your /etc/make.conf, make sure to use the
	"?=" instead of the "=" assignment operator, so that buildworld can
	override the CPUTYPE if it needs to.

	MAKEOBJDIRPREFIX must be defined in an environment variable, and
	not on the command line, or in /etc/make.conf.  buildworld will
	warn if it is improperly defined.
FORMAT:

This file contains a list, in reverse chronological order, of major
breakages in tracking -current.  Not all things will be listed here,
and it only starts on October 16, 2004.  Updating files can found in
previous releases if your system is older than this.

Copyright information:

Copyright 1998-2009 M. Warner Losh.  All Rights Reserved.

Redistribution, publication, translation and use, with or without
modification, in full or in part, in any form or format of this
document are permitted without further permission from the author.

THIS DOCUMENT IS PROVIDED BY WARNER LOSH ``AS IS'' AND ANY EXPRESS OR
IMPLIED WARRANTIES, INCLUDING, BUT NOT LIMITED TO, THE IMPLIED
WARRANTIES OF MERCHANTABILITY AND FITNESS FOR A PARTICULAR PURPOSE ARE
DISCLAIMED.  IN NO EVENT SHALL WARNER LOSH BE LIABLE FOR ANY DIRECT,
INDIRECT, INCIDENTAL, SPECIAL, EXEMPLARY, OR CONSEQUENTIAL DAMAGES
(INCLUDING, BUT NOT LIMITED TO, PROCUREMENT OF SUBSTITUTE GOODS OR
SERVICES; LOSS OF USE, DATA, OR PROFITS; OR BUSINESS INTERRUPTION)
HOWEVER CAUSED AND ON ANY THEORY OF LIABILITY, WHETHER IN CONTRACT,
STRICT LIABILITY, OR TORT (INCLUDING NEGLIGENCE OR OTHERWISE) ARISING
IN ANY WAY OUT OF THE USE OF THIS SOFTWARE, EVEN IF ADVISED OF THE
POSSIBILITY OF SUCH DAMAGE.

Contact Warner Losh if you have any questions about your use of
this document.

$FreeBSD$<|MERGE_RESOLUTION|>--- conflicted
+++ resolved
@@ -22,13 +22,6 @@
 	machines to maximize performance.  (To disable malloc debugging, run
 	ln -s aj /etc/malloc.conf.)
 
-<<<<<<< HEAD
-20090628:
-	The documentation from the FreeBSD Documentation Project
-	(Handbook, FAQ, etc.) is now installed via packages by
-	sysinstall(8) and under the /usr/local/share/doc/freebsd
-	directory instead of /usr/share/doc.
-=======
 20090926:
 	The rc.d/network_ipv6, IPv6 configuration script has been integrated
 	into rc.d/netif.  The changes are the following:
@@ -142,7 +135,6 @@
 	The documentation from the FreeBSD Documentation Project (Handbook,
 	FAQ, etc.) is now installed via packages by sysinstall(8) and under
 	the /usr/local/share/doc/freebsd directory instead of /usr/share/doc.
->>>>>>> 43b02493
 
 20090624:
 	The ABI of various structures related to the SYSV IPC API have been
