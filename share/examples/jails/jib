--- conflicted
+++ resolved
@@ -252,25 +252,8 @@
 		# unique value preventing conflict.
 		#
 		iface_devid=$( ifconfig $iface ether | awk '/ether/,$0=$2' )
-<<<<<<< HEAD
-		eiface_devid_a=${iface_devid#??:??:??}
-		eiface_devid_b=${iface_devid#??:??:??}
-=======
 		eiface_devid=${iface_devid#??:??:??}
->>>>>>> 836d9f18
 		num=$( set -- `echo -n $name | sum` && echo $1 )
-		quad=$(( $num & 15 ))
-		case "$quad" in
-		10) quad=a ;; 11) quad=b ;; 12) quad=c ;;
-		13) quad=d ;; 14) quad=e ;; 15) quad=f ;;
-		esac
-<<<<<<< HEAD
-		eiface_devid_a=$quad$eiface_devid_a
-		eiface_devid_b=$quad$eiface_devid_b
-=======
-		eiface_devid=$quad$eiface_devid
->>>>>>> 836d9f18
-		num=$(( $num >> 4 ))
 		quad=$(( $num & 15 ))
 		case "$quad" in
 		10) quad=a ;; 11) quad=b ;; 12) quad=c ;;
@@ -283,12 +266,14 @@
 		10) quad=a ;; 11) quad=b ;; 12) quad=c ;;
 		13) quad=d ;; 14) quad=e ;; 15) quad=f ;;
 		esac
-<<<<<<< HEAD
-		eiface_devid_a=$quad:$eiface_devid_a
-		eiface_devid_b=$quad:$eiface_devid_b
-=======
+		eiface_devid=$quad$eiface_devid
+		num=$(( $num >> 4 ))
+		quad=$(( $num & 15 ))
+		case "$quad" in
+		10) quad=a ;; 11) quad=b ;; 12) quad=c ;;
+		13) quad=d ;; 14) quad=e ;; 15) quad=f ;;
+		esac
 		eiface_devid=$quad:$eiface_devid
->>>>>>> 836d9f18
 		num=$(( $num >> 4 ))
 		quad=$(( $num & 15 ))
 		case "$quad" in
@@ -296,15 +281,6 @@
 		13) quad=d ;; 14) quad=e ;; 15) quad=f ;;
 		esac
 		case "$iface_devid" in
-<<<<<<< HEAD
-		?2:*|?6:*)
-			eiface_devid_a=a:$quad$eiface_devid_a
-			eiface_devid_b=e:$quad$eiface_devid_b
-			;;
-		*)
-			eiface_devid_a=2:$quad$eiface_devid_a
-			eiface_devid_b=6:$quad$eiface_devid_b
-=======
 		?[Ee]:*)
 			eiface_devid_a=2:$quad$eiface_devid
 			eiface_devid_b=6:$quad$eiface_devid
@@ -312,7 +288,6 @@
 		*)
 			eiface_devid_a=2:$quad$eiface_devid
 			eiface_devid_b=e:$quad$eiface_devid
->>>>>>> 836d9f18
 		esac
 		eval num=\$_${iface}_num
 		if [ "$num" ]; then
