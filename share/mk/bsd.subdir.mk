#	from: @(#)bsd.subdir.mk	5.9 (Berkeley) 2/1/91
# $FreeBSD$
#
# The include file <bsd.subdir.mk> contains the default targets
# for building subdirectories.
#
# For all of the directories listed in the variable SUBDIRS, the
# specified directory will be visited and the target made. There is
# also a default target which allows the command "make subdir" where
# subdir is any directory listed in the variable SUBDIRS.
#
#
# +++ variables +++
#
# DISTRIBUTION	Name of distribution. [base]
#
# SUBDIR	A list of subdirectories that should be built as well.
#		Each of the targets will execute the same target in the
#		subdirectories. SUBDIR.yes is automatically appeneded
#		to this list.
#
# +++ targets +++
#
#	distribute:
# 		This is a variant of install, which will
# 		put the stuff into the right "distribution".
#
# 	See SUBDIR_TARGETS for list of targets that will recurse.
#
# 	Targets defined in STANDALONE_SUBDIR_TARGETS will always be ran
# 	with SUBDIR_PARALLEL and will not respect .WAIT or SUBDIR_DEPEND_
# 	values.
#
# 	SUBDIR_TARGETS and STANDALONE_SUBDIR_TARGETS can be appended to
# 	via make.conf or src.conf.
#

.if !target(__<bsd.subdir.mk>__)
__<bsd.subdir.mk>__:

<<<<<<< HEAD
ALL_SUBDIR_TARGETS= all all-man buildconfig buildfiles buildincludes \
		    check checkdpadd clean cleandepend cleandir cleanilinks \
		    cleanobj depend distribute files includes installconfig \
		    installfiles installincludes realinstall lint maninstall \
		    manlint obj objlink tags \
		    ${SUBDIR_TARGETS}
=======
SUBDIR_TARGETS+= \
		all all-man buildconfig buildfiles buildincludes \
		checkdpadd clean cleandepend cleandir cleanilinks \
		cleanobj depend distribute files includes installconfig \
		installfiles installincludes realinstall lint maninstall \
		manlint obj objlink regress tags \
>>>>>>> 46cf14d7

# Described above.
STANDALONE_SUBDIR_TARGETS+= \
		obj checkdpadd clean cleandepend cleandir \
		cleanilinks cleanobj installconfig \

.include <bsd.init.mk>

.if !defined(NEED_SUBDIR)
.if ${.MAKE.LEVEL} == 0 && ${MK_DIRDEPS_BUILD} == "yes" && !empty(SUBDIR) && !(make(clean*) || make(destroy*))
.include <meta.subdir.mk>
# ignore this
_SUBDIR:
.endif
.endif

DISTRIBUTION?=	base
.if !target(distribute)
distribute: .MAKE
.for dist in ${DISTRIBUTION}
	${_+_}cd ${.CURDIR}; \
	    ${MAKE} install -DNO_SUBDIR DESTDIR=${DISTDIR}/${dist} SHARED=copies
.endfor
.endif

# Convenience targets to run 'build${target}' and 'install${target}' when
# calling 'make ${target}'.
.for __target in files includes
.if !target(${__target})
${__target}:	build${__target} install${__target}
.ORDER:		build${__target} install${__target}
.endif
.endfor

# Make 'install' supports a before and after target.  Actual install
# hooks are placed in 'realinstall'.
.if !target(install)
.for __stage in before real after
.if !target(${__stage}install)
${__stage}install:
.endif
.endfor
install:	beforeinstall realinstall afterinstall
.ORDER:		beforeinstall realinstall afterinstall
.endif

# SUBDIR recursing may be disabled for MK_DIRDEPS_BUILD
.if !target(_SUBDIR)

.if defined(SUBDIR)
SUBDIR:=${SUBDIR} ${SUBDIR.yes}
SUBDIR:=${SUBDIR:u}
.endif

# Subdir code shared among 'make <subdir>', 'make <target>' and SUBDIR_PARALLEL.
_SUBDIR_SH=	\
		if test -d ${.CURDIR}/$${dir}.${MACHINE_ARCH}; then \
			dir=$${dir}.${MACHINE_ARCH}; \
		fi; \
		${ECHODIR} "===> ${DIRPRFX}$${dir} ($${target})"; \
		cd ${.CURDIR}/$${dir}; \
		${MAKE} $${target} DIRPRFX=${DIRPRFX}$${dir}/

_SUBDIR: .USEBEFORE
.if defined(SUBDIR) && !empty(SUBDIR) && !defined(NO_SUBDIR)
	@${_+_}target=${.TARGET:realinstall=install}; \
	    for dir in ${SUBDIR:N.WAIT}; do ( ${_SUBDIR_SH} ); done
.endif

${SUBDIR:N.WAIT}: .PHONY .MAKE
	${_+_}@target=all; \
	    dir=${.TARGET}; \
	    ${_SUBDIR_SH};

.for __target in ${SUBDIR_TARGETS}
# Only recurse on directly-called targets.  I.e., don't recurse on dependencies
# such as 'install' becoming {before,real,after}install, just recurse
# 'install'.  Despite that, 'realinstall' is special due to ordering issues
# with 'afterinstall'.
.if make(${__target}) || (${__target} == realinstall && make(install))
# Can ordering be skipped for this and SUBDIR_PARALLEL forced?
.if ${STANDALONE_SUBDIR_TARGETS:M${__target}}
_is_standalone_target=	1
SUBDIR:=	${SUBDIR:N.WAIT}
.else
_is_standalone_target=	0
.endif
.if defined(SUBDIR_PARALLEL) || ${_is_standalone_target} == 1
__subdir_targets=
.for __dir in ${SUBDIR}
.if ${__dir} == .WAIT
__subdir_targets+= .WAIT
.else
__subdir_targets+= ${__target}_subdir_${__dir}
__deps=
.if ${_is_standalone_target} == 0
.for __dep in ${SUBDIR_DEPEND_${__dir}}
__deps+= ${__target}_subdir_${__dep}
.endfor
.endif
${__target}_subdir_${__dir}: .PHONY .MAKE ${__deps}
.if !defined(NO_SUBDIR)
	@${_+_}target=${__target:realinstall=install}; \
	    dir=${__dir}; \
	    ${_SUBDIR_SH};
.endif
.endif
.endfor	# __dir in ${SUBDIR}
${__target}: ${__subdir_targets}
.else
${__target}: _SUBDIR
.endif	# SUBDIR_PARALLEL || _is_standalone_target
.endif	# make(${__target})
.endfor	# __target in ${SUBDIR_TARGETS}

.endif	# !target(_SUBDIR)

# Ensure all targets exist
.for __target in ${SUBDIR_TARGETS}
.if !target(${__target})
${__target}:
.endif
.endfor

.endif<|MERGE_RESOLUTION|>--- conflicted
+++ resolved
@@ -38,25 +38,16 @@
 .if !target(__<bsd.subdir.mk>__)
 __<bsd.subdir.mk>__:
 
-<<<<<<< HEAD
-ALL_SUBDIR_TARGETS= all all-man buildconfig buildfiles buildincludes \
-		    check checkdpadd clean cleandepend cleandir cleanilinks \
-		    cleanobj depend distribute files includes installconfig \
-		    installfiles installincludes realinstall lint maninstall \
-		    manlint obj objlink tags \
-		    ${SUBDIR_TARGETS}
-=======
 SUBDIR_TARGETS+= \
 		all all-man buildconfig buildfiles buildincludes \
 		checkdpadd clean cleandepend cleandir cleanilinks \
 		cleanobj depend distribute files includes installconfig \
 		installfiles installincludes realinstall lint maninstall \
-		manlint obj objlink regress tags \
->>>>>>> 46cf14d7
+		manlint obj objlink tags \
 
 # Described above.
 STANDALONE_SUBDIR_TARGETS+= \
-		obj checkdpadd clean cleandepend cleandir \
+		obj check checkdpadd clean cleandepend cleandir \
 		cleanilinks cleanobj installconfig \
 
 .include <bsd.init.mk>
