--- conflicted
+++ resolved
@@ -242,12 +242,7 @@
 lock export was added in
 .Fx 10.0 .
 .Sh BUGS
-<<<<<<< HEAD
-The
-.Fn When a
-=======
 When a
->>>>>>> db710e10
 .Vt pfil_head
 is being modified, no traffic is diverted
 (to avoid deadlock).
