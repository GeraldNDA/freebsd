/*-
 * Copyright (C) 2012-2013 Intel Corporation
 * All rights reserved.
 *
 * Redistribution and use in source and binary forms, with or without
 * modification, are permitted provided that the following conditions
 * are met:
 * 1. Redistributions of source code must retain the above copyright
 *    notice, this list of conditions and the following disclaimer.
 * 2. Redistributions in binary form must reproduce the above copyright
 *    notice, this list of conditions and the following disclaimer in the
 *    documentation and/or other materials provided with the distribution.
 *
 * THIS SOFTWARE IS PROVIDED BY THE AUTHOR AND CONTRIBUTORS ``AS IS'' AND
 * ANY EXPRESS OR IMPLIED WARRANTIES, INCLUDING, BUT NOT LIMITED TO, THE
 * IMPLIED WARRANTIES OF MERCHANTABILITY AND FITNESS FOR A PARTICULAR PURPOSE
 * ARE DISCLAIMED.  IN NO EVENT SHALL THE AUTHOR OR CONTRIBUTORS BE LIABLE
 * FOR ANY DIRECT, INDIRECT, INCIDENTAL, SPECIAL, EXEMPLARY, OR CONSEQUENTIAL
 * DAMAGES (INCLUDING, BUT NOT LIMITED TO, PROCUREMENT OF SUBSTITUTE GOODS
 * OR SERVICES; LOSS OF USE, DATA, OR PROFITS; OR BUSINESS INTERRUPTION)
 * HOWEVER CAUSED AND ON ANY THEORY OF LIABILITY, WHETHER IN CONTRACT, STRICT
 * LIABILITY, OR TORT (INCLUDING NEGLIGENCE OR OTHERWISE) ARISING IN ANY WAY
 * OUT OF THE USE OF THIS SOFTWARE, EVEN IF ADVISED OF THE POSSIBILITY OF
 * SUCH DAMAGE.
 */

#include <sys/cdefs.h>
__FBSDID("$FreeBSD$");

#include <sys/param.h>
#include <sys/ioccom.h>
#include <sys/stat.h>

#include <ctype.h>
#include <err.h>
#include <errno.h>
#include <fcntl.h>
#include <paths.h>
#include <stdbool.h>
#include <stddef.h>
#include <stdio.h>
#include <stdlib.h>
#include <string.h>
#include <unistd.h>

#include "nvmecontrol.h"

<<<<<<< HEAD
static void perftest_usage(void);
=======
typedef void (*nvme_fn_t)(int argc, char *argv[]);

static struct nvme_function {
	const char	*name;
	nvme_fn_t	fn;
	const char	*usage;
} funcs[] = {
	{"devlist",	devlist,	DEVLIST_USAGE},
	{"identify",	identify,	IDENTIFY_USAGE},
	{"perftest",	perftest,	PERFTEST_USAGE},
	{"reset",	reset,		RESET_USAGE},
	{"logpage",	logpage,	LOGPAGE_USAGE},
	{"firmware",	firmware,	FIRMWARE_USAGE},
	{NULL,		NULL,		NULL},
};
>>>>>>> a3142db9

static void
usage(void)
{
	struct nvme_function *f;

	f = funcs;
	fprintf(stderr, "usage:\n");
<<<<<<< HEAD
	fprintf(stderr, DEVLIST_USAGE);
	fprintf(stderr, IDENTIFY_USAGE);
	fprintf(stderr, PERFTEST_USAGE);
	exit(EX_USAGE);
=======
	while (f->name != NULL) {
		fprintf(stderr, "%s", f->usage);
		f++;
	}
	exit(1);
>>>>>>> a3142db9
}

static void
print_bytes(void *data, uint32_t length)
{
	uint32_t	i, j;
	uint8_t		*p, *end;

	end = (uint8_t *)data + length;

	for (i = 0; i < length; i++) {
		p = (uint8_t *)data + (i*16);
		printf("%03x: ", i*16);
		for (j = 0; j < 16 && p < end; j++)
			printf("%02x ", *p++);
		if (p >= end)
			break;
		printf("\n");
	}
	printf("\n");
}

static void
print_dwords(void *data, uint32_t length)
{
	uint32_t	*p;
	uint32_t	i, j;

	p = (uint32_t *)data;
	length /= sizeof(uint32_t);

	for (i = 0; i < length; i+=8) {
		printf("%03x: ", i*4);
		for (j = 0; j < 8; j++)
			printf("%08x ", p[i+j]);
		printf("\n");
	}

	printf("\n");
}

void
print_hex(void *data, uint32_t length)
{
	if (length >= sizeof(uint32_t) || length % sizeof(uint32_t) == 0)
		print_dwords(data, length);
	else
		print_bytes(data, length);
}

void
read_controller_data(int fd, struct nvme_controller_data *cdata)
{
	struct nvme_pt_command	pt;

	memset(&pt, 0, sizeof(pt));
	pt.cmd.opc = NVME_OPC_IDENTIFY;
	pt.cmd.cdw10 = 1;
	pt.buf = cdata;
	pt.len = sizeof(*cdata);
	pt.is_read = 1;

	if (ioctl(fd, NVME_PASSTHROUGH_CMD, &pt) < 0)
		err(1, "identify request failed");

<<<<<<< HEAD
		if (stat(path, &devstat) != 0)
			break;

		found++;

		fd = open(path, O_RDWR);
		if (fd < 0) {
			printf("Could not open %s.\n", path);
			exit_code = EX_NOPERM;
			continue;
		}

		if (ioctl(fd, NVME_IDENTIFY_CONTROLLER, &cdata) == -1) {
			printf("ioctl to %s failed.\n", path);
			exit_code = EX_IOERR;
			continue;
		}

		printf("%6s: %s\n", name, cdata.mn);

		for (i = 0; i < cdata.nn; i++) {
			sprintf(name, "nvme%dns%d", ctrlr, i+1);
			sprintf(path, "/dev/%s", name);

			fd = open(path, O_RDWR);
			if (fd < 0) {
				printf("Could not open %s.\n", path);
				exit_code = EX_NOPERM;
				continue;
			}
			if (ioctl(fd, NVME_IDENTIFY_NAMESPACE, &nsdata) == -1) {
				printf("ioctl to %s failed.\n", path);
				exit_code = EX_IOERR;
				continue;
			}
			printf("  %10s (%lldGB)\n",
				name,
				nsdata.nsze *
				(long long)ns_get_sector_size(&nsdata) /
				1024 / 1024 / 1024);
		}
	}

	if (found == 0)
		printf("No NVMe controllers found.\n");

	exit(exit_code);
=======
	if (nvme_completion_is_error(&pt.cpl))
		errx(1, "identify request returned error");
>>>>>>> a3142db9
}

void
read_namespace_data(int fd, int nsid, struct nvme_namespace_data *nsdata)
{
<<<<<<< HEAD
	struct nvme_controller_data	cdata;
	struct stat			devstat;
	char				path[64];
	int				ch, fd, hexflag = 0, hexlength;
	int				verboseflag = 0;

	while ((ch = getopt(argc, argv, "vx")) != -1) {
		switch ((char)ch) {
		case 'v':
			verboseflag = 1;
			break;
		case 'x':
			hexflag = 1;
			break;
		default:
			usage();
		}
	}

	sprintf(path, "/dev/%s", argv[optind]);

	if (stat(path, &devstat) != 0) {
		printf("Invalid device node '%s'.\n", path);
		exit(EX_IOERR);
	}

	fd = open(path, O_RDWR);
	if (fd < 0) {
		printf("Could not open %s.\n", path);
		exit(EX_NOPERM);
	}

	if (ioctl(fd, NVME_IDENTIFY_CONTROLLER, &cdata) == -1) {
		printf("ioctl to %s failed.\n", path);
		exit(EX_IOERR);
	}
=======
	struct nvme_pt_command	pt;

	memset(&pt, 0, sizeof(pt));
	pt.cmd.opc = NVME_OPC_IDENTIFY;
	pt.cmd.nsid = nsid;
	pt.buf = nsdata;
	pt.len = sizeof(*nsdata);
	pt.is_read = 1;

	if (ioctl(fd, NVME_PASSTHROUGH_CMD, &pt) < 0)
		err(1, "identify request failed");
>>>>>>> a3142db9

	if (nvme_completion_is_error(&pt.cpl))
		errx(1, "identify request returned error");
}

int
open_dev(const char *str, int *fd, int show_error, int exit_on_error)
{
<<<<<<< HEAD
	struct nvme_namespace_data	nsdata;
	struct stat			devstat;
	char				path[64];
	int				ch, fd, hexflag = 0, hexlength;
	int				verboseflag = 0;

	while ((ch = getopt(argc, argv, "vx")) != -1) {
		switch ((char)ch) {
		case 'v':
			verboseflag = 1;
			break;
		case 'x':
			hexflag = 1;
			break;
		default:
			usage();
		}
	}

	sprintf(path, "/dev/%s", argv[optind]);

	if (stat(path, &devstat) != 0) {
		printf("Invalid device node '%s'.\n", path);
		exit(EX_IOERR);
	}

	fd = open(path, O_RDWR);
	if (fd < 0) {
		printf("Could not open %s.\n", path);
		exit(EX_NOPERM);
	}

	if (ioctl(fd, NVME_IDENTIFY_NAMESPACE, &nsdata) == -1) {
		printf("ioctl to %s failed.\n", path);
		exit(EX_IOERR);
	}

	if (hexflag == 1) {
		if (verboseflag == 1)
			hexlength = sizeof(struct nvme_namespace_data);
=======
	char		full_path[64];

	if (!strnstr(str, NVME_CTRLR_PREFIX, strlen(NVME_CTRLR_PREFIX))) {
		if (show_error)
			warnx("controller/namespace ids must begin with '%s'",
			    NVME_CTRLR_PREFIX);
		if (exit_on_error)
			exit(1);
>>>>>>> a3142db9
		else
			return (EINVAL);
	}

	snprintf(full_path, sizeof(full_path), _PATH_DEV"%s", str);
	*fd = open(full_path, O_RDWR);
	if (*fd < 0) {
		if (show_error)
			warn("could not open %s", full_path);
		if (exit_on_error)
			exit(1);
		else
			return (errno);
	}

	return (0);
}

void
parse_ns_str(const char *ns_str, char *ctrlr_str, int *nsid)
{
	char	*nsloc;

	/*
	 * Pull the namespace id from the string. +2 skips past the "ns" part
	 *  of the string.  Don't search past 10 characters into the string,
	 *  otherwise we know it is malformed.
	 */
	nsloc = strnstr(ns_str, NVME_NS_PREFIX, 10);
	if (nsloc != NULL)
		*nsid = strtol(nsloc + 2, NULL, 10);
	if (nsloc == NULL || (*nsid == 0 && errno != 0))
		errx(1, "invalid namespace ID '%s'", ns_str);

<<<<<<< HEAD
static void
print_perftest(struct nvme_io_test *io_test, bool perthread)
{
	uint32_t i, io_completed = 0, iops, mbps;

	for (i = 0; i < io_test->num_threads; i++)
		io_completed += io_test->io_completed[i];

	iops = io_completed/io_test->time;
	mbps = iops * io_test->size / (1024*1024);

	printf("Threads: %2d Size: %6d %5s Time: %3d IO/s: %7d MB/s: %4d\n",
	    io_test->num_threads, io_test->size,
	    io_test->opc == NVME_OPC_READ ? "READ" : "WRITE",
	    io_test->time, iops, mbps);

	if (perthread)
		for (i = 0; i < io_test->num_threads; i++)
			printf("\t%3d: %8d IO/s\n", i,
			    io_test->io_completed[i]/io_test->time);

	exit(1);
}

static void
perftest_usage(void)
{
	fprintf(stderr, "usage:\n");
	fprintf(stderr, PERFTEST_USAGE);
	exit(EX_USAGE);
}

static void
perftest(int argc, char *argv[])
{
	struct nvme_io_test		io_test;
	int				fd;
	char				ch;
	char				*p;
	const char			*name;
	char				path[64];
	u_long				ioctl_cmd = NVME_IO_TEST;
	bool				nflag, oflag, sflag, tflag;
	int				err, perthread = 0;

	nflag = oflag = sflag = tflag = false;
	name = NULL;

	memset(&io_test, 0, sizeof(io_test));

	while ((ch = getopt(argc, argv, "f:i:n:o:ps:t:")) != -1) {
		switch (ch) {
		case 'f':
			if (!strcmp(optarg, "refthread"))
				io_test.flags |= NVME_TEST_FLAG_REFTHREAD;
			break;
		case 'i':
			if (!strcmp(optarg, "bio") ||
			    !strcmp(optarg, "wait"))
				ioctl_cmd = NVME_BIO_TEST;
			else if (!strcmp(optarg, "io") ||
				 !strcmp(optarg, "intr"))
				ioctl_cmd = NVME_IO_TEST;
			break;
		case 'n':
			nflag = true;
			io_test.num_threads = strtoul(optarg, &p, 0);
			if (p != NULL && *p != '\0') {
				fprintf(stderr,
				    "\"%s\" not valid number of threads.\n",
				    optarg);
				perftest_usage();
			} else if (io_test.num_threads == 0 ||
				   io_test.num_threads > 128) {
				fprintf(stderr,
				    "\"%s\" not valid number of threads.\n",
				    optarg);
				perftest_usage();
			}
			break;
		case 'o':
			oflag = true;
			if (!strcmp(optarg, "read") || !strcmp(optarg, "READ"))
				io_test.opc = NVME_OPC_READ;
			else if (!strcmp(optarg, "write") ||
				 !strcmp(optarg, "WRITE"))
				io_test.opc = NVME_OPC_WRITE;
			else {
				fprintf(stderr, "\"%s\" not valid opcode.\n",
				    optarg);
				perftest_usage();
			}
			break;
		case 'p':
			perthread = 1;
			break;
		case 's':
			sflag = true;
			io_test.size = strtoul(optarg, &p, 0);
			if (p == NULL || *p == '\0' || toupper(*p) == 'B') {
				// do nothing
			} else if (toupper(*p) == 'K') {
				io_test.size *= 1024;
			} else if (toupper(*p) == 'M') {
				io_test.size *= 1024 * 1024;
			} else {
				fprintf(stderr, "\"%s\" not valid size.\n",
				    optarg);
				perftest_usage();
			}
			break;
		case 't':
			tflag = true;
			io_test.time = strtoul(optarg, &p, 0);
			if (p != NULL && *p != '\0') {
				fprintf(stderr,
				    "\"%s\" not valid time duration.\n",
				    optarg);
				perftest_usage();
			}
			break;
		}
	}

	name = argv[optind];

	if (!nflag || !oflag || !sflag || !tflag || name == NULL)
		perftest_usage();

	sprintf(path, "/dev/%s", name);

	fd = open(path, O_RDWR);
	if (fd < 0) {
		fprintf(stderr, "%s not valid device.\n", path);
		perftest_usage();
	}

	err = ioctl(fd, ioctl_cmd, &io_test);

	if (err) {
		fprintf(stderr, "NVME_IO_TEST returned %d\n", errno);
		exit(EX_IOERR);
	}

	print_perftest(&io_test, perthread);
	exit(EX_OK);
=======
	/*
	 * The controller string will include only the nvmX part of the
	 *  nvmeXnsY string.
	 */
	snprintf(ctrlr_str, nsloc - ns_str + 1, "%s", ns_str);
>>>>>>> a3142db9
}

int
main(int argc, char *argv[])
{
	struct nvme_function *f;

	if (argc < 2)
		usage();

<<<<<<< HEAD
	if (strcmp(argv[1], "devlist") == 0)
		devlist(argc-1, &argv[1]);
	else if (strcmp(argv[1], "identify") == 0)
		identify(argc-1, &argv[1]);
	else if (strcmp(argv[1], "perftest") == 0)
		perftest(argc-1, &argv[1]);
=======
	f = funcs;
	while (f->name != NULL) {
		if (strcmp(argv[1], f->name) == 0)
			f->fn(argc-1, &argv[1]);
		f++;
	}
>>>>>>> a3142db9

	usage();

	return (0);
}<|MERGE_RESOLUTION|>--- conflicted
+++ resolved
@@ -45,9 +45,6 @@
 
 #include "nvmecontrol.h"
 
-<<<<<<< HEAD
-static void perftest_usage(void);
-=======
 typedef void (*nvme_fn_t)(int argc, char *argv[]);
 
 static struct nvme_function {
@@ -63,7 +60,6 @@
 	{"firmware",	firmware,	FIRMWARE_USAGE},
 	{NULL,		NULL,		NULL},
 };
->>>>>>> a3142db9
 
 static void
 usage(void)
@@ -72,18 +68,11 @@
 
 	f = funcs;
 	fprintf(stderr, "usage:\n");
-<<<<<<< HEAD
-	fprintf(stderr, DEVLIST_USAGE);
-	fprintf(stderr, IDENTIFY_USAGE);
-	fprintf(stderr, PERFTEST_USAGE);
-	exit(EX_USAGE);
-=======
 	while (f->name != NULL) {
 		fprintf(stderr, "%s", f->usage);
 		f++;
 	}
 	exit(1);
->>>>>>> a3142db9
 }
 
 static void
@@ -149,101 +138,13 @@
 	if (ioctl(fd, NVME_PASSTHROUGH_CMD, &pt) < 0)
 		err(1, "identify request failed");
 
-<<<<<<< HEAD
-		if (stat(path, &devstat) != 0)
-			break;
-
-		found++;
-
-		fd = open(path, O_RDWR);
-		if (fd < 0) {
-			printf("Could not open %s.\n", path);
-			exit_code = EX_NOPERM;
-			continue;
-		}
-
-		if (ioctl(fd, NVME_IDENTIFY_CONTROLLER, &cdata) == -1) {
-			printf("ioctl to %s failed.\n", path);
-			exit_code = EX_IOERR;
-			continue;
-		}
-
-		printf("%6s: %s\n", name, cdata.mn);
-
-		for (i = 0; i < cdata.nn; i++) {
-			sprintf(name, "nvme%dns%d", ctrlr, i+1);
-			sprintf(path, "/dev/%s", name);
-
-			fd = open(path, O_RDWR);
-			if (fd < 0) {
-				printf("Could not open %s.\n", path);
-				exit_code = EX_NOPERM;
-				continue;
-			}
-			if (ioctl(fd, NVME_IDENTIFY_NAMESPACE, &nsdata) == -1) {
-				printf("ioctl to %s failed.\n", path);
-				exit_code = EX_IOERR;
-				continue;
-			}
-			printf("  %10s (%lldGB)\n",
-				name,
-				nsdata.nsze *
-				(long long)ns_get_sector_size(&nsdata) /
-				1024 / 1024 / 1024);
-		}
-	}
-
-	if (found == 0)
-		printf("No NVMe controllers found.\n");
-
-	exit(exit_code);
-=======
 	if (nvme_completion_is_error(&pt.cpl))
 		errx(1, "identify request returned error");
->>>>>>> a3142db9
 }
 
 void
 read_namespace_data(int fd, int nsid, struct nvme_namespace_data *nsdata)
 {
-<<<<<<< HEAD
-	struct nvme_controller_data	cdata;
-	struct stat			devstat;
-	char				path[64];
-	int				ch, fd, hexflag = 0, hexlength;
-	int				verboseflag = 0;
-
-	while ((ch = getopt(argc, argv, "vx")) != -1) {
-		switch ((char)ch) {
-		case 'v':
-			verboseflag = 1;
-			break;
-		case 'x':
-			hexflag = 1;
-			break;
-		default:
-			usage();
-		}
-	}
-
-	sprintf(path, "/dev/%s", argv[optind]);
-
-	if (stat(path, &devstat) != 0) {
-		printf("Invalid device node '%s'.\n", path);
-		exit(EX_IOERR);
-	}
-
-	fd = open(path, O_RDWR);
-	if (fd < 0) {
-		printf("Could not open %s.\n", path);
-		exit(EX_NOPERM);
-	}
-
-	if (ioctl(fd, NVME_IDENTIFY_CONTROLLER, &cdata) == -1) {
-		printf("ioctl to %s failed.\n", path);
-		exit(EX_IOERR);
-	}
-=======
 	struct nvme_pt_command	pt;
 
 	memset(&pt, 0, sizeof(pt));
@@ -255,7 +156,6 @@
 
 	if (ioctl(fd, NVME_PASSTHROUGH_CMD, &pt) < 0)
 		err(1, "identify request failed");
->>>>>>> a3142db9
 
 	if (nvme_completion_is_error(&pt.cpl))
 		errx(1, "identify request returned error");
@@ -264,48 +164,6 @@
 int
 open_dev(const char *str, int *fd, int show_error, int exit_on_error)
 {
-<<<<<<< HEAD
-	struct nvme_namespace_data	nsdata;
-	struct stat			devstat;
-	char				path[64];
-	int				ch, fd, hexflag = 0, hexlength;
-	int				verboseflag = 0;
-
-	while ((ch = getopt(argc, argv, "vx")) != -1) {
-		switch ((char)ch) {
-		case 'v':
-			verboseflag = 1;
-			break;
-		case 'x':
-			hexflag = 1;
-			break;
-		default:
-			usage();
-		}
-	}
-
-	sprintf(path, "/dev/%s", argv[optind]);
-
-	if (stat(path, &devstat) != 0) {
-		printf("Invalid device node '%s'.\n", path);
-		exit(EX_IOERR);
-	}
-
-	fd = open(path, O_RDWR);
-	if (fd < 0) {
-		printf("Could not open %s.\n", path);
-		exit(EX_NOPERM);
-	}
-
-	if (ioctl(fd, NVME_IDENTIFY_NAMESPACE, &nsdata) == -1) {
-		printf("ioctl to %s failed.\n", path);
-		exit(EX_IOERR);
-	}
-
-	if (hexflag == 1) {
-		if (verboseflag == 1)
-			hexlength = sizeof(struct nvme_namespace_data);
-=======
 	char		full_path[64];
 
 	if (!strnstr(str, NVME_CTRLR_PREFIX, strlen(NVME_CTRLR_PREFIX))) {
@@ -314,7 +172,6 @@
 			    NVME_CTRLR_PREFIX);
 		if (exit_on_error)
 			exit(1);
->>>>>>> a3142db9
 		else
 			return (EINVAL);
 	}
@@ -349,160 +206,11 @@
 	if (nsloc == NULL || (*nsid == 0 && errno != 0))
 		errx(1, "invalid namespace ID '%s'", ns_str);
 
-<<<<<<< HEAD
-static void
-print_perftest(struct nvme_io_test *io_test, bool perthread)
-{
-	uint32_t i, io_completed = 0, iops, mbps;
-
-	for (i = 0; i < io_test->num_threads; i++)
-		io_completed += io_test->io_completed[i];
-
-	iops = io_completed/io_test->time;
-	mbps = iops * io_test->size / (1024*1024);
-
-	printf("Threads: %2d Size: %6d %5s Time: %3d IO/s: %7d MB/s: %4d\n",
-	    io_test->num_threads, io_test->size,
-	    io_test->opc == NVME_OPC_READ ? "READ" : "WRITE",
-	    io_test->time, iops, mbps);
-
-	if (perthread)
-		for (i = 0; i < io_test->num_threads; i++)
-			printf("\t%3d: %8d IO/s\n", i,
-			    io_test->io_completed[i]/io_test->time);
-
-	exit(1);
-}
-
-static void
-perftest_usage(void)
-{
-	fprintf(stderr, "usage:\n");
-	fprintf(stderr, PERFTEST_USAGE);
-	exit(EX_USAGE);
-}
-
-static void
-perftest(int argc, char *argv[])
-{
-	struct nvme_io_test		io_test;
-	int				fd;
-	char				ch;
-	char				*p;
-	const char			*name;
-	char				path[64];
-	u_long				ioctl_cmd = NVME_IO_TEST;
-	bool				nflag, oflag, sflag, tflag;
-	int				err, perthread = 0;
-
-	nflag = oflag = sflag = tflag = false;
-	name = NULL;
-
-	memset(&io_test, 0, sizeof(io_test));
-
-	while ((ch = getopt(argc, argv, "f:i:n:o:ps:t:")) != -1) {
-		switch (ch) {
-		case 'f':
-			if (!strcmp(optarg, "refthread"))
-				io_test.flags |= NVME_TEST_FLAG_REFTHREAD;
-			break;
-		case 'i':
-			if (!strcmp(optarg, "bio") ||
-			    !strcmp(optarg, "wait"))
-				ioctl_cmd = NVME_BIO_TEST;
-			else if (!strcmp(optarg, "io") ||
-				 !strcmp(optarg, "intr"))
-				ioctl_cmd = NVME_IO_TEST;
-			break;
-		case 'n':
-			nflag = true;
-			io_test.num_threads = strtoul(optarg, &p, 0);
-			if (p != NULL && *p != '\0') {
-				fprintf(stderr,
-				    "\"%s\" not valid number of threads.\n",
-				    optarg);
-				perftest_usage();
-			} else if (io_test.num_threads == 0 ||
-				   io_test.num_threads > 128) {
-				fprintf(stderr,
-				    "\"%s\" not valid number of threads.\n",
-				    optarg);
-				perftest_usage();
-			}
-			break;
-		case 'o':
-			oflag = true;
-			if (!strcmp(optarg, "read") || !strcmp(optarg, "READ"))
-				io_test.opc = NVME_OPC_READ;
-			else if (!strcmp(optarg, "write") ||
-				 !strcmp(optarg, "WRITE"))
-				io_test.opc = NVME_OPC_WRITE;
-			else {
-				fprintf(stderr, "\"%s\" not valid opcode.\n",
-				    optarg);
-				perftest_usage();
-			}
-			break;
-		case 'p':
-			perthread = 1;
-			break;
-		case 's':
-			sflag = true;
-			io_test.size = strtoul(optarg, &p, 0);
-			if (p == NULL || *p == '\0' || toupper(*p) == 'B') {
-				// do nothing
-			} else if (toupper(*p) == 'K') {
-				io_test.size *= 1024;
-			} else if (toupper(*p) == 'M') {
-				io_test.size *= 1024 * 1024;
-			} else {
-				fprintf(stderr, "\"%s\" not valid size.\n",
-				    optarg);
-				perftest_usage();
-			}
-			break;
-		case 't':
-			tflag = true;
-			io_test.time = strtoul(optarg, &p, 0);
-			if (p != NULL && *p != '\0') {
-				fprintf(stderr,
-				    "\"%s\" not valid time duration.\n",
-				    optarg);
-				perftest_usage();
-			}
-			break;
-		}
-	}
-
-	name = argv[optind];
-
-	if (!nflag || !oflag || !sflag || !tflag || name == NULL)
-		perftest_usage();
-
-	sprintf(path, "/dev/%s", name);
-
-	fd = open(path, O_RDWR);
-	if (fd < 0) {
-		fprintf(stderr, "%s not valid device.\n", path);
-		perftest_usage();
-	}
-
-	err = ioctl(fd, ioctl_cmd, &io_test);
-
-	if (err) {
-		fprintf(stderr, "NVME_IO_TEST returned %d\n", errno);
-		exit(EX_IOERR);
-	}
-
-	print_perftest(&io_test, perthread);
-	exit(EX_OK);
-=======
 	/*
 	 * The controller string will include only the nvmX part of the
 	 *  nvmeXnsY string.
 	 */
 	snprintf(ctrlr_str, nsloc - ns_str + 1, "%s", ns_str);
->>>>>>> a3142db9
 }
 
 int
@@ -513,21 +221,12 @@
 	if (argc < 2)
 		usage();
 
-<<<<<<< HEAD
-	if (strcmp(argv[1], "devlist") == 0)
-		devlist(argc-1, &argv[1]);
-	else if (strcmp(argv[1], "identify") == 0)
-		identify(argc-1, &argv[1]);
-	else if (strcmp(argv[1], "perftest") == 0)
-		perftest(argc-1, &argv[1]);
-=======
 	f = funcs;
 	while (f->name != NULL) {
 		if (strcmp(argv[1], f->name) == 0)
 			f->fn(argc-1, &argv[1]);
 		f++;
 	}
->>>>>>> a3142db9
 
 	usage();
 
