--- conflicted
+++ resolved
@@ -28,11 +28,7 @@
 .\"     @(#)socketpair.2	8.1 (Berkeley) 6/4/93
 .\" $FreeBSD$
 .\"
-<<<<<<< HEAD
-.Dd June 4, 1993
-=======
 .Dd September 11, 2013
->>>>>>> e2af9768
 .Dt SOCKETPAIR 2
 .Os
 .Sh NAME
@@ -61,6 +57,14 @@
 and
 .Fa sv Ns [1] .
 The two sockets are indistinguishable.
+.Pp
+The
+.Dv SOCK_CLOEXEC
+and
+.Dv SOCK_NONBLOCK
+flags in the
+.Fa type
+argument apply to both descriptors.
 .Sh RETURN VALUES
 .Rv -std socketpair
 .Sh ERRORS
@@ -83,6 +87,7 @@
 .Sh SEE ALSO
 .Xr pipe 2 ,
 .Xr read 2 ,
+.Xr socket 2 ,
 .Xr write 2
 .Sh HISTORY
 The
