/*-
 * SPDX-License-Identifier: BSD-2-Clause-FreeBSD
 *
 * Copyright (c) 2003 Alan L. Cox <alc@cs.rice.edu>
 * All rights reserved.
 *
 * Redistribution and use in source and binary forms, with or without
 * modification, are permitted provided that the following conditions
 * are met:
 * 1. Redistributions of source code must retain the above copyright
 *    notice, this list of conditions and the following disclaimer.
 * 2. Redistributions in binary form must reproduce the above copyright
 *    notice, this list of conditions and the following disclaimer in the
 *    documentation and/or other materials provided with the distribution.
 *
 * THIS SOFTWARE IS PROVIDED BY THE AUTHOR AND CONTRIBUTORS ``AS IS'' AND
 * ANY EXPRESS OR IMPLIED WARRANTIES, INCLUDING, BUT NOT LIMITED TO, THE
 * IMPLIED WARRANTIES OF MERCHANTABILITY AND FITNESS FOR A PARTICULAR PURPOSE
 * ARE DISCLAIMED.  IN NO EVENT SHALL THE AUTHOR OR CONTRIBUTORS BE LIABLE
 * FOR ANY DIRECT, INDIRECT, INCIDENTAL, SPECIAL, EXEMPLARY, OR CONSEQUENTIAL
 * DAMAGES (INCLUDING, BUT NOT LIMITED TO, PROCUREMENT OF SUBSTITUTE GOODS
 * OR SERVICES; LOSS OF USE, DATA, OR PROFITS; OR BUSINESS INTERRUPTION)
 * HOWEVER CAUSED AND ON ANY THEORY OF LIABILITY, WHETHER IN CONTRACT, STRICT
 * LIABILITY, OR TORT (INCLUDING NEGLIGENCE OR OTHERWISE) ARISING IN ANY WAY
 * OUT OF THE USE OF THIS SOFTWARE, EVEN IF ADVISED OF THE POSSIBILITY OF
 * SUCH DAMAGE.
 */

#include <sys/cdefs.h>
__FBSDID("$FreeBSD$");

#include <sys/param.h>
#include <sys/lock.h>
#include <sys/malloc.h>
#include <sys/mutex.h>
#include <sys/systm.h>
#include <sys/vmmeter.h>
#include <vm/vm.h>
#include <vm/vm_page.h>
#include <vm/vm_pageout.h>
#include <vm/uma.h>
#include <vm/uma_int.h>
#include <machine/md_var.h>
#include <machine/vmparam.h>

void *
uma_small_alloc(uma_zone_t zone, vm_size_t bytes, int domain, u_int8_t *flags,
    int wait)
{
	vm_page_t m;
	vm_paddr_t pa;
	void *va;

	*flags = UMA_SLAB_PRIV;
	m = vm_page_alloc_domain(NULL, 0, domain,
	    malloc2vm_flags(wait) | VM_ALLOC_NOOBJ | VM_ALLOC_WIRED);
	if (m == NULL)
		return (NULL);
	pa = m->phys_addr;
	if ((wait & M_NODUMP) == 0)
		dump_add_page(pa);
	va = (void *)PHYS_TO_DMAP(pa);
	if ((wait & M_ZERO) && (m->flags & PG_ZERO) == 0)
		pagezero(va);
	return (va);
}

void
uma_small_free(void *mem, vm_size_t size, u_int8_t flags)
{
	vm_page_t m;
	vm_paddr_t pa;

	pa = DMAP_TO_PHYS((vm_offset_t)mem);
	dump_drop_page(pa);
	m = PHYS_TO_VM_PAGE(pa);
<<<<<<< HEAD
	vm_page_unwire(m, PQ_NONE);
=======
	vm_page_unwire_noq(m);
>>>>>>> 084e8354
	vm_page_free(m);
}<|MERGE_RESOLUTION|>--- conflicted
+++ resolved
@@ -74,10 +74,6 @@
 	pa = DMAP_TO_PHYS((vm_offset_t)mem);
 	dump_drop_page(pa);
 	m = PHYS_TO_VM_PAGE(pa);
-<<<<<<< HEAD
-	vm_page_unwire(m, PQ_NONE);
-=======
 	vm_page_unwire_noq(m);
->>>>>>> 084e8354
 	vm_page_free(m);
 }