--- conflicted
+++ resolved
@@ -52,317 +52,6 @@
 #include <ddb/db_sym.h>
 #include <ddb/db_output.h>
 
-<<<<<<< HEAD
-#ifdef __ARM_EABI__
-/*
- * Definitions for the instruction interpreter.
- *
- * The ARM EABI specifies how to perform the frame unwinding in the
- * Exception Handling ABI for the ARM Architecture document. To perform
- * the unwind we need to know the initial frame pointer, stack pointer,
- * link register and program counter. We then find the entry within the
- * index table that points to the function the program counter is within.
- * This gives us either a list of three instructions to process, a 31-bit
- * relative offset to a table of instructions, or a value telling us
- * we can't unwind any further.
- *
- * When we have the instructions to process we need to decode them
- * following table 4 in section 9.3. This describes a collection of bit
- * patterns to encode that steps to take to update the stack pointer and
- * link register to the correct values at the start of the function.
- */
-
-/* A special case when we are unable to unwind past this function */
-#define	EXIDX_CANTUNWIND	1
-
-/* The register names */
-#define	FP	11
-#define	SP	13
-#define	LR	14
-#define	PC	15
-
-/*
- * These are set in the linker script. Their addresses will be
- * either the start or end of the exception table or index.
- */
-extern int extab_start, extab_end, exidx_start, exidx_end;
-
-/*
- * Entry types.
- * These are the only entry types that have been seen in the kernel.
- */
-#define	ENTRY_MASK	0xff000000
-#define	ENTRY_ARM_SU16	0x80000000
-#define	ENTRY_ARM_LU16	0x81000000
-
-/* Instruction masks. */
-#define	INSN_VSP_MASK		0xc0
-#define	INSN_VSP_SIZE_MASK	0x3f
-#define	INSN_STD_MASK		0xf0
-#define	INSN_STD_DATA_MASK	0x0f
-#define	INSN_POP_TYPE_MASK	0x08
-#define	INSN_POP_COUNT_MASK	0x07
-#define	INSN_VSP_LARGE_INC_MASK	0xff
-
-/* Instruction definitions */
-#define	INSN_VSP_INC		0x00
-#define	INSN_VSP_DEC		0x40
-#define	INSN_POP_MASKED		0x80
-#define	INSN_VSP_REG		0x90
-#define	INSN_POP_COUNT		0xa0
-#define	INSN_FINISH		0xb0
-#define	INSN_POP_REGS		0xb1
-#define	INSN_VSP_LARGE_INC	0xb2
-
-/* An item in the exception index table */
-struct unwind_idx {
-	uint32_t offset;
-	uint32_t insn;
-};
-
-/* The state of the unwind process */
-struct unwind_state {
-	uint32_t registers[16];
-	uint32_t start_pc;
-	uint32_t *insn;
-	u_int entries;
-	u_int byte;
-	uint16_t update_mask;
-};
-
-/* Expand a 31-bit signed value to a 32-bit signed value */
-static __inline int32_t
-db_expand_prel31(uint32_t prel31)
-{
-
-	return ((int32_t)(prel31 & 0x7fffffffu) << 1) / 2;
-}
-
-/*
- * Perform a binary search of the index table to find the function
- * with the largest address that doesn't exceed addr.
- */
-static struct unwind_idx *
-db_find_index(uint32_t addr)
-{
-	unsigned int min, mid, max;
-	struct unwind_idx *start;
-	struct unwind_idx *item;
-	int32_t prel31_addr;
-	uint32_t func_addr;
-
-	start = (struct unwind_idx *)&exidx_start;
-
-	min = 0;
-	max = (&exidx_end - &exidx_start) / 2;
-
-	while (min != max) {
-		mid = min + (max - min + 1) / 2;
-
-		item = &start[mid];
-
-	 	prel31_addr = db_expand_prel31(item->offset);
-		func_addr = (uint32_t)&item->offset + prel31_addr;
-
-		if (func_addr <= addr) {
-			min = mid;
-		} else {
-			max = mid - 1;
-		}
-	}
-
-	return &start[min];
-}
-
-/* Reads the next byte from the instruction list */
-static uint8_t
-db_unwind_exec_read_byte(struct unwind_state *state)
-{
-	uint8_t insn;
-
-	/* Read the unwind instruction */
-	insn = (*state->insn) >> (state->byte * 8);
-
-	/* Update the location of the next instruction */
-	if (state->byte == 0) {
-		state->byte = 3;
-		state->insn++;
-		state->entries--;
-	} else
-		state->byte--;
-
-	return insn;
-}
-
-/* Executes the next instruction on the list */
-static int
-db_unwind_exec_insn(struct unwind_state *state)
-{
-	unsigned int insn;
-	uint32_t *vsp = (uint32_t *)state->registers[SP];
-	int update_vsp = 0;
-
-	/* This should never happen */
-	if (state->entries == 0)
-		return 1;
-
-	/* Read the next instruction */
-	insn = db_unwind_exec_read_byte(state);
-
-	if ((insn & INSN_VSP_MASK) == INSN_VSP_INC) {
-		state->registers[SP] += ((insn & INSN_VSP_SIZE_MASK) << 2) + 4;
-
-	} else if ((insn & INSN_VSP_MASK) == INSN_VSP_DEC) {
-		state->registers[SP] -= ((insn & INSN_VSP_SIZE_MASK) << 2) + 4;
-
-	} else if ((insn & INSN_STD_MASK) == INSN_POP_MASKED) {
-		unsigned int mask, reg;
-
-		/* Load the mask */
-		mask = db_unwind_exec_read_byte(state);
-		mask |= (insn & INSN_STD_DATA_MASK) << 8;
-
-		/* We have a refuse to unwind instruction */
-		if (mask == 0)
-			return 1;
-
-		/* Update SP */
-		update_vsp = 1;
-
-		/* Load the registers */
-		for (reg = 4; mask && reg < 16; mask >>= 1, reg++) {
-			if (mask & 1) {
-				state->registers[reg] = *vsp++;
-				state->update_mask |= 1 << reg;
-
-				/* If we have updated SP kep its value */
-				if (reg == SP)
-					update_vsp = 0;
-			}
-		}
-
-	} else if ((insn & INSN_STD_MASK) == INSN_VSP_REG &&
-	    ((insn & INSN_STD_DATA_MASK) != 13) &&
-	    ((insn & INSN_STD_DATA_MASK) != 15)) {
-		/* sp = register */
-		state->registers[SP] =
-		    state->registers[insn & INSN_STD_DATA_MASK];
-
-	} else if ((insn & INSN_STD_MASK) == INSN_POP_COUNT) {
-		unsigned int count, reg;
-
-		/* Read how many registers to load */
-		count = insn & INSN_POP_COUNT_MASK;
-
-		/* Update sp */
-		update_vsp = 1;
-
-		/* Pop the registers */
-		for (reg = 4; reg <= 4 + count; reg++) {
-			state->registers[reg] = *vsp++;
-			state->update_mask |= 1 << reg;
-		}
-
-		/* Check if we are in the pop r14 version */
-		if ((insn & INSN_POP_TYPE_MASK) != 0) {
-			state->registers[14] = *vsp++;
-		}
-
-	} else if (insn == INSN_FINISH) {
-		/* Stop processing */
-		state->entries = 0;
-
-	} else if (insn == INSN_POP_REGS) {
-		unsigned int mask, reg;
-
-		mask = db_unwind_exec_read_byte(state);
-		if (mask == 0 || (mask & 0xf0) != 0)
-			return 1;
-
-		/* Update SP */
-		update_vsp = 1;
-
-		/* Load the registers */
-		for (reg = 0; mask && reg < 4; mask >>= 1, reg++) {
-			if (mask & 1) {
-				state->registers[reg] = *vsp++;
-				state->update_mask |= 1 << reg;
-			}
-		}
-
-	} else if ((insn & INSN_VSP_LARGE_INC_MASK) == INSN_VSP_LARGE_INC) {
-		unsigned int uleb128;
-
-		/* Read the increment value */
-		uleb128 = db_unwind_exec_read_byte(state);
-
-		state->registers[SP] += 0x204 + (uleb128 << 2);
-
-	} else {
-		/* We hit a new instruction that needs to be implemented */
-		db_printf("Unhandled instruction %.2x\n", insn);
-		return 1;
-	}
-
-	if (update_vsp) {
-		state->registers[SP] = (uint32_t)vsp;
-	}
-
-#if 0
-	db_printf("fp = %08x, sp = %08x, lr = %08x, pc = %08x\n",
-	    state->registers[FP], state->registers[SP], state->registers[LR],
-	    state->registers[PC]);
-#endif
-
-	return 0;
-}
-
-/* Performs the unwind of a function */
-static int
-db_unwind_tab(struct unwind_state *state)
-{
-	uint32_t entry;
-
-	/* Set PC to a known value */
-	state->registers[PC] = 0;
-
-	/* Read the personality */
-	entry = *state->insn & ENTRY_MASK;
-
-	if (entry == ENTRY_ARM_SU16) {
-		state->byte = 2;
-		state->entries = 1;
-	} else if (entry == ENTRY_ARM_LU16) {
-		state->byte = 1;
-		state->entries = ((*state->insn >> 16) & 0xFF) + 1;
-	} else {
-		db_printf("Unknown entry: %x\n", entry);
-		return 1;
-	}
-
-	while (state->entries > 0) {
-		if (db_unwind_exec_insn(state) != 0)
-			return 1;
-	}
-
-	/*
-	 * The program counter was not updated, load it from the link register.
-	 */
-	if (state->registers[PC] == 0) {
-		state->registers[PC] = state->registers[LR];
-
-		/*
-		 * If the program counter changed, flag it in the update mask.
-		 */
-		if (state->start_pc != state->registers[PC])
-			state->update_mask |= 1 << PC;
-	}
-
-	return 0;
-}
-
-=======
->>>>>>> 45a2a347
 static void
 db_stack_trace_cmd(struct unwind_state *state)
 {
