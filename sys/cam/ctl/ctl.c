/*-
 * Copyright (c) 2003-2009 Silicon Graphics International Corp.
 * Copyright (c) 2012 The FreeBSD Foundation
 * Copyright (c) 2015 Alexander Motin <mav@FreeBSD.org>
 * All rights reserved.
 *
 * Portions of this software were developed by Edward Tomasz Napierala
 * under sponsorship from the FreeBSD Foundation.
 *
 * Redistribution and use in source and binary forms, with or without
 * modification, are permitted provided that the following conditions
 * are met:
 * 1. Redistributions of source code must retain the above copyright
 *    notice, this list of conditions, and the following disclaimer,
 *    without modification.
 * 2. Redistributions in binary form must reproduce at minimum a disclaimer
 *    substantially similar to the "NO WARRANTY" disclaimer below
 *    ("Disclaimer") and any redistribution must be conditioned upon
 *    including a substantially similar Disclaimer requirement for further
 *    binary redistribution.
 *
 * NO WARRANTY
 * THIS SOFTWARE IS PROVIDED BY THE COPYRIGHT HOLDERS AND CONTRIBUTORS
 * "AS IS" AND ANY EXPRESS OR IMPLIED WARRANTIES, INCLUDING, BUT NOT
 * LIMITED TO, THE IMPLIED WARRANTIES OF MERCHANTIBILITY AND FITNESS FOR
 * A PARTICULAR PURPOSE ARE DISCLAIMED. IN NO EVENT SHALL THE COPYRIGHT
 * HOLDERS OR CONTRIBUTORS BE LIABLE FOR SPECIAL, EXEMPLARY, OR CONSEQUENTIAL
 * DAMAGES (INCLUDING, BUT NOT LIMITED TO, PROCUREMENT OF SUBSTITUTE GOODS
 * OR SERVICES; LOSS OF USE, DATA, OR PROFITS; OR BUSINESS INTERRUPTION)
 * HOWEVER CAUSED AND ON ANY THEORY OF LIABILITY, WHETHER IN CONTRACT,
 * STRICT LIABILITY, OR TORT (INCLUDING NEGLIGENCE OR OTHERWISE) ARISING
 * IN ANY WAY OUT OF THE USE OF THIS SOFTWARE, EVEN IF ADVISED OF THE
 * POSSIBILITY OF SUCH DAMAGES.
 *
 * $Id$
 */
/*
 * CAM Target Layer, a SCSI device emulation subsystem.
 *
 * Author: Ken Merry <ken@FreeBSD.org>
 */

#define _CTL_C

#include <sys/cdefs.h>
__FBSDID("$FreeBSD$");

#include <sys/param.h>
#include <sys/systm.h>
#include <sys/ctype.h>
#include <sys/kernel.h>
#include <sys/types.h>
#include <sys/kthread.h>
#include <sys/bio.h>
#include <sys/fcntl.h>
#include <sys/lock.h>
#include <sys/module.h>
#include <sys/mutex.h>
#include <sys/condvar.h>
#include <sys/malloc.h>
#include <sys/conf.h>
#include <sys/ioccom.h>
#include <sys/queue.h>
#include <sys/sbuf.h>
#include <sys/smp.h>
#include <sys/endian.h>
#include <sys/sysctl.h>
#include <vm/uma.h>

#include <cam/cam.h>
#include <cam/scsi/scsi_all.h>
#include <cam/scsi/scsi_cd.h>
#include <cam/scsi/scsi_da.h>
#include <cam/ctl/ctl_io.h>
#include <cam/ctl/ctl.h>
#include <cam/ctl/ctl_frontend.h>
#include <cam/ctl/ctl_util.h>
#include <cam/ctl/ctl_backend.h>
#include <cam/ctl/ctl_ioctl.h>
#include <cam/ctl/ctl_ha.h>
#include <cam/ctl/ctl_private.h>
#include <cam/ctl/ctl_debug.h>
#include <cam/ctl/ctl_scsi_all.h>
#include <cam/ctl/ctl_error.h>

struct ctl_softc *control_softc = NULL;

/*
 * Template mode pages.
 */

/*
 * Note that these are default values only.  The actual values will be
 * filled in when the user does a mode sense.
 */
const static struct copan_debugconf_subpage debugconf_page_default = {
	DBGCNF_PAGE_CODE | SMPH_SPF,	/* page_code */
	DBGCNF_SUBPAGE_CODE,		/* subpage */
	{(sizeof(struct copan_debugconf_subpage) - 4) >> 8,
	 (sizeof(struct copan_debugconf_subpage) - 4) >> 0}, /* page_length */
	DBGCNF_VERSION,			/* page_version */
	{CTL_TIME_IO_DEFAULT_SECS>>8,
	 CTL_TIME_IO_DEFAULT_SECS>>0},	/* ctl_time_io_secs */
};

const static struct copan_debugconf_subpage debugconf_page_changeable = {
	DBGCNF_PAGE_CODE | SMPH_SPF,	/* page_code */
	DBGCNF_SUBPAGE_CODE,		/* subpage */
	{(sizeof(struct copan_debugconf_subpage) - 4) >> 8,
	 (sizeof(struct copan_debugconf_subpage) - 4) >> 0}, /* page_length */
	0,				/* page_version */
	{0xff,0xff},			/* ctl_time_io_secs */
};

const static struct scsi_da_rw_recovery_page rw_er_page_default = {
	/*page_code*/SMS_RW_ERROR_RECOVERY_PAGE,
	/*page_length*/sizeof(struct scsi_da_rw_recovery_page) - 2,
	/*byte3*/SMS_RWER_AWRE|SMS_RWER_ARRE,
	/*read_retry_count*/0,
	/*correction_span*/0,
	/*head_offset_count*/0,
	/*data_strobe_offset_cnt*/0,
	/*byte8*/SMS_RWER_LBPERE,
	/*write_retry_count*/0,
	/*reserved2*/0,
	/*recovery_time_limit*/{0, 0},
};

const static struct scsi_da_rw_recovery_page rw_er_page_changeable = {
	/*page_code*/SMS_RW_ERROR_RECOVERY_PAGE,
	/*page_length*/sizeof(struct scsi_da_rw_recovery_page) - 2,
	/*byte3*/0,
	/*read_retry_count*/0,
	/*correction_span*/0,
	/*head_offset_count*/0,
	/*data_strobe_offset_cnt*/0,
	/*byte8*/0,
	/*write_retry_count*/0,
	/*reserved2*/0,
	/*recovery_time_limit*/{0, 0},
};

const static struct scsi_format_page format_page_default = {
	/*page_code*/SMS_FORMAT_DEVICE_PAGE,
	/*page_length*/sizeof(struct scsi_format_page) - 2,
	/*tracks_per_zone*/ {0, 0},
	/*alt_sectors_per_zone*/ {0, 0},
	/*alt_tracks_per_zone*/ {0, 0},
	/*alt_tracks_per_lun*/ {0, 0},
	/*sectors_per_track*/ {(CTL_DEFAULT_SECTORS_PER_TRACK >> 8) & 0xff,
			        CTL_DEFAULT_SECTORS_PER_TRACK & 0xff},
	/*bytes_per_sector*/ {0, 0},
	/*interleave*/ {0, 0},
	/*track_skew*/ {0, 0},
	/*cylinder_skew*/ {0, 0},
	/*flags*/ SFP_HSEC,
	/*reserved*/ {0, 0, 0}
};

const static struct scsi_format_page format_page_changeable = {
	/*page_code*/SMS_FORMAT_DEVICE_PAGE,
	/*page_length*/sizeof(struct scsi_format_page) - 2,
	/*tracks_per_zone*/ {0, 0},
	/*alt_sectors_per_zone*/ {0, 0},
	/*alt_tracks_per_zone*/ {0, 0},
	/*alt_tracks_per_lun*/ {0, 0},
	/*sectors_per_track*/ {0, 0},
	/*bytes_per_sector*/ {0, 0},
	/*interleave*/ {0, 0},
	/*track_skew*/ {0, 0},
	/*cylinder_skew*/ {0, 0},
	/*flags*/ 0,
	/*reserved*/ {0, 0, 0}
};

const static struct scsi_rigid_disk_page rigid_disk_page_default = {
	/*page_code*/SMS_RIGID_DISK_PAGE,
	/*page_length*/sizeof(struct scsi_rigid_disk_page) - 2,
	/*cylinders*/ {0, 0, 0},
	/*heads*/ CTL_DEFAULT_HEADS,
	/*start_write_precomp*/ {0, 0, 0},
	/*start_reduced_current*/ {0, 0, 0},
	/*step_rate*/ {0, 0},
	/*landing_zone_cylinder*/ {0, 0, 0},
	/*rpl*/ SRDP_RPL_DISABLED,
	/*rotational_offset*/ 0,
	/*reserved1*/ 0,
	/*rotation_rate*/ {(CTL_DEFAULT_ROTATION_RATE >> 8) & 0xff,
			   CTL_DEFAULT_ROTATION_RATE & 0xff},
	/*reserved2*/ {0, 0}
};

const static struct scsi_rigid_disk_page rigid_disk_page_changeable = {
	/*page_code*/SMS_RIGID_DISK_PAGE,
	/*page_length*/sizeof(struct scsi_rigid_disk_page) - 2,
	/*cylinders*/ {0, 0, 0},
	/*heads*/ 0,
	/*start_write_precomp*/ {0, 0, 0},
	/*start_reduced_current*/ {0, 0, 0},
	/*step_rate*/ {0, 0},
	/*landing_zone_cylinder*/ {0, 0, 0},
	/*rpl*/ 0,
	/*rotational_offset*/ 0,
	/*reserved1*/ 0,
	/*rotation_rate*/ {0, 0},
	/*reserved2*/ {0, 0}
};

const static struct scsi_caching_page caching_page_default = {
	/*page_code*/SMS_CACHING_PAGE,
	/*page_length*/sizeof(struct scsi_caching_page) - 2,
	/*flags1*/ SCP_DISC | SCP_WCE,
	/*ret_priority*/ 0,
	/*disable_pf_transfer_len*/ {0xff, 0xff},
	/*min_prefetch*/ {0, 0},
	/*max_prefetch*/ {0xff, 0xff},
	/*max_pf_ceiling*/ {0xff, 0xff},
	/*flags2*/ 0,
	/*cache_segments*/ 0,
	/*cache_seg_size*/ {0, 0},
	/*reserved*/ 0,
	/*non_cache_seg_size*/ {0, 0, 0}
};

const static struct scsi_caching_page caching_page_changeable = {
	/*page_code*/SMS_CACHING_PAGE,
	/*page_length*/sizeof(struct scsi_caching_page) - 2,
	/*flags1*/ SCP_WCE | SCP_RCD,
	/*ret_priority*/ 0,
	/*disable_pf_transfer_len*/ {0, 0},
	/*min_prefetch*/ {0, 0},
	/*max_prefetch*/ {0, 0},
	/*max_pf_ceiling*/ {0, 0},
	/*flags2*/ 0,
	/*cache_segments*/ 0,
	/*cache_seg_size*/ {0, 0},
	/*reserved*/ 0,
	/*non_cache_seg_size*/ {0, 0, 0}
};

const static struct scsi_control_page control_page_default = {
	/*page_code*/SMS_CONTROL_MODE_PAGE,
	/*page_length*/sizeof(struct scsi_control_page) - 2,
	/*rlec*/0,
	/*queue_flags*/SCP_QUEUE_ALG_RESTRICTED,
	/*eca_and_aen*/0,
	/*flags4*/SCP_TAS,
	/*aen_holdoff_period*/{0, 0},
	/*busy_timeout_period*/{0, 0},
	/*extended_selftest_completion_time*/{0, 0}
};

const static struct scsi_control_page control_page_changeable = {
	/*page_code*/SMS_CONTROL_MODE_PAGE,
	/*page_length*/sizeof(struct scsi_control_page) - 2,
	/*rlec*/SCP_DSENSE,
	/*queue_flags*/SCP_QUEUE_ALG_MASK,
	/*eca_and_aen*/SCP_SWP,
	/*flags4*/0,
	/*aen_holdoff_period*/{0, 0},
	/*busy_timeout_period*/{0, 0},
	/*extended_selftest_completion_time*/{0, 0}
};

#define CTL_CEM_LEN	(sizeof(struct scsi_control_ext_page) - 4)

const static struct scsi_control_ext_page control_ext_page_default = {
	/*page_code*/SMS_CONTROL_MODE_PAGE | SMPH_SPF,
	/*subpage_code*/0x01,
	/*page_length*/{CTL_CEM_LEN >> 8, CTL_CEM_LEN},
	/*flags*/0,
	/*prio*/0,
	/*max_sense*/0
};

const static struct scsi_control_ext_page control_ext_page_changeable = {
	/*page_code*/SMS_CONTROL_MODE_PAGE | SMPH_SPF,
	/*subpage_code*/0x01,
	/*page_length*/{CTL_CEM_LEN >> 8, CTL_CEM_LEN},
	/*flags*/0,
	/*prio*/0,
	/*max_sense*/0
};

const static struct scsi_info_exceptions_page ie_page_default = {
	/*page_code*/SMS_INFO_EXCEPTIONS_PAGE,
	/*page_length*/sizeof(struct scsi_info_exceptions_page) - 2,
	/*info_flags*/SIEP_FLAGS_DEXCPT,
	/*mrie*/0,
	/*interval_timer*/{0, 0, 0, 0},
	/*report_count*/{0, 0, 0, 0}
};

const static struct scsi_info_exceptions_page ie_page_changeable = {
	/*page_code*/SMS_INFO_EXCEPTIONS_PAGE,
	/*page_length*/sizeof(struct scsi_info_exceptions_page) - 2,
	/*info_flags*/0,
	/*mrie*/0,
	/*interval_timer*/{0, 0, 0, 0},
	/*report_count*/{0, 0, 0, 0}
};

#define CTL_LBPM_LEN	(sizeof(struct ctl_logical_block_provisioning_page) - 4)

const static struct ctl_logical_block_provisioning_page lbp_page_default = {{
	/*page_code*/SMS_INFO_EXCEPTIONS_PAGE | SMPH_SPF,
	/*subpage_code*/0x02,
	/*page_length*/{CTL_LBPM_LEN >> 8, CTL_LBPM_LEN},
	/*flags*/0,
	/*reserved*/{0, 0, 0, 0, 0, 0, 0, 0, 0, 0, 0},
	/*descr*/{}},
	{{/*flags*/0,
	  /*resource*/0x01,
	  /*reserved*/{0, 0},
	  /*count*/{0, 0, 0, 0}},
	 {/*flags*/0,
	  /*resource*/0x02,
	  /*reserved*/{0, 0},
	  /*count*/{0, 0, 0, 0}},
	 {/*flags*/0,
	  /*resource*/0xf1,
	  /*reserved*/{0, 0},
	  /*count*/{0, 0, 0, 0}},
	 {/*flags*/0,
	  /*resource*/0xf2,
	  /*reserved*/{0, 0},
	  /*count*/{0, 0, 0, 0}}
	}
};

const static struct ctl_logical_block_provisioning_page lbp_page_changeable = {{
	/*page_code*/SMS_INFO_EXCEPTIONS_PAGE | SMPH_SPF,
	/*subpage_code*/0x02,
	/*page_length*/{CTL_LBPM_LEN >> 8, CTL_LBPM_LEN},
	/*flags*/0,
	/*reserved*/{0, 0, 0, 0, 0, 0, 0, 0, 0, 0, 0},
	/*descr*/{}},
	{{/*flags*/0,
	  /*resource*/0,
	  /*reserved*/{0, 0},
	  /*count*/{0, 0, 0, 0}},
	 {/*flags*/0,
	  /*resource*/0,
	  /*reserved*/{0, 0},
	  /*count*/{0, 0, 0, 0}},
	 {/*flags*/0,
	  /*resource*/0,
	  /*reserved*/{0, 0},
	  /*count*/{0, 0, 0, 0}},
	 {/*flags*/0,
	  /*resource*/0,
	  /*reserved*/{0, 0},
	  /*count*/{0, 0, 0, 0}}
	}
};

const static struct scsi_cddvd_capabilities_page cddvd_page_default = {
	/*page_code*/SMS_CDDVD_CAPS_PAGE,
	/*page_length*/sizeof(struct scsi_cddvd_capabilities_page) - 2,
	/*caps1*/0x3f,
	/*caps2*/0x00,
	/*caps3*/0xf0,
	/*caps4*/0x00,
	/*caps5*/0x29,
	/*caps6*/0x00,
	/*obsolete*/{0, 0},
	/*nvol_levels*/{0, 0},
	/*buffer_size*/{8, 0},
	/*obsolete2*/{0, 0},
	/*reserved*/0,
	/*digital*/0,
	/*obsolete3*/0,
	/*copy_management*/0,
	/*reserved2*/0,
	/*rotation_control*/0,
	/*cur_write_speed*/0,
	/*num_speed_descr*/0,
};

const static struct scsi_cddvd_capabilities_page cddvd_page_changeable = {
	/*page_code*/SMS_CDDVD_CAPS_PAGE,
	/*page_length*/sizeof(struct scsi_cddvd_capabilities_page) - 2,
	/*caps1*/0,
	/*caps2*/0,
	/*caps3*/0,
	/*caps4*/0,
	/*caps5*/0,
	/*caps6*/0,
	/*obsolete*/{0, 0},
	/*nvol_levels*/{0, 0},
	/*buffer_size*/{0, 0},
	/*obsolete2*/{0, 0},
	/*reserved*/0,
	/*digital*/0,
	/*obsolete3*/0,
	/*copy_management*/0,
	/*reserved2*/0,
	/*rotation_control*/0,
	/*cur_write_speed*/0,
	/*num_speed_descr*/0,
};

SYSCTL_NODE(_kern_cam, OID_AUTO, ctl, CTLFLAG_RD, 0, "CAM Target Layer");
static int worker_threads = -1;
SYSCTL_INT(_kern_cam_ctl, OID_AUTO, worker_threads, CTLFLAG_RDTUN,
    &worker_threads, 1, "Number of worker threads");
static int ctl_debug = CTL_DEBUG_NONE;
SYSCTL_INT(_kern_cam_ctl, OID_AUTO, debug, CTLFLAG_RWTUN,
    &ctl_debug, 0, "Enabled debug flags");

/*
 * Supported pages (0x00), Serial number (0x80), Device ID (0x83),
 * Extended INQUIRY Data (0x86), Mode Page Policy (0x87),
 * SCSI Ports (0x88), Third-party Copy (0x8F), Block limits (0xB0),
 * Block Device Characteristics (0xB1) and Logical Block Provisioning (0xB2)
 */
#define SCSI_EVPD_NUM_SUPPORTED_PAGES	10

static void ctl_isc_event_handler(ctl_ha_channel chanel, ctl_ha_event event,
				  int param);
static void ctl_copy_sense_data(union ctl_ha_msg *src, union ctl_io *dest);
static void ctl_copy_sense_data_back(union ctl_io *src, union ctl_ha_msg *dest);
static int ctl_init(void);
void ctl_shutdown(void);
static int ctl_open(struct cdev *dev, int flags, int fmt, struct thread *td);
static int ctl_close(struct cdev *dev, int flags, int fmt, struct thread *td);
static int ctl_serialize_other_sc_cmd(struct ctl_scsiio *ctsio);
static void ctl_ioctl_fill_ooa(struct ctl_lun *lun, uint32_t *cur_fill_num,
			      struct ctl_ooa *ooa_hdr,
			      struct ctl_ooa_entry *kern_entries);
static int ctl_ioctl(struct cdev *dev, u_long cmd, caddr_t addr, int flag,
		     struct thread *td);
static int ctl_alloc_lun(struct ctl_softc *ctl_softc, struct ctl_lun *lun,
			 struct ctl_be_lun *be_lun);
static int ctl_free_lun(struct ctl_lun *lun);
static void ctl_create_lun(struct ctl_be_lun *be_lun);
static struct ctl_port * ctl_io_port(struct ctl_io_hdr *io_hdr);

static int ctl_do_mode_select(union ctl_io *io);
static int ctl_pro_preempt(struct ctl_softc *softc, struct ctl_lun *lun,
			   uint64_t res_key, uint64_t sa_res_key,
			   uint8_t type, uint32_t residx,
			   struct ctl_scsiio *ctsio,
			   struct scsi_per_res_out *cdb,
			   struct scsi_per_res_out_parms* param);
static void ctl_pro_preempt_other(struct ctl_lun *lun,
				  union ctl_ha_msg *msg);
static void ctl_hndl_per_res_out_on_other_sc(union ctl_ha_msg *msg);
static int ctl_inquiry_evpd_supported(struct ctl_scsiio *ctsio, int alloc_len);
static int ctl_inquiry_evpd_serial(struct ctl_scsiio *ctsio, int alloc_len);
static int ctl_inquiry_evpd_devid(struct ctl_scsiio *ctsio, int alloc_len);
static int ctl_inquiry_evpd_eid(struct ctl_scsiio *ctsio, int alloc_len);
static int ctl_inquiry_evpd_mpp(struct ctl_scsiio *ctsio, int alloc_len);
static int ctl_inquiry_evpd_scsi_ports(struct ctl_scsiio *ctsio,
					 int alloc_len);
static int ctl_inquiry_evpd_block_limits(struct ctl_scsiio *ctsio,
					 int alloc_len);
static int ctl_inquiry_evpd_bdc(struct ctl_scsiio *ctsio, int alloc_len);
static int ctl_inquiry_evpd_lbp(struct ctl_scsiio *ctsio, int alloc_len);
static int ctl_inquiry_evpd(struct ctl_scsiio *ctsio);
static int ctl_inquiry_std(struct ctl_scsiio *ctsio);
static int ctl_get_lba_len(union ctl_io *io, uint64_t *lba, uint64_t *len);
static ctl_action ctl_extent_check(union ctl_io *io1, union ctl_io *io2,
    bool seq);
static ctl_action ctl_extent_check_seq(union ctl_io *io1, union ctl_io *io2);
static ctl_action ctl_check_for_blockage(struct ctl_lun *lun,
    union ctl_io *pending_io, union ctl_io *ooa_io);
static ctl_action ctl_check_ooa(struct ctl_lun *lun, union ctl_io *pending_io,
				union ctl_io *starting_io);
static int ctl_check_blocked(struct ctl_lun *lun);
static int ctl_scsiio_lun_check(struct ctl_lun *lun,
				const struct ctl_cmd_entry *entry,
				struct ctl_scsiio *ctsio);
static void ctl_failover_lun(union ctl_io *io);
static int ctl_scsiio_precheck(struct ctl_softc *ctl_softc,
			       struct ctl_scsiio *ctsio);
static int ctl_scsiio(struct ctl_scsiio *ctsio);

static int ctl_bus_reset(struct ctl_softc *ctl_softc, union ctl_io *io);
static int ctl_target_reset(struct ctl_softc *ctl_softc, union ctl_io *io,
			    ctl_ua_type ua_type);
static int ctl_do_lun_reset(struct ctl_lun *lun, union ctl_io *io,
			 ctl_ua_type ua_type);
static int ctl_lun_reset(struct ctl_softc *ctl_softc, union ctl_io *io);
static int ctl_abort_task(union ctl_io *io);
static int ctl_abort_task_set(union ctl_io *io);
static int ctl_query_task(union ctl_io *io, int task_set);
static int ctl_i_t_nexus_reset(union ctl_io *io);
static int ctl_query_async_event(union ctl_io *io);
static void ctl_run_task(union ctl_io *io);
#ifdef CTL_IO_DELAY
static void ctl_datamove_timer_wakeup(void *arg);
static void ctl_done_timer_wakeup(void *arg);
#endif /* CTL_IO_DELAY */

static void ctl_send_datamove_done(union ctl_io *io, int have_lock);
static void ctl_datamove_remote_write_cb(struct ctl_ha_dt_req *rq);
static int ctl_datamove_remote_dm_write_cb(union ctl_io *io);
static void ctl_datamove_remote_write(union ctl_io *io);
static int ctl_datamove_remote_dm_read_cb(union ctl_io *io);
static void ctl_datamove_remote_read_cb(struct ctl_ha_dt_req *rq);
static int ctl_datamove_remote_sgl_setup(union ctl_io *io);
static int ctl_datamove_remote_xfer(union ctl_io *io, unsigned command,
				    ctl_ha_dt_cb callback);
static void ctl_datamove_remote_read(union ctl_io *io);
static void ctl_datamove_remote(union ctl_io *io);
static void ctl_process_done(union ctl_io *io);
static void ctl_lun_thread(void *arg);
static void ctl_thresh_thread(void *arg);
static void ctl_work_thread(void *arg);
static void ctl_enqueue_incoming(union ctl_io *io);
static void ctl_enqueue_rtr(union ctl_io *io);
static void ctl_enqueue_done(union ctl_io *io);
static void ctl_enqueue_isc(union ctl_io *io);
static const struct ctl_cmd_entry *
    ctl_get_cmd_entry(struct ctl_scsiio *ctsio, int *sa);
static const struct ctl_cmd_entry *
    ctl_validate_command(struct ctl_scsiio *ctsio);
static int ctl_cmd_applicable(uint8_t lun_type,
    const struct ctl_cmd_entry *entry);

static uint64_t ctl_get_prkey(struct ctl_lun *lun, uint32_t residx);
static void ctl_clr_prkey(struct ctl_lun *lun, uint32_t residx);
static void ctl_alloc_prkey(struct ctl_lun *lun, uint32_t residx);
static void ctl_set_prkey(struct ctl_lun *lun, uint32_t residx, uint64_t key);

/*
 * Load the serialization table.  This isn't very pretty, but is probably
 * the easiest way to do it.
 */
#include "ctl_ser_table.c"

/*
 * We only need to define open, close and ioctl routines for this driver.
 */
static struct cdevsw ctl_cdevsw = {
	.d_version =	D_VERSION,
	.d_flags =	0,
	.d_open =	ctl_open,
	.d_close =	ctl_close,
	.d_ioctl =	ctl_ioctl,
	.d_name =	"ctl",
};


MALLOC_DEFINE(M_CTL, "ctlmem", "Memory used for CTL");

static int ctl_module_event_handler(module_t, int /*modeventtype_t*/, void *);

static moduledata_t ctl_moduledata = {
	"ctl",
	ctl_module_event_handler,
	NULL
};

DECLARE_MODULE(ctl, ctl_moduledata, SI_SUB_CONFIGURE, SI_ORDER_THIRD);
MODULE_VERSION(ctl, 1);

static struct ctl_frontend ha_frontend =
{
	.name = "ha",
};

static void
ctl_ha_datamove(union ctl_io *io)
{
	struct ctl_lun *lun;
	struct ctl_sg_entry *sgl;
	union ctl_ha_msg msg;
	uint32_t sg_entries_sent;
	int do_sg_copy, i, j;

	lun = (struct ctl_lun *)io->io_hdr.ctl_private[CTL_PRIV_LUN].ptr;
	memset(&msg.dt, 0, sizeof(msg.dt));
	msg.hdr.msg_type = CTL_MSG_DATAMOVE;
	msg.hdr.original_sc = io->io_hdr.original_sc;
	msg.hdr.serializing_sc = io;
	msg.hdr.nexus = io->io_hdr.nexus;
	msg.hdr.status = io->io_hdr.status;
	msg.dt.flags = io->io_hdr.flags;

	/*
	 * We convert everything into a S/G list here.  We can't
	 * pass by reference, only by value between controllers.
	 * So we can't pass a pointer to the S/G list, only as many
	 * S/G entries as we can fit in here.  If it's possible for
	 * us to get more than CTL_HA_MAX_SG_ENTRIES S/G entries,
	 * then we need to break this up into multiple transfers.
	 */
	if (io->scsiio.kern_sg_entries == 0) {
		msg.dt.kern_sg_entries = 1;
#if 0
		if (io->io_hdr.flags & CTL_FLAG_BUS_ADDR) {
			msg.dt.sg_list[0].addr = io->scsiio.kern_data_ptr;
		} else {
			/* XXX KDM use busdma here! */
			msg.dt.sg_list[0].addr =
			    (void *)vtophys(io->scsiio.kern_data_ptr);
		}
#else
		KASSERT((io->io_hdr.flags & CTL_FLAG_BUS_ADDR) == 0,
		    ("HA does not support BUS_ADDR"));
		msg.dt.sg_list[0].addr = io->scsiio.kern_data_ptr;
#endif
		msg.dt.sg_list[0].len = io->scsiio.kern_data_len;
		do_sg_copy = 0;
	} else {
		msg.dt.kern_sg_entries = io->scsiio.kern_sg_entries;
		do_sg_copy = 1;
	}

	msg.dt.kern_data_len = io->scsiio.kern_data_len;
	msg.dt.kern_total_len = io->scsiio.kern_total_len;
	msg.dt.kern_data_resid = io->scsiio.kern_data_resid;
	msg.dt.kern_rel_offset = io->scsiio.kern_rel_offset;
	msg.dt.sg_sequence = 0;

	/*
	 * Loop until we've sent all of the S/G entries.  On the
	 * other end, we'll recompose these S/G entries into one
	 * contiguous list before processing.
	 */
	for (sg_entries_sent = 0; sg_entries_sent < msg.dt.kern_sg_entries;
	    msg.dt.sg_sequence++) {
		msg.dt.cur_sg_entries = MIN((sizeof(msg.dt.sg_list) /
		    sizeof(msg.dt.sg_list[0])),
		    msg.dt.kern_sg_entries - sg_entries_sent);
		if (do_sg_copy != 0) {
			sgl = (struct ctl_sg_entry *)io->scsiio.kern_data_ptr;
			for (i = sg_entries_sent, j = 0;
			     i < msg.dt.cur_sg_entries; i++, j++) {
#if 0
				if (io->io_hdr.flags & CTL_FLAG_BUS_ADDR) {
					msg.dt.sg_list[j].addr = sgl[i].addr;
				} else {
					/* XXX KDM use busdma here! */
					msg.dt.sg_list[j].addr =
					    (void *)vtophys(sgl[i].addr);
				}
#else
				KASSERT((io->io_hdr.flags &
				    CTL_FLAG_BUS_ADDR) == 0,
				    ("HA does not support BUS_ADDR"));
				msg.dt.sg_list[j].addr = sgl[i].addr;
#endif
				msg.dt.sg_list[j].len = sgl[i].len;
			}
		}

		sg_entries_sent += msg.dt.cur_sg_entries;
		msg.dt.sg_last = (sg_entries_sent >= msg.dt.kern_sg_entries);
		if (ctl_ha_msg_send(CTL_HA_CHAN_CTL, &msg,
		    sizeof(msg.dt) - sizeof(msg.dt.sg_list) +
		    sizeof(struct ctl_sg_entry) * msg.dt.cur_sg_entries,
		    M_WAITOK) > CTL_HA_STATUS_SUCCESS) {
			io->io_hdr.port_status = 31341;
			io->scsiio.be_move_done(io);
			return;
		}
		msg.dt.sent_sg_entries = sg_entries_sent;
	}

	/*
	 * Officially handover the request from us to peer.
	 * If failover has just happened, then we must return error.
	 * If failover happen just after, then it is not our problem.
	 */
	if (lun)
		mtx_lock(&lun->lun_lock);
	if (io->io_hdr.flags & CTL_FLAG_FAILOVER) {
		if (lun)
			mtx_unlock(&lun->lun_lock);
		io->io_hdr.port_status = 31342;
		io->scsiio.be_move_done(io);
		return;
	}
	io->io_hdr.flags &= ~CTL_FLAG_IO_ACTIVE;
	io->io_hdr.flags |= CTL_FLAG_DMA_INPROG;
	if (lun)
		mtx_unlock(&lun->lun_lock);
}

static void
ctl_ha_done(union ctl_io *io)
{
	union ctl_ha_msg msg;

	if (io->io_hdr.io_type == CTL_IO_SCSI) {
		memset(&msg, 0, sizeof(msg));
		msg.hdr.msg_type = CTL_MSG_FINISH_IO;
		msg.hdr.original_sc = io->io_hdr.original_sc;
		msg.hdr.nexus = io->io_hdr.nexus;
		msg.hdr.status = io->io_hdr.status;
		msg.scsi.scsi_status = io->scsiio.scsi_status;
		msg.scsi.tag_num = io->scsiio.tag_num;
		msg.scsi.tag_type = io->scsiio.tag_type;
		msg.scsi.sense_len = io->scsiio.sense_len;
		msg.scsi.sense_residual = io->scsiio.sense_residual;
		msg.scsi.residual = io->scsiio.residual;
		memcpy(&msg.scsi.sense_data, &io->scsiio.sense_data,
		    io->scsiio.sense_len);
		ctl_ha_msg_send(CTL_HA_CHAN_CTL, &msg,
		    sizeof(msg.scsi) - sizeof(msg.scsi.sense_data) +
		    msg.scsi.sense_len, M_WAITOK);
	}
	ctl_free_io(io);
}

static void
ctl_isc_handler_finish_xfer(struct ctl_softc *ctl_softc,
			    union ctl_ha_msg *msg_info)
{
	struct ctl_scsiio *ctsio;

	if (msg_info->hdr.original_sc == NULL) {
		printf("%s: original_sc == NULL!\n", __func__);
		/* XXX KDM now what? */
		return;
	}

	ctsio = &msg_info->hdr.original_sc->scsiio;
	ctsio->io_hdr.flags |= CTL_FLAG_IO_ACTIVE;
	ctsio->io_hdr.msg_type = CTL_MSG_FINISH_IO;
	ctsio->io_hdr.status = msg_info->hdr.status;
	ctsio->scsi_status = msg_info->scsi.scsi_status;
	ctsio->sense_len = msg_info->scsi.sense_len;
	ctsio->sense_residual = msg_info->scsi.sense_residual;
	ctsio->residual = msg_info->scsi.residual;
	memcpy(&ctsio->sense_data, &msg_info->scsi.sense_data,
	       msg_info->scsi.sense_len);
	ctl_enqueue_isc((union ctl_io *)ctsio);
}

static void
ctl_isc_handler_finish_ser_only(struct ctl_softc *ctl_softc,
				union ctl_ha_msg *msg_info)
{
	struct ctl_scsiio *ctsio;

	if (msg_info->hdr.serializing_sc == NULL) {
		printf("%s: serializing_sc == NULL!\n", __func__);
		/* XXX KDM now what? */
		return;
	}

	ctsio = &msg_info->hdr.serializing_sc->scsiio;
	ctsio->io_hdr.msg_type = CTL_MSG_FINISH_IO;
	ctl_enqueue_isc((union ctl_io *)ctsio);
}

void
ctl_isc_announce_lun(struct ctl_lun *lun)
{
	struct ctl_softc *softc = lun->ctl_softc;
	union ctl_ha_msg *msg;
	struct ctl_ha_msg_lun_pr_key pr_key;
	int i, k;

	if (softc->ha_link != CTL_HA_LINK_ONLINE)
		return;
	mtx_lock(&lun->lun_lock);
	i = sizeof(msg->lun);
	if (lun->lun_devid)
		i += lun->lun_devid->len;
	i += sizeof(pr_key) * lun->pr_key_count;
alloc:
	mtx_unlock(&lun->lun_lock);
	msg = malloc(i, M_CTL, M_WAITOK);
	mtx_lock(&lun->lun_lock);
	k = sizeof(msg->lun);
	if (lun->lun_devid)
		k += lun->lun_devid->len;
	k += sizeof(pr_key) * lun->pr_key_count;
	if (i < k) {
		free(msg, M_CTL);
		i = k;
		goto alloc;
	}
	bzero(&msg->lun, sizeof(msg->lun));
	msg->hdr.msg_type = CTL_MSG_LUN_SYNC;
	msg->hdr.nexus.targ_lun = lun->lun;
	msg->hdr.nexus.targ_mapped_lun = lun->lun;
	msg->lun.flags = lun->flags;
	msg->lun.pr_generation = lun->pr_generation;
	msg->lun.pr_res_idx = lun->pr_res_idx;
	msg->lun.pr_res_type = lun->pr_res_type;
	msg->lun.pr_key_count = lun->pr_key_count;
	i = 0;
	if (lun->lun_devid) {
		msg->lun.lun_devid_len = lun->lun_devid->len;
		memcpy(&msg->lun.data[i], lun->lun_devid->data,
		    msg->lun.lun_devid_len);
		i += msg->lun.lun_devid_len;
	}
	for (k = 0; k < CTL_MAX_INITIATORS; k++) {
		if ((pr_key.pr_key = ctl_get_prkey(lun, k)) == 0)
			continue;
		pr_key.pr_iid = k;
		memcpy(&msg->lun.data[i], &pr_key, sizeof(pr_key));
		i += sizeof(pr_key);
	}
	mtx_unlock(&lun->lun_lock);
	ctl_ha_msg_send(CTL_HA_CHAN_CTL, &msg->port, sizeof(msg->port) + i,
	    M_WAITOK);
	free(msg, M_CTL);

	if (lun->flags & CTL_LUN_PRIMARY_SC) {
		for (i = 0; i < CTL_NUM_MODE_PAGES; i++) {
			ctl_isc_announce_mode(lun, -1,
			    lun->mode_pages.index[i].page_code & SMPH_PC_MASK,
			    lun->mode_pages.index[i].subpage);
		}
	}
}

void
ctl_isc_announce_port(struct ctl_port *port)
{
	struct ctl_softc *softc = port->ctl_softc;
	union ctl_ha_msg *msg;
	int i;

	if (port->targ_port < softc->port_min ||
	    port->targ_port >= softc->port_max ||
	    softc->ha_link != CTL_HA_LINK_ONLINE)
		return;
	i = sizeof(msg->port) + strlen(port->port_name) + 1;
	if (port->lun_map)
		i += sizeof(uint32_t) * CTL_MAX_LUNS;
	if (port->port_devid)
		i += port->port_devid->len;
	if (port->target_devid)
		i += port->target_devid->len;
	if (port->init_devid)
		i += port->init_devid->len;
	msg = malloc(i, M_CTL, M_WAITOK);
	bzero(&msg->port, sizeof(msg->port));
	msg->hdr.msg_type = CTL_MSG_PORT_SYNC;
	msg->hdr.nexus.targ_port = port->targ_port;
	msg->port.port_type = port->port_type;
	msg->port.physical_port = port->physical_port;
	msg->port.virtual_port = port->virtual_port;
	msg->port.status = port->status;
	i = 0;
	msg->port.name_len = sprintf(&msg->port.data[i],
	    "%d:%s", softc->ha_id, port->port_name) + 1;
	i += msg->port.name_len;
	if (port->lun_map) {
		msg->port.lun_map_len = sizeof(uint32_t) * CTL_MAX_LUNS;
		memcpy(&msg->port.data[i], port->lun_map,
		    msg->port.lun_map_len);
		i += msg->port.lun_map_len;
	}
	if (port->port_devid) {
		msg->port.port_devid_len = port->port_devid->len;
		memcpy(&msg->port.data[i], port->port_devid->data,
		    msg->port.port_devid_len);
		i += msg->port.port_devid_len;
	}
	if (port->target_devid) {
		msg->port.target_devid_len = port->target_devid->len;
		memcpy(&msg->port.data[i], port->target_devid->data,
		    msg->port.target_devid_len);
		i += msg->port.target_devid_len;
	}
	if (port->init_devid) {
		msg->port.init_devid_len = port->init_devid->len;
		memcpy(&msg->port.data[i], port->init_devid->data,
		    msg->port.init_devid_len);
		i += msg->port.init_devid_len;
	}
	ctl_ha_msg_send(CTL_HA_CHAN_CTL, &msg->port, sizeof(msg->port) + i,
	    M_WAITOK);
	free(msg, M_CTL);
}

void
ctl_isc_announce_iid(struct ctl_port *port, int iid)
{
	struct ctl_softc *softc = port->ctl_softc;
	union ctl_ha_msg *msg;
	int i, l;

	if (port->targ_port < softc->port_min ||
	    port->targ_port >= softc->port_max ||
	    softc->ha_link != CTL_HA_LINK_ONLINE)
		return;
	mtx_lock(&softc->ctl_lock);
	i = sizeof(msg->iid);
	l = 0;
	if (port->wwpn_iid[iid].name)
		l = strlen(port->wwpn_iid[iid].name) + 1;
	i += l;
	msg = malloc(i, M_CTL, M_NOWAIT);
	if (msg == NULL) {
		mtx_unlock(&softc->ctl_lock);
		return;
	}
	bzero(&msg->iid, sizeof(msg->iid));
	msg->hdr.msg_type = CTL_MSG_IID_SYNC;
	msg->hdr.nexus.targ_port = port->targ_port;
	msg->hdr.nexus.initid = iid;
	msg->iid.in_use = port->wwpn_iid[iid].in_use;
	msg->iid.name_len = l;
	msg->iid.wwpn = port->wwpn_iid[iid].wwpn;
	if (port->wwpn_iid[iid].name)
		strlcpy(msg->iid.data, port->wwpn_iid[iid].name, l);
	mtx_unlock(&softc->ctl_lock);
	ctl_ha_msg_send(CTL_HA_CHAN_CTL, &msg->iid, i, M_NOWAIT);
	free(msg, M_CTL);
}

void
ctl_isc_announce_mode(struct ctl_lun *lun, uint32_t initidx,
    uint8_t page, uint8_t subpage)
{
	struct ctl_softc *softc = lun->ctl_softc;
	union ctl_ha_msg msg;
	int i;

	if (softc->ha_link != CTL_HA_LINK_ONLINE)
		return;
	for (i = 0; i < CTL_NUM_MODE_PAGES; i++) {
		if ((lun->mode_pages.index[i].page_code & SMPH_PC_MASK) ==
		    page && lun->mode_pages.index[i].subpage == subpage)
			break;
	}
	if (i == CTL_NUM_MODE_PAGES)
		return;

	/* Don't try to replicate pages not present on this device. */
	if (lun->mode_pages.index[i].page_data == NULL)
		return;

	bzero(&msg.mode, sizeof(msg.mode));
	msg.hdr.msg_type = CTL_MSG_MODE_SYNC;
	msg.hdr.nexus.targ_port = initidx / CTL_MAX_INIT_PER_PORT;
	msg.hdr.nexus.initid = initidx % CTL_MAX_INIT_PER_PORT;
	msg.hdr.nexus.targ_lun = lun->lun;
	msg.hdr.nexus.targ_mapped_lun = lun->lun;
	msg.mode.page_code = page;
	msg.mode.subpage = subpage;
	msg.mode.page_len = lun->mode_pages.index[i].page_len;
	memcpy(msg.mode.data, lun->mode_pages.index[i].page_data,
	    msg.mode.page_len);
	ctl_ha_msg_send(CTL_HA_CHAN_CTL, &msg.mode, sizeof(msg.mode),
	    M_WAITOK);
}

static void
ctl_isc_ha_link_up(struct ctl_softc *softc)
{
	struct ctl_port *port;
	struct ctl_lun *lun;
	union ctl_ha_msg msg;
	int i;

	/* Announce this node parameters to peer for validation. */
	msg.login.msg_type = CTL_MSG_LOGIN;
	msg.login.version = CTL_HA_VERSION;
	msg.login.ha_mode = softc->ha_mode;
	msg.login.ha_id = softc->ha_id;
	msg.login.max_luns = CTL_MAX_LUNS;
	msg.login.max_ports = CTL_MAX_PORTS;
	msg.login.max_init_per_port = CTL_MAX_INIT_PER_PORT;
	ctl_ha_msg_send(CTL_HA_CHAN_CTL, &msg.login, sizeof(msg.login),
	    M_WAITOK);

	STAILQ_FOREACH(port, &softc->port_list, links) {
		ctl_isc_announce_port(port);
		for (i = 0; i < CTL_MAX_INIT_PER_PORT; i++) {
			if (port->wwpn_iid[i].in_use)
				ctl_isc_announce_iid(port, i);
		}
	}
	STAILQ_FOREACH(lun, &softc->lun_list, links)
		ctl_isc_announce_lun(lun);
}

static void
ctl_isc_ha_link_down(struct ctl_softc *softc)
{
	struct ctl_port *port;
	struct ctl_lun *lun;
	union ctl_io *io;
	int i;

	mtx_lock(&softc->ctl_lock);
	STAILQ_FOREACH(lun, &softc->lun_list, links) {
		mtx_lock(&lun->lun_lock);
		if (lun->flags & CTL_LUN_PEER_SC_PRIMARY) {
			lun->flags &= ~CTL_LUN_PEER_SC_PRIMARY;
			ctl_est_ua_all(lun, -1, CTL_UA_ASYM_ACC_CHANGE);
		}
		mtx_unlock(&lun->lun_lock);

		mtx_unlock(&softc->ctl_lock);
		io = ctl_alloc_io(softc->othersc_pool);
		mtx_lock(&softc->ctl_lock);
		ctl_zero_io(io);
		io->io_hdr.msg_type = CTL_MSG_FAILOVER;
		io->io_hdr.nexus.targ_mapped_lun = lun->lun;
		ctl_enqueue_isc(io);
	}

	STAILQ_FOREACH(port, &softc->port_list, links) {
		if (port->targ_port >= softc->port_min &&
		    port->targ_port < softc->port_max)
			continue;
		port->status &= ~CTL_PORT_STATUS_ONLINE;
		for (i = 0; i < CTL_MAX_INIT_PER_PORT; i++) {
			port->wwpn_iid[i].in_use = 0;
			free(port->wwpn_iid[i].name, M_CTL);
			port->wwpn_iid[i].name = NULL;
		}
	}
	mtx_unlock(&softc->ctl_lock);
}

static void
ctl_isc_ua(struct ctl_softc *softc, union ctl_ha_msg *msg, int len)
{
	struct ctl_lun *lun;
	uint32_t iid = ctl_get_initindex(&msg->hdr.nexus);

	mtx_lock(&softc->ctl_lock);
	if (msg->hdr.nexus.targ_lun < CTL_MAX_LUNS &&
	    (lun = softc->ctl_luns[msg->hdr.nexus.targ_mapped_lun]) != NULL) {
		mtx_lock(&lun->lun_lock);
		mtx_unlock(&softc->ctl_lock);
<<<<<<< HEAD
=======
		if (msg->ua.ua_type == CTL_UA_THIN_PROV_THRES &&
		    msg->ua.ua_set)
			memcpy(lun->ua_tpt_info, msg->ua.ua_info, 8);
>>>>>>> a12e9d2b
		if (msg->ua.ua_all) {
			if (msg->ua.ua_set)
				ctl_est_ua_all(lun, iid, msg->ua.ua_type);
			else
				ctl_clr_ua_all(lun, iid, msg->ua.ua_type);
		} else {
			if (msg->ua.ua_set)
				ctl_est_ua(lun, iid, msg->ua.ua_type);
			else
				ctl_clr_ua(lun, iid, msg->ua.ua_type);
		}
		mtx_unlock(&lun->lun_lock);
	} else
		mtx_unlock(&softc->ctl_lock);
}

static void
ctl_isc_lun_sync(struct ctl_softc *softc, union ctl_ha_msg *msg, int len)
{
	struct ctl_lun *lun;
	struct ctl_ha_msg_lun_pr_key pr_key;
	int i, k;
	ctl_lun_flags oflags;
	uint32_t targ_lun;

	targ_lun = msg->hdr.nexus.targ_mapped_lun;
	mtx_lock(&softc->ctl_lock);
	if ((targ_lun >= CTL_MAX_LUNS) ||
	    ((lun = softc->ctl_luns[targ_lun]) == NULL)) {
		mtx_unlock(&softc->ctl_lock);
		return;
	}
	mtx_lock(&lun->lun_lock);
	mtx_unlock(&softc->ctl_lock);
	if (lun->flags & CTL_LUN_DISABLED) {
		mtx_unlock(&lun->lun_lock);
		return;
	}
	i = (lun->lun_devid != NULL) ? lun->lun_devid->len : 0;
	if (msg->lun.lun_devid_len != i || (i > 0 &&
	    memcmp(&msg->lun.data[0], lun->lun_devid->data, i) != 0)) {
		mtx_unlock(&lun->lun_lock);
		printf("%s: Received conflicting HA LUN %d\n",
		    __func__, msg->hdr.nexus.targ_lun);
		return;
	} else {
		/* Record whether peer is primary. */
		oflags = lun->flags;
		if ((msg->lun.flags & CTL_LUN_PRIMARY_SC) &&
		    (msg->lun.flags & CTL_LUN_DISABLED) == 0)
			lun->flags |= CTL_LUN_PEER_SC_PRIMARY;
		else
			lun->flags &= ~CTL_LUN_PEER_SC_PRIMARY;
		if (oflags != lun->flags)
			ctl_est_ua_all(lun, -1, CTL_UA_ASYM_ACC_CHANGE);

		/* If peer is primary and we are not -- use data */
		if ((lun->flags & CTL_LUN_PRIMARY_SC) == 0 &&
		    (lun->flags & CTL_LUN_PEER_SC_PRIMARY)) {
<<<<<<< HEAD
			lun->PRGeneration = msg->lun.pr_generation;
			lun->pr_res_idx = msg->lun.pr_res_idx;
			lun->res_type = msg->lun.pr_res_type;
=======
			lun->pr_generation = msg->lun.pr_generation;
			lun->pr_res_idx = msg->lun.pr_res_idx;
			lun->pr_res_type = msg->lun.pr_res_type;
>>>>>>> a12e9d2b
			lun->pr_key_count = msg->lun.pr_key_count;
			for (k = 0; k < CTL_MAX_INITIATORS; k++)
				ctl_clr_prkey(lun, k);
			for (k = 0; k < msg->lun.pr_key_count; k++) {
				memcpy(&pr_key, &msg->lun.data[i],
				    sizeof(pr_key));
				ctl_alloc_prkey(lun, pr_key.pr_iid);
				ctl_set_prkey(lun, pr_key.pr_iid,
				    pr_key.pr_key);
				i += sizeof(pr_key);
			}
		}

		mtx_unlock(&lun->lun_lock);
		CTL_DEBUG_PRINT(("%s: Known LUN %d, peer is %s\n",
		    __func__, msg->hdr.nexus.targ_lun,
		    (msg->lun.flags & CTL_LUN_PRIMARY_SC) ?
		    "primary" : "secondary"));

		/* If we are primary but peer doesn't know -- notify */
		if ((lun->flags & CTL_LUN_PRIMARY_SC) &&
		    (msg->lun.flags & CTL_LUN_PEER_SC_PRIMARY) == 0)
			ctl_isc_announce_lun(lun);
	}
}

static void
ctl_isc_port_sync(struct ctl_softc *softc, union ctl_ha_msg *msg, int len)
{
	struct ctl_port *port;
	struct ctl_lun *lun;
	int i, new;

	port = softc->ctl_ports[msg->hdr.nexus.targ_port];
	if (port == NULL) {
		CTL_DEBUG_PRINT(("%s: New port %d\n", __func__,
		    msg->hdr.nexus.targ_port));
		new = 1;
		port = malloc(sizeof(*port), M_CTL, M_WAITOK | M_ZERO);
		port->frontend = &ha_frontend;
		port->targ_port = msg->hdr.nexus.targ_port;
		port->fe_datamove = ctl_ha_datamove;
		port->fe_done = ctl_ha_done;
	} else if (port->frontend == &ha_frontend) {
		CTL_DEBUG_PRINT(("%s: Updated port %d\n", __func__,
		    msg->hdr.nexus.targ_port));
		new = 0;
	} else {
		printf("%s: Received conflicting HA port %d\n",
		    __func__, msg->hdr.nexus.targ_port);
		return;
	}
	port->port_type = msg->port.port_type;
	port->physical_port = msg->port.physical_port;
	port->virtual_port = msg->port.virtual_port;
	port->status = msg->port.status;
	i = 0;
	free(port->port_name, M_CTL);
	port->port_name = strndup(&msg->port.data[i], msg->port.name_len,
	    M_CTL);
	i += msg->port.name_len;
	if (msg->port.lun_map_len != 0) {
		if (port->lun_map == NULL)
			port->lun_map = malloc(sizeof(uint32_t) * CTL_MAX_LUNS,
			    M_CTL, M_WAITOK);
		memcpy(port->lun_map, &msg->port.data[i],
		    sizeof(uint32_t) * CTL_MAX_LUNS);
		i += msg->port.lun_map_len;
	} else {
		free(port->lun_map, M_CTL);
		port->lun_map = NULL;
	}
	if (msg->port.port_devid_len != 0) {
		if (port->port_devid == NULL ||
		    port->port_devid->len != msg->port.port_devid_len) {
			free(port->port_devid, M_CTL);
			port->port_devid = malloc(sizeof(struct ctl_devid) +
			    msg->port.port_devid_len, M_CTL, M_WAITOK);
		}
		memcpy(port->port_devid->data, &msg->port.data[i],
		    msg->port.port_devid_len);
		port->port_devid->len = msg->port.port_devid_len;
		i += msg->port.port_devid_len;
	} else {
		free(port->port_devid, M_CTL);
		port->port_devid = NULL;
	}
	if (msg->port.target_devid_len != 0) {
		if (port->target_devid == NULL ||
		    port->target_devid->len != msg->port.target_devid_len) {
			free(port->target_devid, M_CTL);
			port->target_devid = malloc(sizeof(struct ctl_devid) +
			    msg->port.target_devid_len, M_CTL, M_WAITOK);
		}
		memcpy(port->target_devid->data, &msg->port.data[i],
		    msg->port.target_devid_len);
		port->target_devid->len = msg->port.target_devid_len;
		i += msg->port.target_devid_len;
	} else {
		free(port->target_devid, M_CTL);
		port->target_devid = NULL;
	}
	if (msg->port.init_devid_len != 0) {
		if (port->init_devid == NULL ||
		    port->init_devid->len != msg->port.init_devid_len) {
			free(port->init_devid, M_CTL);
			port->init_devid = malloc(sizeof(struct ctl_devid) +
			    msg->port.init_devid_len, M_CTL, M_WAITOK);
		}
		memcpy(port->init_devid->data, &msg->port.data[i],
		    msg->port.init_devid_len);
		port->init_devid->len = msg->port.init_devid_len;
		i += msg->port.init_devid_len;
	} else {
		free(port->init_devid, M_CTL);
		port->init_devid = NULL;
	}
	if (new) {
		if (ctl_port_register(port) != 0) {
			printf("%s: ctl_port_register() failed with error\n",
			    __func__);
		}
	}
	mtx_lock(&softc->ctl_lock);
	STAILQ_FOREACH(lun, &softc->lun_list, links) {
		if (ctl_lun_map_to_port(port, lun->lun) >= CTL_MAX_LUNS)
			continue;
		mtx_lock(&lun->lun_lock);
		ctl_est_ua_all(lun, -1, CTL_UA_INQ_CHANGE);
		mtx_unlock(&lun->lun_lock);
	}
	mtx_unlock(&softc->ctl_lock);
}

static void
ctl_isc_iid_sync(struct ctl_softc *softc, union ctl_ha_msg *msg, int len)
{
	struct ctl_port *port;
	int iid;

	port = softc->ctl_ports[msg->hdr.nexus.targ_port];
	if (port == NULL) {
		printf("%s: Received IID for unknown port %d\n",
		    __func__, msg->hdr.nexus.targ_port);
		return;
	}
	iid = msg->hdr.nexus.initid;
	port->wwpn_iid[iid].in_use = msg->iid.in_use;
	port->wwpn_iid[iid].wwpn = msg->iid.wwpn;
	free(port->wwpn_iid[iid].name, M_CTL);
	if (msg->iid.name_len) {
		port->wwpn_iid[iid].name = strndup(&msg->iid.data[0],
		    msg->iid.name_len, M_CTL);
	} else
		port->wwpn_iid[iid].name = NULL;
}

static void
ctl_isc_login(struct ctl_softc *softc, union ctl_ha_msg *msg, int len)
{

	if (msg->login.version != CTL_HA_VERSION) {
		printf("CTL HA peers have different versions %d != %d\n",
		    msg->login.version, CTL_HA_VERSION);
		ctl_ha_msg_abort(CTL_HA_CHAN_CTL);
		return;
	}
	if (msg->login.ha_mode != softc->ha_mode) {
		printf("CTL HA peers have different ha_mode %d != %d\n",
		    msg->login.ha_mode, softc->ha_mode);
		ctl_ha_msg_abort(CTL_HA_CHAN_CTL);
		return;
	}
	if (msg->login.ha_id == softc->ha_id) {
		printf("CTL HA peers have same ha_id %d\n", msg->login.ha_id);
		ctl_ha_msg_abort(CTL_HA_CHAN_CTL);
		return;
	}
	if (msg->login.max_luns != CTL_MAX_LUNS ||
	    msg->login.max_ports != CTL_MAX_PORTS ||
	    msg->login.max_init_per_port != CTL_MAX_INIT_PER_PORT) {
		printf("CTL HA peers have different limits\n");
		ctl_ha_msg_abort(CTL_HA_CHAN_CTL);
		return;
	}
}

static void
ctl_isc_mode_sync(struct ctl_softc *softc, union ctl_ha_msg *msg, int len)
{
	struct ctl_lun *lun;
	int i;
	uint32_t initidx, targ_lun;

	targ_lun = msg->hdr.nexus.targ_mapped_lun;
	mtx_lock(&softc->ctl_lock);
	if ((targ_lun >= CTL_MAX_LUNS) ||
	    ((lun = softc->ctl_luns[targ_lun]) == NULL)) {
		mtx_unlock(&softc->ctl_lock);
		return;
	}
	mtx_lock(&lun->lun_lock);
	mtx_unlock(&softc->ctl_lock);
	if (lun->flags & CTL_LUN_DISABLED) {
		mtx_unlock(&lun->lun_lock);
		return;
	}
	for (i = 0; i < CTL_NUM_MODE_PAGES; i++) {
		if ((lun->mode_pages.index[i].page_code & SMPH_PC_MASK) ==
		    msg->mode.page_code &&
		    lun->mode_pages.index[i].subpage == msg->mode.subpage)
			break;
	}
	if (i == CTL_NUM_MODE_PAGES) {
		mtx_unlock(&lun->lun_lock);
		return;
	}
	memcpy(lun->mode_pages.index[i].page_data, msg->mode.data,
	    lun->mode_pages.index[i].page_len);
	initidx = ctl_get_initindex(&msg->hdr.nexus);
	if (initidx != -1)
		ctl_est_ua_all(lun, initidx, CTL_UA_MODE_CHANGE);
	mtx_unlock(&lun->lun_lock);
}

/*
 * ISC (Inter Shelf Communication) event handler.  Events from the HA
 * subsystem come in here.
 */
static void
ctl_isc_event_handler(ctl_ha_channel channel, ctl_ha_event event, int param)
{
	struct ctl_softc *softc = control_softc;
	union ctl_io *io;
	struct ctl_prio *presio;
	ctl_ha_status isc_status;

	CTL_DEBUG_PRINT(("CTL: Isc Msg event %d\n", event));
	if (event == CTL_HA_EVT_MSG_RECV) {
		union ctl_ha_msg *msg, msgbuf;

		if (param > sizeof(msgbuf))
			msg = malloc(param, M_CTL, M_WAITOK);
		else
			msg = &msgbuf;
		isc_status = ctl_ha_msg_recv(CTL_HA_CHAN_CTL, msg, param,
		    M_WAITOK);
		if (isc_status != CTL_HA_STATUS_SUCCESS) {
			printf("%s: Error receiving message: %d\n",
			    __func__, isc_status);
			if (msg != &msgbuf)
				free(msg, M_CTL);
			return;
		}

		CTL_DEBUG_PRINT(("CTL: msg_type %d\n", msg->msg_type));
		switch (msg->hdr.msg_type) {
		case CTL_MSG_SERIALIZE:
			io = ctl_alloc_io(softc->othersc_pool);
			ctl_zero_io(io);
			// populate ctsio from msg
			io->io_hdr.io_type = CTL_IO_SCSI;
			io->io_hdr.msg_type = CTL_MSG_SERIALIZE;
			io->io_hdr.original_sc = msg->hdr.original_sc;
			io->io_hdr.flags |= CTL_FLAG_FROM_OTHER_SC |
					    CTL_FLAG_IO_ACTIVE;
			/*
			 * If we're in serialization-only mode, we don't
			 * want to go through full done processing.  Thus
			 * the COPY flag.
			 *
			 * XXX KDM add another flag that is more specific.
			 */
			if (softc->ha_mode != CTL_HA_MODE_XFER)
				io->io_hdr.flags |= CTL_FLAG_INT_COPY;
			io->io_hdr.nexus = msg->hdr.nexus;
#if 0
			printf("port %u, iid %u, lun %u\n",
			       io->io_hdr.nexus.targ_port,
			       io->io_hdr.nexus.initid,
			       io->io_hdr.nexus.targ_lun);
#endif
			io->scsiio.tag_num = msg->scsi.tag_num;
			io->scsiio.tag_type = msg->scsi.tag_type;
#ifdef CTL_TIME_IO
			io->io_hdr.start_time = time_uptime;
			getbinuptime(&io->io_hdr.start_bt);
#endif /* CTL_TIME_IO */
			io->scsiio.cdb_len = msg->scsi.cdb_len;
			memcpy(io->scsiio.cdb, msg->scsi.cdb,
			       CTL_MAX_CDBLEN);
			if (softc->ha_mode == CTL_HA_MODE_XFER) {
				const struct ctl_cmd_entry *entry;

				entry = ctl_get_cmd_entry(&io->scsiio, NULL);
				io->io_hdr.flags &= ~CTL_FLAG_DATA_MASK;
				io->io_hdr.flags |=
					entry->flags & CTL_FLAG_DATA_MASK;
			}
			ctl_enqueue_isc(io);
			break;

		/* Performed on the Originating SC, XFER mode only */
		case CTL_MSG_DATAMOVE: {
			struct ctl_sg_entry *sgl;
			int i, j;

			io = msg->hdr.original_sc;
			if (io == NULL) {
				printf("%s: original_sc == NULL!\n", __func__);
				/* XXX KDM do something here */
				break;
			}
			io->io_hdr.msg_type = CTL_MSG_DATAMOVE;
			io->io_hdr.flags |= CTL_FLAG_IO_ACTIVE;
			/*
			 * Keep track of this, we need to send it back over
			 * when the datamove is complete.
			 */
			io->io_hdr.serializing_sc = msg->hdr.serializing_sc;
			if (msg->hdr.status == CTL_SUCCESS)
				io->io_hdr.status = msg->hdr.status;

			if (msg->dt.sg_sequence == 0) {
#ifdef CTL_TIME_IO
				getbinuptime(&io->io_hdr.dma_start_bt);
#endif
				i = msg->dt.kern_sg_entries +
				    msg->dt.kern_data_len /
				    CTL_HA_DATAMOVE_SEGMENT + 1;
				sgl = malloc(sizeof(*sgl) * i, M_CTL,
				    M_WAITOK | M_ZERO);
				io->io_hdr.remote_sglist = sgl;
				io->io_hdr.local_sglist =
				    &sgl[msg->dt.kern_sg_entries];

				io->scsiio.kern_data_ptr = (uint8_t *)sgl;

				io->scsiio.kern_sg_entries =
					msg->dt.kern_sg_entries;
				io->scsiio.rem_sg_entries =
					msg->dt.kern_sg_entries;
				io->scsiio.kern_data_len =
					msg->dt.kern_data_len;
				io->scsiio.kern_total_len =
					msg->dt.kern_total_len;
				io->scsiio.kern_data_resid =
					msg->dt.kern_data_resid;
				io->scsiio.kern_rel_offset =
					msg->dt.kern_rel_offset;
				io->io_hdr.flags &= ~CTL_FLAG_BUS_ADDR;
				io->io_hdr.flags |= msg->dt.flags &
				    CTL_FLAG_BUS_ADDR;
			} else
				sgl = (struct ctl_sg_entry *)
					io->scsiio.kern_data_ptr;

			for (i = msg->dt.sent_sg_entries, j = 0;
			     i < (msg->dt.sent_sg_entries +
			     msg->dt.cur_sg_entries); i++, j++) {
				sgl[i].addr = msg->dt.sg_list[j].addr;
				sgl[i].len = msg->dt.sg_list[j].len;

#if 0
				printf("%s: DATAMOVE: %p,%lu j=%d, i=%d\n",
				    __func__, sgl[i].addr, sgl[i].len, j, i);
#endif
			}

			/*
			 * If this is the last piece of the I/O, we've got
			 * the full S/G list.  Queue processing in the thread.
			 * Otherwise wait for the next piece.
			 */
			if (msg->dt.sg_last != 0)
				ctl_enqueue_isc(io);
			break;
		}
		/* Performed on the Serializing (primary) SC, XFER mode only */
		case CTL_MSG_DATAMOVE_DONE: {
			if (msg->hdr.serializing_sc == NULL) {
				printf("%s: serializing_sc == NULL!\n",
				       __func__);
				/* XXX KDM now what? */
				break;
			}
			/*
			 * We grab the sense information here in case
			 * there was a failure, so we can return status
			 * back to the initiator.
			 */
			io = msg->hdr.serializing_sc;
			io->io_hdr.msg_type = CTL_MSG_DATAMOVE_DONE;
			io->io_hdr.flags &= ~CTL_FLAG_DMA_INPROG;
			io->io_hdr.flags |= CTL_FLAG_IO_ACTIVE;
			io->io_hdr.port_status = msg->scsi.fetd_status;
			io->scsiio.residual = msg->scsi.residual;
			if (msg->hdr.status != CTL_STATUS_NONE) {
				io->io_hdr.status = msg->hdr.status;
				io->scsiio.scsi_status = msg->scsi.scsi_status;
				io->scsiio.sense_len = msg->scsi.sense_len;
				io->scsiio.sense_residual =msg->scsi.sense_residual;
				memcpy(&io->scsiio.sense_data,
				    &msg->scsi.sense_data,
				    msg->scsi.sense_len);
				if (msg->hdr.status == CTL_SUCCESS)
					io->io_hdr.flags |= CTL_FLAG_STATUS_SENT;
			}
			ctl_enqueue_isc(io);
			break;
		}

		/* Preformed on Originating SC, SER_ONLY mode */
		case CTL_MSG_R2R:
			io = msg->hdr.original_sc;
			if (io == NULL) {
				printf("%s: original_sc == NULL!\n",
				    __func__);
				break;
			}
			io->io_hdr.flags |= CTL_FLAG_IO_ACTIVE;
			io->io_hdr.msg_type = CTL_MSG_R2R;
			io->io_hdr.serializing_sc = msg->hdr.serializing_sc;
			ctl_enqueue_isc(io);
			break;

		/*
		 * Performed on Serializing(i.e. primary SC) SC in SER_ONLY
		 * mode.
		 * Performed on the Originating (i.e. secondary) SC in XFER
		 * mode
		 */
		case CTL_MSG_FINISH_IO:
			if (softc->ha_mode == CTL_HA_MODE_XFER)
				ctl_isc_handler_finish_xfer(softc, msg);
			else
				ctl_isc_handler_finish_ser_only(softc, msg);
			break;

		/* Preformed on Originating SC */
		case CTL_MSG_BAD_JUJU:
			io = msg->hdr.original_sc;
			if (io == NULL) {
				printf("%s: Bad JUJU!, original_sc is NULL!\n",
				       __func__);
				break;
			}
			ctl_copy_sense_data(msg, io);
			/*
			 * IO should have already been cleaned up on other
			 * SC so clear this flag so we won't send a message
			 * back to finish the IO there.
			 */
			io->io_hdr.flags &= ~CTL_FLAG_SENT_2OTHER_SC;
			io->io_hdr.flags |= CTL_FLAG_IO_ACTIVE;

			/* io = msg->hdr.serializing_sc; */
			io->io_hdr.msg_type = CTL_MSG_BAD_JUJU;
			ctl_enqueue_isc(io);
			break;

		/* Handle resets sent from the other side */
		case CTL_MSG_MANAGE_TASKS: {
			struct ctl_taskio *taskio;
			taskio = (struct ctl_taskio *)ctl_alloc_io(
			    softc->othersc_pool);
			ctl_zero_io((union ctl_io *)taskio);
			taskio->io_hdr.io_type = CTL_IO_TASK;
			taskio->io_hdr.flags |= CTL_FLAG_FROM_OTHER_SC;
			taskio->io_hdr.nexus = msg->hdr.nexus;
			taskio->task_action = msg->task.task_action;
			taskio->tag_num = msg->task.tag_num;
			taskio->tag_type = msg->task.tag_type;
#ifdef CTL_TIME_IO
			taskio->io_hdr.start_time = time_uptime;
			getbinuptime(&taskio->io_hdr.start_bt);
#endif /* CTL_TIME_IO */
			ctl_run_task((union ctl_io *)taskio);
			break;
		}
		/* Persistent Reserve action which needs attention */
		case CTL_MSG_PERS_ACTION:
			presio = (struct ctl_prio *)ctl_alloc_io(
			    softc->othersc_pool);
			ctl_zero_io((union ctl_io *)presio);
			presio->io_hdr.msg_type = CTL_MSG_PERS_ACTION;
			presio->io_hdr.flags |= CTL_FLAG_FROM_OTHER_SC;
			presio->io_hdr.nexus = msg->hdr.nexus;
			presio->pr_msg = msg->pr;
			ctl_enqueue_isc((union ctl_io *)presio);
			break;
		case CTL_MSG_UA:
			ctl_isc_ua(softc, msg, param);
			break;
		case CTL_MSG_PORT_SYNC:
			ctl_isc_port_sync(softc, msg, param);
			break;
		case CTL_MSG_LUN_SYNC:
			ctl_isc_lun_sync(softc, msg, param);
			break;
		case CTL_MSG_IID_SYNC:
			ctl_isc_iid_sync(softc, msg, param);
			break;
		case CTL_MSG_LOGIN:
			ctl_isc_login(softc, msg, param);
			break;
		case CTL_MSG_MODE_SYNC:
			ctl_isc_mode_sync(softc, msg, param);
			break;
		default:
			printf("Received HA message of unknown type %d\n",
			    msg->hdr.msg_type);
			ctl_ha_msg_abort(CTL_HA_CHAN_CTL);
			break;
		}
		if (msg != &msgbuf)
			free(msg, M_CTL);
	} else if (event == CTL_HA_EVT_LINK_CHANGE) {
		printf("CTL: HA link status changed from %d to %d\n",
		    softc->ha_link, param);
		if (param == softc->ha_link)
			return;
		if (softc->ha_link == CTL_HA_LINK_ONLINE) {
			softc->ha_link = param;
			ctl_isc_ha_link_down(softc);
		} else {
			softc->ha_link = param;
			if (softc->ha_link == CTL_HA_LINK_ONLINE)
				ctl_isc_ha_link_up(softc);
		}
		return;
	} else {
		printf("ctl_isc_event_handler: Unknown event %d\n", event);
		return;
	}
}

static void
ctl_copy_sense_data(union ctl_ha_msg *src, union ctl_io *dest)
{

	memcpy(&dest->scsiio.sense_data, &src->scsi.sense_data,
	    src->scsi.sense_len);
	dest->scsiio.scsi_status = src->scsi.scsi_status;
	dest->scsiio.sense_len = src->scsi.sense_len;
	dest->io_hdr.status = src->hdr.status;
}

static void
ctl_copy_sense_data_back(union ctl_io *src, union ctl_ha_msg *dest)
{

	memcpy(&dest->scsi.sense_data, &src->scsiio.sense_data,
	    src->scsiio.sense_len);
	dest->scsi.scsi_status = src->scsiio.scsi_status;
	dest->scsi.sense_len = src->scsiio.sense_len;
	dest->hdr.status = src->io_hdr.status;
}

void
ctl_est_ua(struct ctl_lun *lun, uint32_t initidx, ctl_ua_type ua)
{
	struct ctl_softc *softc = lun->ctl_softc;
	ctl_ua_type *pu;

	if (initidx < softc->init_min || initidx >= softc->init_max)
		return;
	mtx_assert(&lun->lun_lock, MA_OWNED);
	pu = lun->pending_ua[initidx / CTL_MAX_INIT_PER_PORT];
	if (pu == NULL)
		return;
	pu[initidx % CTL_MAX_INIT_PER_PORT] |= ua;
}

void
ctl_est_ua_port(struct ctl_lun *lun, int port, uint32_t except, ctl_ua_type ua)
{
	int i;

	mtx_assert(&lun->lun_lock, MA_OWNED);
	if (lun->pending_ua[port] == NULL)
		return;
	for (i = 0; i < CTL_MAX_INIT_PER_PORT; i++) {
		if (port * CTL_MAX_INIT_PER_PORT + i == except)
			continue;
		lun->pending_ua[port][i] |= ua;
	}
}

void
ctl_est_ua_all(struct ctl_lun *lun, uint32_t except, ctl_ua_type ua)
{
	struct ctl_softc *softc = lun->ctl_softc;
	int i;

	mtx_assert(&lun->lun_lock, MA_OWNED);
	for (i = softc->port_min; i < softc->port_max; i++)
		ctl_est_ua_port(lun, i, except, ua);
}

void
ctl_clr_ua(struct ctl_lun *lun, uint32_t initidx, ctl_ua_type ua)
{
	struct ctl_softc *softc = lun->ctl_softc;
	ctl_ua_type *pu;

	if (initidx < softc->init_min || initidx >= softc->init_max)
		return;
	mtx_assert(&lun->lun_lock, MA_OWNED);
	pu = lun->pending_ua[initidx / CTL_MAX_INIT_PER_PORT];
	if (pu == NULL)
		return;
	pu[initidx % CTL_MAX_INIT_PER_PORT] &= ~ua;
}

void
ctl_clr_ua_all(struct ctl_lun *lun, uint32_t except, ctl_ua_type ua)
{
	struct ctl_softc *softc = lun->ctl_softc;
	int i, j;

	mtx_assert(&lun->lun_lock, MA_OWNED);
	for (i = softc->port_min; i < softc->port_max; i++) {
		if (lun->pending_ua[i] == NULL)
			continue;
		for (j = 0; j < CTL_MAX_INIT_PER_PORT; j++) {
			if (i * CTL_MAX_INIT_PER_PORT + j == except)
				continue;
			lun->pending_ua[i][j] &= ~ua;
		}
	}
}

void
ctl_clr_ua_allluns(struct ctl_softc *ctl_softc, uint32_t initidx,
    ctl_ua_type ua_type)
{
	struct ctl_lun *lun;

	mtx_assert(&ctl_softc->ctl_lock, MA_OWNED);
	STAILQ_FOREACH(lun, &ctl_softc->lun_list, links) {
		mtx_lock(&lun->lun_lock);
		ctl_clr_ua(lun, initidx, ua_type);
		mtx_unlock(&lun->lun_lock);
	}
}

static int
ctl_ha_role_sysctl(SYSCTL_HANDLER_ARGS)
{
	struct ctl_softc *softc = (struct ctl_softc *)arg1;
	struct ctl_lun *lun;
	struct ctl_lun_req ireq;
	int error, value;

	value = (softc->flags & CTL_FLAG_ACTIVE_SHELF) ? 0 : 1;
	error = sysctl_handle_int(oidp, &value, 0, req);
	if ((error != 0) || (req->newptr == NULL))
		return (error);

	mtx_lock(&softc->ctl_lock);
	if (value == 0)
		softc->flags |= CTL_FLAG_ACTIVE_SHELF;
	else
		softc->flags &= ~CTL_FLAG_ACTIVE_SHELF;
	STAILQ_FOREACH(lun, &softc->lun_list, links) {
		mtx_unlock(&softc->ctl_lock);
		bzero(&ireq, sizeof(ireq));
		ireq.reqtype = CTL_LUNREQ_MODIFY;
		ireq.reqdata.modify.lun_id = lun->lun;
		lun->backend->ioctl(NULL, CTL_LUN_REQ, (caddr_t)&ireq, 0,
		    curthread);
		if (ireq.status != CTL_LUN_OK) {
			printf("%s: CTL_LUNREQ_MODIFY returned %d '%s'\n",
			    __func__, ireq.status, ireq.error_str);
		}
		mtx_lock(&softc->ctl_lock);
	}
	mtx_unlock(&softc->ctl_lock);
	return (0);
}

static int
ctl_init(void)
{
	struct ctl_softc *softc;
	void *other_pool;
	int i, error;

	softc = control_softc = malloc(sizeof(*control_softc), M_DEVBUF,
			       M_WAITOK | M_ZERO);

	softc->dev = make_dev(&ctl_cdevsw, 0, UID_ROOT, GID_OPERATOR, 0600,
			      "cam/ctl");
	softc->dev->si_drv1 = softc;

	sysctl_ctx_init(&softc->sysctl_ctx);
	softc->sysctl_tree = SYSCTL_ADD_NODE(&softc->sysctl_ctx,
		SYSCTL_STATIC_CHILDREN(_kern_cam), OID_AUTO, "ctl",
		CTLFLAG_RD, 0, "CAM Target Layer");

	if (softc->sysctl_tree == NULL) {
		printf("%s: unable to allocate sysctl tree\n", __func__);
		destroy_dev(softc->dev);
		free(control_softc, M_DEVBUF);
		control_softc = NULL;
		return (ENOMEM);
	}

	mtx_init(&softc->ctl_lock, "CTL mutex", NULL, MTX_DEF);
	softc->io_zone = uma_zcreate("CTL IO", sizeof(union ctl_io),
	    NULL, NULL, NULL, NULL, UMA_ALIGN_PTR, 0);
	softc->flags = 0;

	SYSCTL_ADD_INT(&softc->sysctl_ctx, SYSCTL_CHILDREN(softc->sysctl_tree),
	    OID_AUTO, "ha_mode", CTLFLAG_RDTUN, (int *)&softc->ha_mode, 0,
	    "HA mode (0 - act/stby, 1 - serialize only, 2 - xfer)");

	/*
	 * In Copan's HA scheme, the "master" and "slave" roles are
	 * figured out through the slot the controller is in.  Although it
	 * is an active/active system, someone has to be in charge.
	 */
	SYSCTL_ADD_INT(&softc->sysctl_ctx, SYSCTL_CHILDREN(softc->sysctl_tree),
	    OID_AUTO, "ha_id", CTLFLAG_RDTUN, &softc->ha_id, 0,
	    "HA head ID (0 - no HA)");
	if (softc->ha_id == 0 || softc->ha_id > NUM_HA_SHELVES) {
		softc->flags |= CTL_FLAG_ACTIVE_SHELF;
		softc->is_single = 1;
		softc->port_cnt = CTL_MAX_PORTS;
		softc->port_min = 0;
	} else {
		softc->port_cnt = CTL_MAX_PORTS / NUM_HA_SHELVES;
		softc->port_min = (softc->ha_id - 1) * softc->port_cnt;
	}
	softc->port_max = softc->port_min + softc->port_cnt;
	softc->init_min = softc->port_min * CTL_MAX_INIT_PER_PORT;
	softc->init_max = softc->port_max * CTL_MAX_INIT_PER_PORT;

	SYSCTL_ADD_INT(&softc->sysctl_ctx, SYSCTL_CHILDREN(softc->sysctl_tree),
	    OID_AUTO, "ha_link", CTLFLAG_RD, (int *)&softc->ha_link, 0,
	    "HA link state (0 - offline, 1 - unknown, 2 - online)");

	STAILQ_INIT(&softc->lun_list);
	STAILQ_INIT(&softc->pending_lun_queue);
	STAILQ_INIT(&softc->fe_list);
	STAILQ_INIT(&softc->port_list);
	STAILQ_INIT(&softc->be_list);
	ctl_tpc_init(softc);

	if (ctl_pool_create(softc, "othersc", CTL_POOL_ENTRIES_OTHER_SC,
	                    &other_pool) != 0)
	{
		printf("ctl: can't allocate %d entry other SC pool, "
		       "exiting\n", CTL_POOL_ENTRIES_OTHER_SC);
		return (ENOMEM);
	}
	softc->othersc_pool = other_pool;

	if (worker_threads <= 0)
		worker_threads = max(1, mp_ncpus / 4);
	if (worker_threads > CTL_MAX_THREADS)
		worker_threads = CTL_MAX_THREADS;

	for (i = 0; i < worker_threads; i++) {
		struct ctl_thread *thr = &softc->threads[i];

		mtx_init(&thr->queue_lock, "CTL queue mutex", NULL, MTX_DEF);
		thr->ctl_softc = softc;
		STAILQ_INIT(&thr->incoming_queue);
		STAILQ_INIT(&thr->rtr_queue);
		STAILQ_INIT(&thr->done_queue);
		STAILQ_INIT(&thr->isc_queue);

		error = kproc_kthread_add(ctl_work_thread, thr,
		    &softc->ctl_proc, &thr->thread, 0, 0, "ctl", "work%d", i);
		if (error != 0) {
			printf("error creating CTL work thread!\n");
			ctl_pool_free(other_pool);
			return (error);
		}
	}
	error = kproc_kthread_add(ctl_lun_thread, softc,
	    &softc->ctl_proc, NULL, 0, 0, "ctl", "lun");
	if (error != 0) {
		printf("error creating CTL lun thread!\n");
		ctl_pool_free(other_pool);
		return (error);
	}
	error = kproc_kthread_add(ctl_thresh_thread, softc,
	    &softc->ctl_proc, NULL, 0, 0, "ctl", "thresh");
	if (error != 0) {
		printf("error creating CTL threshold thread!\n");
		ctl_pool_free(other_pool);
		return (error);
	}

	SYSCTL_ADD_PROC(&softc->sysctl_ctx,SYSCTL_CHILDREN(softc->sysctl_tree),
	    OID_AUTO, "ha_role", CTLTYPE_INT | CTLFLAG_RWTUN,
	    softc, 0, ctl_ha_role_sysctl, "I", "HA role for this head");

	if (softc->is_single == 0) {
		ctl_frontend_register(&ha_frontend);
		if (ctl_ha_msg_init(softc) != CTL_HA_STATUS_SUCCESS) {
			printf("ctl_init: ctl_ha_msg_init failed.\n");
			softc->is_single = 1;
		} else
		if (ctl_ha_msg_register(CTL_HA_CHAN_CTL, ctl_isc_event_handler)
		    != CTL_HA_STATUS_SUCCESS) {
			printf("ctl_init: ctl_ha_msg_register failed.\n");
			softc->is_single = 1;
		}
	}
	return (0);
}

void
ctl_shutdown(void)
{
	struct ctl_softc *softc = control_softc;
	struct ctl_lun *lun, *next_lun;

	if (softc->is_single == 0) {
		ctl_ha_msg_shutdown(softc);
		if (ctl_ha_msg_deregister(CTL_HA_CHAN_CTL)
		    != CTL_HA_STATUS_SUCCESS)
			printf("%s: ctl_ha_msg_deregister failed.\n", __func__);
		if (ctl_ha_msg_destroy(softc) != CTL_HA_STATUS_SUCCESS)
			printf("%s: ctl_ha_msg_destroy failed.\n", __func__);
		ctl_frontend_deregister(&ha_frontend);
	}

	mtx_lock(&softc->ctl_lock);

	STAILQ_FOREACH_SAFE(lun, &softc->lun_list, links, next_lun)
		ctl_free_lun(lun);

	mtx_unlock(&softc->ctl_lock);

#if 0
	ctl_shutdown_thread(softc->work_thread);
	mtx_destroy(&softc->queue_lock);
#endif

	ctl_tpc_shutdown(softc);
	uma_zdestroy(softc->io_zone);
	mtx_destroy(&softc->ctl_lock);

	destroy_dev(softc->dev);

	sysctl_ctx_free(&softc->sysctl_ctx);

	free(control_softc, M_DEVBUF);
	control_softc = NULL;
}

static int
ctl_module_event_handler(module_t mod, int what, void *arg)
{

	switch (what) {
	case MOD_LOAD:
		return (ctl_init());
	case MOD_UNLOAD:
		return (EBUSY);
	default:
		return (EOPNOTSUPP);
	}
}

/*
 * XXX KDM should we do some access checks here?  Bump a reference count to
 * prevent a CTL module from being unloaded while someone has it open?
 */
static int
ctl_open(struct cdev *dev, int flags, int fmt, struct thread *td)
{
	return (0);
}

static int
ctl_close(struct cdev *dev, int flags, int fmt, struct thread *td)
{
	return (0);
}

/*
 * Remove an initiator by port number and initiator ID.
 * Returns 0 for success, -1 for failure.
 */
int
ctl_remove_initiator(struct ctl_port *port, int iid)
{
	struct ctl_softc *softc = port->ctl_softc;

	mtx_assert(&softc->ctl_lock, MA_NOTOWNED);

	if (iid > CTL_MAX_INIT_PER_PORT) {
		printf("%s: initiator ID %u > maximun %u!\n",
		       __func__, iid, CTL_MAX_INIT_PER_PORT);
		return (-1);
	}

	mtx_lock(&softc->ctl_lock);
	port->wwpn_iid[iid].in_use--;
	port->wwpn_iid[iid].last_use = time_uptime;
	mtx_unlock(&softc->ctl_lock);
	ctl_isc_announce_iid(port, iid);

	return (0);
}

/*
 * Add an initiator to the initiator map.
 * Returns iid for success, < 0 for failure.
 */
int
ctl_add_initiator(struct ctl_port *port, int iid, uint64_t wwpn, char *name)
{
	struct ctl_softc *softc = port->ctl_softc;
	time_t best_time;
	int i, best;

	mtx_assert(&softc->ctl_lock, MA_NOTOWNED);

	if (iid >= CTL_MAX_INIT_PER_PORT) {
		printf("%s: WWPN %#jx initiator ID %u > maximum %u!\n",
		       __func__, wwpn, iid, CTL_MAX_INIT_PER_PORT);
		free(name, M_CTL);
		return (-1);
	}

	mtx_lock(&softc->ctl_lock);

	if (iid < 0 && (wwpn != 0 || name != NULL)) {
		for (i = 0; i < CTL_MAX_INIT_PER_PORT; i++) {
			if (wwpn != 0 && wwpn == port->wwpn_iid[i].wwpn) {
				iid = i;
				break;
			}
			if (name != NULL && port->wwpn_iid[i].name != NULL &&
			    strcmp(name, port->wwpn_iid[i].name) == 0) {
				iid = i;
				break;
			}
		}
	}

	if (iid < 0) {
		for (i = 0; i < CTL_MAX_INIT_PER_PORT; i++) {
			if (port->wwpn_iid[i].in_use == 0 &&
			    port->wwpn_iid[i].wwpn == 0 &&
			    port->wwpn_iid[i].name == NULL) {
				iid = i;
				break;
			}
		}
	}

	if (iid < 0) {
		best = -1;
		best_time = INT32_MAX;
		for (i = 0; i < CTL_MAX_INIT_PER_PORT; i++) {
			if (port->wwpn_iid[i].in_use == 0) {
				if (port->wwpn_iid[i].last_use < best_time) {
					best = i;
					best_time = port->wwpn_iid[i].last_use;
				}
			}
		}
		iid = best;
	}

	if (iid < 0) {
		mtx_unlock(&softc->ctl_lock);
		free(name, M_CTL);
		return (-2);
	}

	if (port->wwpn_iid[iid].in_use > 0 && (wwpn != 0 || name != NULL)) {
		/*
		 * This is not an error yet.
		 */
		if (wwpn != 0 && wwpn == port->wwpn_iid[iid].wwpn) {
#if 0
			printf("%s: port %d iid %u WWPN %#jx arrived"
			    " again\n", __func__, port->targ_port,
			    iid, (uintmax_t)wwpn);
#endif
			goto take;
		}
		if (name != NULL && port->wwpn_iid[iid].name != NULL &&
		    strcmp(name, port->wwpn_iid[iid].name) == 0) {
#if 0
			printf("%s: port %d iid %u name '%s' arrived"
			    " again\n", __func__, port->targ_port,
			    iid, name);
#endif
			goto take;
		}

		/*
		 * This is an error, but what do we do about it?  The
		 * driver is telling us we have a new WWPN for this
		 * initiator ID, so we pretty much need to use it.
		 */
		printf("%s: port %d iid %u WWPN %#jx '%s' arrived,"
		    " but WWPN %#jx '%s' is still at that address\n",
		    __func__, port->targ_port, iid, wwpn, name,
		    (uintmax_t)port->wwpn_iid[iid].wwpn,
		    port->wwpn_iid[iid].name);

		/*
		 * XXX KDM clear have_ca and ua_pending on each LUN for
		 * this initiator.
		 */
	}
take:
	free(port->wwpn_iid[iid].name, M_CTL);
	port->wwpn_iid[iid].name = name;
	port->wwpn_iid[iid].wwpn = wwpn;
	port->wwpn_iid[iid].in_use++;
	mtx_unlock(&softc->ctl_lock);
	ctl_isc_announce_iid(port, iid);

	return (iid);
}

static int
ctl_create_iid(struct ctl_port *port, int iid, uint8_t *buf)
{
	int len;

	switch (port->port_type) {
	case CTL_PORT_FC:
	{
		struct scsi_transportid_fcp *id =
		    (struct scsi_transportid_fcp *)buf;
		if (port->wwpn_iid[iid].wwpn == 0)
			return (0);
		memset(id, 0, sizeof(*id));
		id->format_protocol = SCSI_PROTO_FC;
		scsi_u64to8b(port->wwpn_iid[iid].wwpn, id->n_port_name);
		return (sizeof(*id));
	}
	case CTL_PORT_ISCSI:
	{
		struct scsi_transportid_iscsi_port *id =
		    (struct scsi_transportid_iscsi_port *)buf;
		if (port->wwpn_iid[iid].name == NULL)
			return (0);
		memset(id, 0, 256);
		id->format_protocol = SCSI_TRN_ISCSI_FORMAT_PORT |
		    SCSI_PROTO_ISCSI;
		len = strlcpy(id->iscsi_name, port->wwpn_iid[iid].name, 252) + 1;
		len = roundup2(min(len, 252), 4);
		scsi_ulto2b(len, id->additional_length);
		return (sizeof(*id) + len);
	}
	case CTL_PORT_SAS:
	{
		struct scsi_transportid_sas *id =
		    (struct scsi_transportid_sas *)buf;
		if (port->wwpn_iid[iid].wwpn == 0)
			return (0);
		memset(id, 0, sizeof(*id));
		id->format_protocol = SCSI_PROTO_SAS;
		scsi_u64to8b(port->wwpn_iid[iid].wwpn, id->sas_address);
		return (sizeof(*id));
	}
	default:
	{
		struct scsi_transportid_spi *id =
		    (struct scsi_transportid_spi *)buf;
		memset(id, 0, sizeof(*id));
		id->format_protocol = SCSI_PROTO_SPI;
		scsi_ulto2b(iid, id->scsi_addr);
		scsi_ulto2b(port->targ_port, id->rel_trgt_port_id);
		return (sizeof(*id));
	}
	}
}

/*
 * Serialize a command that went down the "wrong" side, and so was sent to
 * this controller for execution.  The logic is a little different than the
 * standard case in ctl_scsiio_precheck().  Errors in this case need to get
 * sent back to the other side, but in the success case, we execute the
 * command on this side (XFER mode) or tell the other side to execute it
 * (SER_ONLY mode).
 */
static int
ctl_serialize_other_sc_cmd(struct ctl_scsiio *ctsio)
{
	struct ctl_softc *softc = control_softc;
	union ctl_ha_msg msg_info;
	struct ctl_port *port;
	struct ctl_lun *lun;
	const struct ctl_cmd_entry *entry;
	int retval = 0;
	uint32_t targ_lun;

	targ_lun = ctsio->io_hdr.nexus.targ_mapped_lun;
	mtx_lock(&softc->ctl_lock);
<<<<<<< HEAD
=======

	/* Make sure that we know about this port. */
	port = ctl_io_port(&ctsio->io_hdr);
	if (port == NULL || (port->status & CTL_PORT_STATUS_ONLINE) == 0) {
		ctl_set_internal_failure(ctsio, /*sks_valid*/ 0,
					 /*retry_count*/ 1);
		goto badjuju;
	}

	/* Make sure that we know about this LUN. */
>>>>>>> a12e9d2b
	if ((targ_lun < CTL_MAX_LUNS) &&
	    ((lun = softc->ctl_luns[targ_lun]) != NULL)) {
		mtx_lock(&lun->lun_lock);
		mtx_unlock(&softc->ctl_lock);
		/*
		 * If the LUN is invalid, pretend that it doesn't exist.
		 * It will go away as soon as all pending I/O has been
		 * completed.
		 */
		if (lun->flags & CTL_LUN_DISABLED) {
			mtx_unlock(&lun->lun_lock);
			lun = NULL;
		}
	} else {
		mtx_unlock(&softc->ctl_lock);
		lun = NULL;
	}
	if (lun == NULL) {
		/*
		 * The other node would not send this request to us unless
		 * received announce that we are primary node for this LUN.
		 * If this LUN does not exist now, it is probably result of
		 * a race, so respond to initiator in the most opaque way.
		 */
		ctl_set_busy(ctsio);
		goto badjuju;
	}

	entry = ctl_get_cmd_entry(ctsio, NULL);
	if (ctl_scsiio_lun_check(lun, entry, ctsio) != 0) {
		mtx_unlock(&lun->lun_lock);
		goto badjuju;
	}

	ctsio->io_hdr.ctl_private[CTL_PRIV_LUN].ptr = lun;
	ctsio->io_hdr.ctl_private[CTL_PRIV_BACKEND_LUN].ptr = lun->be_lun;

	/*
	 * Every I/O goes into the OOA queue for a
	 * particular LUN, and stays there until completion.
	 */
#ifdef CTL_TIME_IO
	if (TAILQ_EMPTY(&lun->ooa_queue))
		lun->idle_time += getsbinuptime() - lun->last_busy;
#endif
	TAILQ_INSERT_TAIL(&lun->ooa_queue, &ctsio->io_hdr, ooa_links);

	switch (ctl_check_ooa(lun, (union ctl_io *)ctsio,
		(union ctl_io *)TAILQ_PREV(&ctsio->io_hdr, ctl_ooaq,
		 ooa_links))) {
	case CTL_ACTION_BLOCK:
		ctsio->io_hdr.flags |= CTL_FLAG_BLOCKED;
		TAILQ_INSERT_TAIL(&lun->blocked_queue, &ctsio->io_hdr,
				  blocked_links);
		mtx_unlock(&lun->lun_lock);
		break;
	case CTL_ACTION_PASS:
	case CTL_ACTION_SKIP:
		if (softc->ha_mode == CTL_HA_MODE_XFER) {
			ctsio->io_hdr.flags |= CTL_FLAG_IS_WAS_ON_RTR;
			ctl_enqueue_rtr((union ctl_io *)ctsio);
			mtx_unlock(&lun->lun_lock);
		} else {
			ctsio->io_hdr.flags &= ~CTL_FLAG_IO_ACTIVE;
			mtx_unlock(&lun->lun_lock);

			/* send msg back to other side */
			msg_info.hdr.original_sc = ctsio->io_hdr.original_sc;
			msg_info.hdr.serializing_sc = (union ctl_io *)ctsio;
			msg_info.hdr.msg_type = CTL_MSG_R2R;
			ctl_ha_msg_send(CTL_HA_CHAN_CTL, &msg_info,
			    sizeof(msg_info.hdr), M_WAITOK);
		}
		break;
	case CTL_ACTION_OVERLAP:
		TAILQ_REMOVE(&lun->ooa_queue, &ctsio->io_hdr, ooa_links);
		mtx_unlock(&lun->lun_lock);
		ctl_set_overlapped_cmd(ctsio);
		goto badjuju;
	case CTL_ACTION_OVERLAP_TAG:
		TAILQ_REMOVE(&lun->ooa_queue, &ctsio->io_hdr, ooa_links);
		mtx_unlock(&lun->lun_lock);
		ctl_set_overlapped_tag(ctsio, ctsio->tag_num);
		goto badjuju;
	case CTL_ACTION_ERROR:
	default:
		TAILQ_REMOVE(&lun->ooa_queue, &ctsio->io_hdr, ooa_links);
		mtx_unlock(&lun->lun_lock);

		ctl_set_internal_failure(ctsio, /*sks_valid*/ 0,
					 /*retry_count*/ 0);
badjuju:
		ctl_copy_sense_data_back((union ctl_io *)ctsio, &msg_info);
		msg_info.hdr.original_sc = ctsio->io_hdr.original_sc;
		msg_info.hdr.serializing_sc = NULL;
		msg_info.hdr.msg_type = CTL_MSG_BAD_JUJU;
		ctl_ha_msg_send(CTL_HA_CHAN_CTL, &msg_info,
		    sizeof(msg_info.scsi), M_WAITOK);
		retval = 1;
		break;
	}
	return (retval);
}

/*
 * Returns 0 for success, errno for failure.
 */
static void
ctl_ioctl_fill_ooa(struct ctl_lun *lun, uint32_t *cur_fill_num,
		   struct ctl_ooa *ooa_hdr, struct ctl_ooa_entry *kern_entries)
{
	union ctl_io *io;

	mtx_lock(&lun->lun_lock);
	for (io = (union ctl_io *)TAILQ_FIRST(&lun->ooa_queue); (io != NULL);
	     (*cur_fill_num)++, io = (union ctl_io *)TAILQ_NEXT(&io->io_hdr,
	     ooa_links)) {
		struct ctl_ooa_entry *entry;

		/*
		 * If we've got more than we can fit, just count the
		 * remaining entries.
		 */
		if (*cur_fill_num >= ooa_hdr->alloc_num)
			continue;

		entry = &kern_entries[*cur_fill_num];

		entry->tag_num = io->scsiio.tag_num;
		entry->lun_num = lun->lun;
#ifdef CTL_TIME_IO
		entry->start_bt = io->io_hdr.start_bt;
#endif
		bcopy(io->scsiio.cdb, entry->cdb, io->scsiio.cdb_len);
		entry->cdb_len = io->scsiio.cdb_len;
		if (io->io_hdr.flags & CTL_FLAG_BLOCKED)
			entry->cmd_flags |= CTL_OOACMD_FLAG_BLOCKED;

		if (io->io_hdr.flags & CTL_FLAG_DMA_INPROG)
			entry->cmd_flags |= CTL_OOACMD_FLAG_DMA;

		if (io->io_hdr.flags & CTL_FLAG_ABORT)
			entry->cmd_flags |= CTL_OOACMD_FLAG_ABORT;

		if (io->io_hdr.flags & CTL_FLAG_IS_WAS_ON_RTR)
			entry->cmd_flags |= CTL_OOACMD_FLAG_RTR;

		if (io->io_hdr.flags & CTL_FLAG_DMA_QUEUED)
			entry->cmd_flags |= CTL_OOACMD_FLAG_DMA_QUEUED;
	}
	mtx_unlock(&lun->lun_lock);
}

static void *
ctl_copyin_alloc(void *user_addr, int len, char *error_str,
		 size_t error_str_len)
{
	void *kptr;

	kptr = malloc(len, M_CTL, M_WAITOK | M_ZERO);

	if (copyin(user_addr, kptr, len) != 0) {
		snprintf(error_str, error_str_len, "Error copying %d bytes "
			 "from user address %p to kernel address %p", len,
			 user_addr, kptr);
		free(kptr, M_CTL);
		return (NULL);
	}

	return (kptr);
}

static void
ctl_free_args(int num_args, struct ctl_be_arg *args)
{
	int i;

	if (args == NULL)
		return;

	for (i = 0; i < num_args; i++) {
		free(args[i].kname, M_CTL);
		free(args[i].kvalue, M_CTL);
	}

	free(args, M_CTL);
}

static struct ctl_be_arg *
ctl_copyin_args(int num_args, struct ctl_be_arg *uargs,
		char *error_str, size_t error_str_len)
{
	struct ctl_be_arg *args;
	int i;

	args = ctl_copyin_alloc(uargs, num_args * sizeof(*args),
				error_str, error_str_len);

	if (args == NULL)
		goto bailout;

	for (i = 0; i < num_args; i++) {
		args[i].kname = NULL;
		args[i].kvalue = NULL;
	}

	for (i = 0; i < num_args; i++) {
		uint8_t *tmpptr;

		args[i].kname = ctl_copyin_alloc(args[i].name,
			args[i].namelen, error_str, error_str_len);
		if (args[i].kname == NULL)
			goto bailout;

		if (args[i].kname[args[i].namelen - 1] != '\0') {
			snprintf(error_str, error_str_len, "Argument %d "
				 "name is not NUL-terminated", i);
			goto bailout;
		}

		if (args[i].flags & CTL_BEARG_RD) {
			tmpptr = ctl_copyin_alloc(args[i].value,
				args[i].vallen, error_str, error_str_len);
			if (tmpptr == NULL)
				goto bailout;
			if ((args[i].flags & CTL_BEARG_ASCII)
			 && (tmpptr[args[i].vallen - 1] != '\0')) {
				snprintf(error_str, error_str_len, "Argument "
				    "%d value is not NUL-terminated", i);
				goto bailout;
			}
			args[i].kvalue = tmpptr;
		} else {
			args[i].kvalue = malloc(args[i].vallen,
			    M_CTL, M_WAITOK | M_ZERO);
		}
	}

	return (args);
bailout:

	ctl_free_args(num_args, args);

	return (NULL);
}

static void
ctl_copyout_args(int num_args, struct ctl_be_arg *args)
{
	int i;

	for (i = 0; i < num_args; i++) {
		if (args[i].flags & CTL_BEARG_WR)
			copyout(args[i].kvalue, args[i].value, args[i].vallen);
	}
}

/*
 * Escape characters that are illegal or not recommended in XML.
 */
int
ctl_sbuf_printf_esc(struct sbuf *sb, char *str, int size)
{
	char *end = str + size;
	int retval;

	retval = 0;

	for (; *str && str < end; str++) {
		switch (*str) {
		case '&':
			retval = sbuf_printf(sb, "&amp;");
			break;
		case '>':
			retval = sbuf_printf(sb, "&gt;");
			break;
		case '<':
			retval = sbuf_printf(sb, "&lt;");
			break;
		default:
			retval = sbuf_putc(sb, *str);
			break;
		}

		if (retval != 0)
			break;

	}

	return (retval);
}

static void
ctl_id_sbuf(struct ctl_devid *id, struct sbuf *sb)
{
	struct scsi_vpd_id_descriptor *desc;
	int i;

	if (id == NULL || id->len < 4)
		return;
	desc = (struct scsi_vpd_id_descriptor *)id->data;
	switch (desc->id_type & SVPD_ID_TYPE_MASK) {
	case SVPD_ID_TYPE_T10:
		sbuf_printf(sb, "t10.");
		break;
	case SVPD_ID_TYPE_EUI64:
		sbuf_printf(sb, "eui.");
		break;
	case SVPD_ID_TYPE_NAA:
		sbuf_printf(sb, "naa.");
		break;
	case SVPD_ID_TYPE_SCSI_NAME:
		break;
	}
	switch (desc->proto_codeset & SVPD_ID_CODESET_MASK) {
	case SVPD_ID_CODESET_BINARY:
		for (i = 0; i < desc->length; i++)
			sbuf_printf(sb, "%02x", desc->identifier[i]);
		break;
	case SVPD_ID_CODESET_ASCII:
		sbuf_printf(sb, "%.*s", (int)desc->length,
		    (char *)desc->identifier);
		break;
	case SVPD_ID_CODESET_UTF8:
		sbuf_printf(sb, "%s", (char *)desc->identifier);
		break;
	}
}

static int
ctl_ioctl(struct cdev *dev, u_long cmd, caddr_t addr, int flag,
	  struct thread *td)
{
	struct ctl_softc *softc = dev->si_drv1;
	struct ctl_lun *lun;
	int retval;

	retval = 0;

	switch (cmd) {
	case CTL_IO:
		retval = ctl_ioctl_io(dev, cmd, addr, flag, td);
		break;
	case CTL_ENABLE_PORT:
	case CTL_DISABLE_PORT:
	case CTL_SET_PORT_WWNS: {
		struct ctl_port *port;
		struct ctl_port_entry *entry;

		entry = (struct ctl_port_entry *)addr;
		
		mtx_lock(&softc->ctl_lock);
		STAILQ_FOREACH(port, &softc->port_list, links) {
			int action, done;

			if (port->targ_port < softc->port_min ||
			    port->targ_port >= softc->port_max)
				continue;

			action = 0;
			done = 0;
			if ((entry->port_type == CTL_PORT_NONE)
			 && (entry->targ_port == port->targ_port)) {
				/*
				 * If the user only wants to enable or
				 * disable or set WWNs on a specific port,
				 * do the operation and we're done.
				 */
				action = 1;
				done = 1;
			} else if (entry->port_type & port->port_type) {
				/*
				 * Compare the user's type mask with the
				 * particular frontend type to see if we
				 * have a match.
				 */
				action = 1;
				done = 0;

				/*
				 * Make sure the user isn't trying to set
				 * WWNs on multiple ports at the same time.
				 */
				if (cmd == CTL_SET_PORT_WWNS) {
					printf("%s: Can't set WWNs on "
					       "multiple ports\n", __func__);
					retval = EINVAL;
					break;
				}
			}
			if (action == 0)
				continue;

			/*
			 * XXX KDM we have to drop the lock here, because
			 * the online/offline operations can potentially
			 * block.  We need to reference count the frontends
			 * so they can't go away,
			 */
			if (cmd == CTL_ENABLE_PORT) {
				mtx_unlock(&softc->ctl_lock);
				ctl_port_online(port);
				mtx_lock(&softc->ctl_lock);
			} else if (cmd == CTL_DISABLE_PORT) {
				mtx_unlock(&softc->ctl_lock);
				ctl_port_offline(port);
				mtx_lock(&softc->ctl_lock);
			} else if (cmd == CTL_SET_PORT_WWNS) {
				ctl_port_set_wwns(port,
				    (entry->flags & CTL_PORT_WWNN_VALID) ?
				    1 : 0, entry->wwnn,
				    (entry->flags & CTL_PORT_WWPN_VALID) ?
				    1 : 0, entry->wwpn);
			}
			if (done != 0)
				break;
		}
		mtx_unlock(&softc->ctl_lock);
		break;
	}
	case CTL_GET_OOA: {
		struct ctl_ooa *ooa_hdr;
		struct ctl_ooa_entry *entries;
		uint32_t cur_fill_num;

		ooa_hdr = (struct ctl_ooa *)addr;

		if ((ooa_hdr->alloc_len == 0)
		 || (ooa_hdr->alloc_num == 0)) {
			printf("%s: CTL_GET_OOA: alloc len %u and alloc num %u "
			       "must be non-zero\n", __func__,
			       ooa_hdr->alloc_len, ooa_hdr->alloc_num);
			retval = EINVAL;
			break;
		}

		if (ooa_hdr->alloc_len != (ooa_hdr->alloc_num *
		    sizeof(struct ctl_ooa_entry))) {
			printf("%s: CTL_GET_OOA: alloc len %u must be alloc "
			       "num %d * sizeof(struct ctl_ooa_entry) %zd\n",
			       __func__, ooa_hdr->alloc_len,
			       ooa_hdr->alloc_num,sizeof(struct ctl_ooa_entry));
			retval = EINVAL;
			break;
		}

		entries = malloc(ooa_hdr->alloc_len, M_CTL, M_WAITOK | M_ZERO);
		if (entries == NULL) {
			printf("%s: could not allocate %d bytes for OOA "
			       "dump\n", __func__, ooa_hdr->alloc_len);
			retval = ENOMEM;
			break;
		}

		mtx_lock(&softc->ctl_lock);
		if (((ooa_hdr->flags & CTL_OOA_FLAG_ALL_LUNS) == 0)
		 && ((ooa_hdr->lun_num >= CTL_MAX_LUNS)
		  || (softc->ctl_luns[ooa_hdr->lun_num] == NULL))) {
			mtx_unlock(&softc->ctl_lock);
			free(entries, M_CTL);
			printf("%s: CTL_GET_OOA: invalid LUN %ju\n",
			       __func__, (uintmax_t)ooa_hdr->lun_num);
			retval = EINVAL;
			break;
		}

		cur_fill_num = 0;

		if (ooa_hdr->flags & CTL_OOA_FLAG_ALL_LUNS) {
			STAILQ_FOREACH(lun, &softc->lun_list, links) {
				ctl_ioctl_fill_ooa(lun, &cur_fill_num,
				    ooa_hdr, entries);
			}
		} else {
			lun = softc->ctl_luns[ooa_hdr->lun_num];
			ctl_ioctl_fill_ooa(lun, &cur_fill_num, ooa_hdr,
			    entries);
		}
		mtx_unlock(&softc->ctl_lock);

		ooa_hdr->fill_num = min(cur_fill_num, ooa_hdr->alloc_num);
		ooa_hdr->fill_len = ooa_hdr->fill_num *
			sizeof(struct ctl_ooa_entry);
		retval = copyout(entries, ooa_hdr->entries, ooa_hdr->fill_len);
		if (retval != 0) {
			printf("%s: error copying out %d bytes for OOA dump\n", 
			       __func__, ooa_hdr->fill_len);
		}

		getbinuptime(&ooa_hdr->cur_bt);

		if (cur_fill_num > ooa_hdr->alloc_num) {
			ooa_hdr->dropped_num = cur_fill_num -ooa_hdr->alloc_num;
			ooa_hdr->status = CTL_OOA_NEED_MORE_SPACE;
		} else {
			ooa_hdr->dropped_num = 0;
			ooa_hdr->status = CTL_OOA_OK;
		}

		free(entries, M_CTL);
		break;
	}
	case CTL_DELAY_IO: {
		struct ctl_io_delay_info *delay_info;

		delay_info = (struct ctl_io_delay_info *)addr;

#ifdef CTL_IO_DELAY
		mtx_lock(&softc->ctl_lock);

		if ((delay_info->lun_id >= CTL_MAX_LUNS)
		 || (softc->ctl_luns[delay_info->lun_id] == NULL)) {
			delay_info->status = CTL_DELAY_STATUS_INVALID_LUN;
		} else {
			lun = softc->ctl_luns[delay_info->lun_id];
			mtx_lock(&lun->lun_lock);

			delay_info->status = CTL_DELAY_STATUS_OK;

			switch (delay_info->delay_type) {
			case CTL_DELAY_TYPE_CONT:
				break;
			case CTL_DELAY_TYPE_ONESHOT:
				break;
			default:
				delay_info->status =
					CTL_DELAY_STATUS_INVALID_TYPE;
				break;
			}

			switch (delay_info->delay_loc) {
			case CTL_DELAY_LOC_DATAMOVE:
				lun->delay_info.datamove_type =
					delay_info->delay_type;
				lun->delay_info.datamove_delay =
					delay_info->delay_secs;
				break;
			case CTL_DELAY_LOC_DONE:
				lun->delay_info.done_type =
					delay_info->delay_type;
				lun->delay_info.done_delay =
					delay_info->delay_secs;
				break;
			default:
				delay_info->status =
					CTL_DELAY_STATUS_INVALID_LOC;
				break;
			}
			mtx_unlock(&lun->lun_lock);
		}

		mtx_unlock(&softc->ctl_lock);
#else
		delay_info->status = CTL_DELAY_STATUS_NOT_IMPLEMENTED;
#endif /* CTL_IO_DELAY */
		break;
	}
<<<<<<< HEAD
	case CTL_REALSYNC_SET: {
		int *syncstate;

		syncstate = (int *)addr;

		mtx_lock(&softc->ctl_lock);
		switch (*syncstate) {
		case 0:
			softc->flags &= ~CTL_FLAG_REAL_SYNC;
			break;
		case 1:
			softc->flags |= CTL_FLAG_REAL_SYNC;
			break;
		default:
			retval = EINVAL;
			break;
		}
		mtx_unlock(&softc->ctl_lock);
		break;
	}
	case CTL_REALSYNC_GET: {
		int *syncstate;

		syncstate = (int*)addr;

		mtx_lock(&softc->ctl_lock);
		if (softc->flags & CTL_FLAG_REAL_SYNC)
			*syncstate = 1;
		else
			*syncstate = 0;
		mtx_unlock(&softc->ctl_lock);

		break;
	}
	case CTL_SETSYNC:
	case CTL_GETSYNC: {
		struct ctl_sync_info *sync_info;
		struct ctl_lun *lun;

		sync_info = (struct ctl_sync_info *)addr;

		mtx_lock(&softc->ctl_lock);
		lun = softc->ctl_luns[sync_info->lun_id];
		if (lun == NULL) {
			mtx_unlock(&softc->ctl_lock);
			sync_info->status = CTL_GS_SYNC_NO_LUN;
			break;
		}
		/*
		 * Get or set the sync interval.  We're not bounds checking
		 * in the set case, hopefully the user won't do something
		 * silly.
		 */
		mtx_lock(&lun->lun_lock);
		mtx_unlock(&softc->ctl_lock);
		if (cmd == CTL_GETSYNC)
			sync_info->sync_interval = lun->sync_interval;
		else
			lun->sync_interval = sync_info->sync_interval;
		mtx_unlock(&lun->lun_lock);

		sync_info->status = CTL_GS_SYNC_OK;

		break;
	}
=======
>>>>>>> a12e9d2b
	case CTL_GETSTATS: {
		struct ctl_stats *stats;
		int i;

		stats = (struct ctl_stats *)addr;

		if ((sizeof(struct ctl_lun_io_stats) * softc->num_luns) >
		     stats->alloc_len) {
			stats->status = CTL_SS_NEED_MORE_SPACE;
			stats->num_luns = softc->num_luns;
			break;
		}
		/*
		 * XXX KDM no locking here.  If the LUN list changes,
		 * things can blow up.
		 */
		i = 0;
		STAILQ_FOREACH(lun, &softc->lun_list, links) {
			retval = copyout(&lun->stats, &stats->lun_stats[i++],
					 sizeof(lun->stats));
			if (retval != 0)
				break;
		}
		stats->num_luns = softc->num_luns;
		stats->fill_len = sizeof(struct ctl_lun_io_stats) *
				 softc->num_luns;
		stats->status = CTL_SS_OK;
#ifdef CTL_TIME_IO
		stats->flags = CTL_STATS_FLAG_TIME_VALID;
#else
		stats->flags = CTL_STATS_FLAG_NONE;
#endif
		getnanouptime(&stats->timestamp);
		break;
	}
	case CTL_ERROR_INJECT: {
		struct ctl_error_desc *err_desc, *new_err_desc;

		err_desc = (struct ctl_error_desc *)addr;

		new_err_desc = malloc(sizeof(*new_err_desc), M_CTL,
				      M_WAITOK | M_ZERO);
		bcopy(err_desc, new_err_desc, sizeof(*new_err_desc));

		mtx_lock(&softc->ctl_lock);
		lun = softc->ctl_luns[err_desc->lun_id];
		if (lun == NULL) {
			mtx_unlock(&softc->ctl_lock);
			free(new_err_desc, M_CTL);
			printf("%s: CTL_ERROR_INJECT: invalid LUN %ju\n",
			       __func__, (uintmax_t)err_desc->lun_id);
			retval = EINVAL;
			break;
		}
		mtx_lock(&lun->lun_lock);
		mtx_unlock(&softc->ctl_lock);

		/*
		 * We could do some checking here to verify the validity
		 * of the request, but given the complexity of error
		 * injection requests, the checking logic would be fairly
		 * complex.
		 *
		 * For now, if the request is invalid, it just won't get
		 * executed and might get deleted.
		 */
		STAILQ_INSERT_TAIL(&lun->error_list, new_err_desc, links);

		/*
		 * XXX KDM check to make sure the serial number is unique,
		 * in case we somehow manage to wrap.  That shouldn't
		 * happen for a very long time, but it's the right thing to
		 * do.
		 */
		new_err_desc->serial = lun->error_serial;
		err_desc->serial = lun->error_serial;
		lun->error_serial++;

		mtx_unlock(&lun->lun_lock);
		break;
	}
	case CTL_ERROR_INJECT_DELETE: {
		struct ctl_error_desc *delete_desc, *desc, *desc2;
		int delete_done;

		delete_desc = (struct ctl_error_desc *)addr;
		delete_done = 0;

		mtx_lock(&softc->ctl_lock);
		lun = softc->ctl_luns[delete_desc->lun_id];
		if (lun == NULL) {
			mtx_unlock(&softc->ctl_lock);
			printf("%s: CTL_ERROR_INJECT_DELETE: invalid LUN %ju\n",
			       __func__, (uintmax_t)delete_desc->lun_id);
			retval = EINVAL;
			break;
		}
		mtx_lock(&lun->lun_lock);
		mtx_unlock(&softc->ctl_lock);
		STAILQ_FOREACH_SAFE(desc, &lun->error_list, links, desc2) {
			if (desc->serial != delete_desc->serial)
				continue;

			STAILQ_REMOVE(&lun->error_list, desc, ctl_error_desc,
				      links);
			free(desc, M_CTL);
			delete_done = 1;
		}
		mtx_unlock(&lun->lun_lock);
		if (delete_done == 0) {
			printf("%s: CTL_ERROR_INJECT_DELETE: can't find "
			       "error serial %ju on LUN %u\n", __func__, 
			       delete_desc->serial, delete_desc->lun_id);
			retval = EINVAL;
			break;
		}
		break;
	}
	case CTL_DUMP_STRUCTS: {
		int i, j, k;
		struct ctl_port *port;
		struct ctl_frontend *fe;

		mtx_lock(&softc->ctl_lock);
		printf("CTL Persistent Reservation information start:\n");
		for (i = 0; i < CTL_MAX_LUNS; i++) {
			lun = softc->ctl_luns[i];

			if ((lun == NULL)
			 || ((lun->flags & CTL_LUN_DISABLED) != 0))
				continue;

			for (j = 0; j < CTL_MAX_PORTS; j++) {
				if (lun->pr_keys[j] == NULL)
					continue;
				for (k = 0; k < CTL_MAX_INIT_PER_PORT; k++){
					if (lun->pr_keys[j][k] == 0)
						continue;
					printf("  LUN %d port %d iid %d key "
					       "%#jx\n", i, j, k,
					       (uintmax_t)lun->pr_keys[j][k]);
				}
			}
		}
		printf("CTL Persistent Reservation information end\n");
		printf("CTL Ports:\n");
		STAILQ_FOREACH(port, &softc->port_list, links) {
			printf("  Port %d '%s' Frontend '%s' Type %u pp %d vp %d WWNN "
			       "%#jx WWPN %#jx\n", port->targ_port, port->port_name,
			       port->frontend->name, port->port_type,
			       port->physical_port, port->virtual_port,
			       (uintmax_t)port->wwnn, (uintmax_t)port->wwpn);
			for (j = 0; j < CTL_MAX_INIT_PER_PORT; j++) {
				if (port->wwpn_iid[j].in_use == 0 &&
				    port->wwpn_iid[j].wwpn == 0 &&
				    port->wwpn_iid[j].name == NULL)
					continue;

				printf("    iid %u use %d WWPN %#jx '%s'\n",
				    j, port->wwpn_iid[j].in_use,
				    (uintmax_t)port->wwpn_iid[j].wwpn,
				    port->wwpn_iid[j].name);
			}
		}
		printf("CTL Port information end\n");
		mtx_unlock(&softc->ctl_lock);
		/*
		 * XXX KDM calling this without a lock.  We'd likely want
		 * to drop the lock before calling the frontend's dump
		 * routine anyway.
		 */
		printf("CTL Frontends:\n");
		STAILQ_FOREACH(fe, &softc->fe_list, links) {
			printf("  Frontend '%s'\n", fe->name);
			if (fe->fe_dump != NULL)
				fe->fe_dump();
		}
		printf("CTL Frontend information end\n");
		break;
	}
	case CTL_LUN_REQ: {
		struct ctl_lun_req *lun_req;
		struct ctl_backend_driver *backend;

		lun_req = (struct ctl_lun_req *)addr;

		backend = ctl_backend_find(lun_req->backend);
		if (backend == NULL) {
			lun_req->status = CTL_LUN_ERROR;
			snprintf(lun_req->error_str,
				 sizeof(lun_req->error_str),
				 "Backend \"%s\" not found.",
				 lun_req->backend);
			break;
		}
		if (lun_req->num_be_args > 0) {
			lun_req->kern_be_args = ctl_copyin_args(
				lun_req->num_be_args,
				lun_req->be_args,
				lun_req->error_str,
				sizeof(lun_req->error_str));
			if (lun_req->kern_be_args == NULL) {
				lun_req->status = CTL_LUN_ERROR;
				break;
			}
		}

		retval = backend->ioctl(dev, cmd, addr, flag, td);

		if (lun_req->num_be_args > 0) {
			ctl_copyout_args(lun_req->num_be_args,
				      lun_req->kern_be_args);
			ctl_free_args(lun_req->num_be_args,
				      lun_req->kern_be_args);
		}
		break;
	}
	case CTL_LUN_LIST: {
		struct sbuf *sb;
		struct ctl_lun_list *list;
		struct ctl_option *opt;

		list = (struct ctl_lun_list *)addr;

		/*
		 * Allocate a fixed length sbuf here, based on the length
		 * of the user's buffer.  We could allocate an auto-extending
		 * buffer, and then tell the user how much larger our
		 * amount of data is than his buffer, but that presents
		 * some problems:
		 *
		 * 1.  The sbuf(9) routines use a blocking malloc, and so
		 *     we can't hold a lock while calling them with an
		 *     auto-extending buffer.
 		 *
		 * 2.  There is not currently a LUN reference counting
		 *     mechanism, outside of outstanding transactions on
		 *     the LUN's OOA queue.  So a LUN could go away on us
		 *     while we're getting the LUN number, backend-specific
		 *     information, etc.  Thus, given the way things
		 *     currently work, we need to hold the CTL lock while
		 *     grabbing LUN information.
		 *
		 * So, from the user's standpoint, the best thing to do is
		 * allocate what he thinks is a reasonable buffer length,
		 * and then if he gets a CTL_LUN_LIST_NEED_MORE_SPACE error,
		 * double the buffer length and try again.  (And repeat
		 * that until he succeeds.)
		 */
		sb = sbuf_new(NULL, NULL, list->alloc_len, SBUF_FIXEDLEN);
		if (sb == NULL) {
			list->status = CTL_LUN_LIST_ERROR;
			snprintf(list->error_str, sizeof(list->error_str),
				 "Unable to allocate %d bytes for LUN list",
				 list->alloc_len);
			break;
		}

		sbuf_printf(sb, "<ctllunlist>\n");

		mtx_lock(&softc->ctl_lock);
		STAILQ_FOREACH(lun, &softc->lun_list, links) {
			mtx_lock(&lun->lun_lock);
			retval = sbuf_printf(sb, "<lun id=\"%ju\">\n",
					     (uintmax_t)lun->lun);

			/*
			 * Bail out as soon as we see that we've overfilled
			 * the buffer.
			 */
			if (retval != 0)
				break;

			retval = sbuf_printf(sb, "\t<backend_type>%s"
					     "</backend_type>\n",
					     (lun->backend == NULL) ?  "none" :
					     lun->backend->name);

			if (retval != 0)
				break;

			retval = sbuf_printf(sb, "\t<lun_type>%d</lun_type>\n",
					     lun->be_lun->lun_type);

			if (retval != 0)
				break;

			if (lun->backend == NULL) {
				retval = sbuf_printf(sb, "</lun>\n");
				if (retval != 0)
					break;
				continue;
			}

			retval = sbuf_printf(sb, "\t<size>%ju</size>\n",
					     (lun->be_lun->maxlba > 0) ?
					     lun->be_lun->maxlba + 1 : 0);

			if (retval != 0)
				break;

			retval = sbuf_printf(sb, "\t<blocksize>%u</blocksize>\n",
					     lun->be_lun->blocksize);

			if (retval != 0)
				break;

			retval = sbuf_printf(sb, "\t<serial_number>");

			if (retval != 0)
				break;

			retval = ctl_sbuf_printf_esc(sb,
			    lun->be_lun->serial_num,
			    sizeof(lun->be_lun->serial_num));

			if (retval != 0)
				break;

			retval = sbuf_printf(sb, "</serial_number>\n");
		
			if (retval != 0)
				break;

			retval = sbuf_printf(sb, "\t<device_id>");

			if (retval != 0)
				break;

			retval = ctl_sbuf_printf_esc(sb,
			    lun->be_lun->device_id,
			    sizeof(lun->be_lun->device_id));

			if (retval != 0)
				break;

			retval = sbuf_printf(sb, "</device_id>\n");

			if (retval != 0)
				break;

			if (lun->backend->lun_info != NULL) {
				retval = lun->backend->lun_info(lun->be_lun->be_lun, sb);
				if (retval != 0)
					break;
			}
			STAILQ_FOREACH(opt, &lun->be_lun->options, links) {
				retval = sbuf_printf(sb, "\t<%s>%s</%s>\n",
				    opt->name, opt->value, opt->name);
				if (retval != 0)
					break;
			}

			retval = sbuf_printf(sb, "</lun>\n");

			if (retval != 0)
				break;
			mtx_unlock(&lun->lun_lock);
		}
		if (lun != NULL)
			mtx_unlock(&lun->lun_lock);
		mtx_unlock(&softc->ctl_lock);

		if ((retval != 0)
		 || ((retval = sbuf_printf(sb, "</ctllunlist>\n")) != 0)) {
			retval = 0;
			sbuf_delete(sb);
			list->status = CTL_LUN_LIST_NEED_MORE_SPACE;
			snprintf(list->error_str, sizeof(list->error_str),
				 "Out of space, %d bytes is too small",
				 list->alloc_len);
			break;
		}

		sbuf_finish(sb);

		retval = copyout(sbuf_data(sb), list->lun_xml,
				 sbuf_len(sb) + 1);

		list->fill_len = sbuf_len(sb) + 1;
		list->status = CTL_LUN_LIST_OK;
		sbuf_delete(sb);
		break;
	}
	case CTL_ISCSI: {
		struct ctl_iscsi *ci;
		struct ctl_frontend *fe;

		ci = (struct ctl_iscsi *)addr;

		fe = ctl_frontend_find("iscsi");
		if (fe == NULL) {
			ci->status = CTL_ISCSI_ERROR;
			snprintf(ci->error_str, sizeof(ci->error_str),
			    "Frontend \"iscsi\" not found.");
			break;
		}

		retval = fe->ioctl(dev, cmd, addr, flag, td);
		break;
	}
	case CTL_PORT_REQ: {
		struct ctl_req *req;
		struct ctl_frontend *fe;

		req = (struct ctl_req *)addr;

		fe = ctl_frontend_find(req->driver);
		if (fe == NULL) {
			req->status = CTL_LUN_ERROR;
			snprintf(req->error_str, sizeof(req->error_str),
			    "Frontend \"%s\" not found.", req->driver);
			break;
		}
		if (req->num_args > 0) {
			req->kern_args = ctl_copyin_args(req->num_args,
			    req->args, req->error_str, sizeof(req->error_str));
			if (req->kern_args == NULL) {
				req->status = CTL_LUN_ERROR;
				break;
			}
		}

		if (fe->ioctl)
			retval = fe->ioctl(dev, cmd, addr, flag, td);
		else
			retval = ENODEV;

		if (req->num_args > 0) {
			ctl_copyout_args(req->num_args, req->kern_args);
			ctl_free_args(req->num_args, req->kern_args);
		}
		break;
	}
	case CTL_PORT_LIST: {
		struct sbuf *sb;
		struct ctl_port *port;
		struct ctl_lun_list *list;
		struct ctl_option *opt;
		int j;
		uint32_t plun;

		list = (struct ctl_lun_list *)addr;

		sb = sbuf_new(NULL, NULL, list->alloc_len, SBUF_FIXEDLEN);
		if (sb == NULL) {
			list->status = CTL_LUN_LIST_ERROR;
			snprintf(list->error_str, sizeof(list->error_str),
				 "Unable to allocate %d bytes for LUN list",
				 list->alloc_len);
			break;
		}

		sbuf_printf(sb, "<ctlportlist>\n");

		mtx_lock(&softc->ctl_lock);
		STAILQ_FOREACH(port, &softc->port_list, links) {
			retval = sbuf_printf(sb, "<targ_port id=\"%ju\">\n",
					     (uintmax_t)port->targ_port);

			/*
			 * Bail out as soon as we see that we've overfilled
			 * the buffer.
			 */
			if (retval != 0)
				break;

			retval = sbuf_printf(sb, "\t<frontend_type>%s"
			    "</frontend_type>\n", port->frontend->name);
			if (retval != 0)
				break;

			retval = sbuf_printf(sb, "\t<port_type>%d</port_type>\n",
					     port->port_type);
			if (retval != 0)
				break;

			retval = sbuf_printf(sb, "\t<online>%s</online>\n",
			    (port->status & CTL_PORT_STATUS_ONLINE) ? "YES" : "NO");
			if (retval != 0)
				break;

			retval = sbuf_printf(sb, "\t<port_name>%s</port_name>\n",
			    port->port_name);
			if (retval != 0)
				break;

			retval = sbuf_printf(sb, "\t<physical_port>%d</physical_port>\n",
			    port->physical_port);
			if (retval != 0)
				break;

			retval = sbuf_printf(sb, "\t<virtual_port>%d</virtual_port>\n",
			    port->virtual_port);
			if (retval != 0)
				break;

			if (port->target_devid != NULL) {
				sbuf_printf(sb, "\t<target>");
				ctl_id_sbuf(port->target_devid, sb);
				sbuf_printf(sb, "</target>\n");
			}

			if (port->port_devid != NULL) {
				sbuf_printf(sb, "\t<port>");
				ctl_id_sbuf(port->port_devid, sb);
				sbuf_printf(sb, "</port>\n");
			}

			if (port->port_info != NULL) {
				retval = port->port_info(port->onoff_arg, sb);
				if (retval != 0)
					break;
			}
			STAILQ_FOREACH(opt, &port->options, links) {
				retval = sbuf_printf(sb, "\t<%s>%s</%s>\n",
				    opt->name, opt->value, opt->name);
				if (retval != 0)
					break;
			}

			if (port->lun_map != NULL) {
				sbuf_printf(sb, "\t<lun_map>on</lun_map>\n");
				for (j = 0; j < CTL_MAX_LUNS; j++) {
					plun = ctl_lun_map_from_port(port, j);
					if (plun >= CTL_MAX_LUNS)
						continue;
					sbuf_printf(sb,
					    "\t<lun id=\"%u\">%u</lun>\n",
					    j, plun);
				}
			}

			for (j = 0; j < CTL_MAX_INIT_PER_PORT; j++) {
				if (port->wwpn_iid[j].in_use == 0 ||
				    (port->wwpn_iid[j].wwpn == 0 &&
				     port->wwpn_iid[j].name == NULL))
					continue;

				if (port->wwpn_iid[j].name != NULL)
					retval = sbuf_printf(sb,
					    "\t<initiator id=\"%u\">%s</initiator>\n",
					    j, port->wwpn_iid[j].name);
				else
					retval = sbuf_printf(sb,
					    "\t<initiator id=\"%u\">naa.%08jx</initiator>\n",
					    j, port->wwpn_iid[j].wwpn);
				if (retval != 0)
					break;
			}
			if (retval != 0)
				break;

			retval = sbuf_printf(sb, "</targ_port>\n");
			if (retval != 0)
				break;
		}
		mtx_unlock(&softc->ctl_lock);

		if ((retval != 0)
		 || ((retval = sbuf_printf(sb, "</ctlportlist>\n")) != 0)) {
			retval = 0;
			sbuf_delete(sb);
			list->status = CTL_LUN_LIST_NEED_MORE_SPACE;
			snprintf(list->error_str, sizeof(list->error_str),
				 "Out of space, %d bytes is too small",
				 list->alloc_len);
			break;
		}

		sbuf_finish(sb);

		retval = copyout(sbuf_data(sb), list->lun_xml,
				 sbuf_len(sb) + 1);

		list->fill_len = sbuf_len(sb) + 1;
		list->status = CTL_LUN_LIST_OK;
		sbuf_delete(sb);
		break;
	}
	case CTL_LUN_MAP: {
		struct ctl_lun_map *lm  = (struct ctl_lun_map *)addr;
		struct ctl_port *port;

		mtx_lock(&softc->ctl_lock);
		if (lm->port < softc->port_min ||
		    lm->port >= softc->port_max ||
		    (port = softc->ctl_ports[lm->port]) == NULL) {
			mtx_unlock(&softc->ctl_lock);
			return (ENXIO);
		}
		if (port->status & CTL_PORT_STATUS_ONLINE) {
			STAILQ_FOREACH(lun, &softc->lun_list, links) {
				if (ctl_lun_map_to_port(port, lun->lun) >=
				    CTL_MAX_LUNS)
					continue;
				mtx_lock(&lun->lun_lock);
				ctl_est_ua_port(lun, lm->port, -1,
				    CTL_UA_LUN_CHANGE);
				mtx_unlock(&lun->lun_lock);
			}
		}
		mtx_unlock(&softc->ctl_lock); // XXX: port_enable sleeps
		if (lm->plun < CTL_MAX_LUNS) {
			if (lm->lun == UINT32_MAX)
				retval = ctl_lun_map_unset(port, lm->plun);
			else if (lm->lun < CTL_MAX_LUNS &&
			    softc->ctl_luns[lm->lun] != NULL)
				retval = ctl_lun_map_set(port, lm->plun, lm->lun);
			else
				return (ENXIO);
		} else if (lm->plun == UINT32_MAX) {
			if (lm->lun == UINT32_MAX)
				retval = ctl_lun_map_deinit(port);
			else
				retval = ctl_lun_map_init(port);
		} else
			return (ENXIO);
		if (port->status & CTL_PORT_STATUS_ONLINE)
			ctl_isc_announce_port(port);
		break;
	}
	default: {
		/* XXX KDM should we fix this? */
#if 0
		struct ctl_backend_driver *backend;
		unsigned int type;
		int found;

		found = 0;

		/*
		 * We encode the backend type as the ioctl type for backend
		 * ioctls.  So parse it out here, and then search for a
		 * backend of this type.
		 */
		type = _IOC_TYPE(cmd);

		STAILQ_FOREACH(backend, &softc->be_list, links) {
			if (backend->type == type) {
				found = 1;
				break;
			}
		}
		if (found == 0) {
			printf("ctl: unknown ioctl command %#lx or backend "
			       "%d\n", cmd, type);
			retval = EINVAL;
			break;
		}
		retval = backend->ioctl(dev, cmd, addr, flag, td);
#endif
		retval = ENOTTY;
		break;
	}
	}
	return (retval);
}

uint32_t
ctl_get_initindex(struct ctl_nexus *nexus)
{
	return (nexus->initid + (nexus->targ_port * CTL_MAX_INIT_PER_PORT));
}

int
ctl_lun_map_init(struct ctl_port *port)
{
	struct ctl_softc *softc = port->ctl_softc;
	struct ctl_lun *lun;
	uint32_t i;

	if (port->lun_map == NULL)
		port->lun_map = malloc(sizeof(uint32_t) * CTL_MAX_LUNS,
		    M_CTL, M_NOWAIT);
	if (port->lun_map == NULL)
		return (ENOMEM);
	for (i = 0; i < CTL_MAX_LUNS; i++)
		port->lun_map[i] = UINT32_MAX;
	if (port->status & CTL_PORT_STATUS_ONLINE) {
		if (port->lun_disable != NULL) {
			STAILQ_FOREACH(lun, &softc->lun_list, links)
				port->lun_disable(port->targ_lun_arg, lun->lun);
		}
		ctl_isc_announce_port(port);
	}
	return (0);
}

int
ctl_lun_map_deinit(struct ctl_port *port)
{
	struct ctl_softc *softc = port->ctl_softc;
	struct ctl_lun *lun;

	if (port->lun_map == NULL)
		return (0);
	free(port->lun_map, M_CTL);
	port->lun_map = NULL;
	if (port->status & CTL_PORT_STATUS_ONLINE) {
		if (port->lun_enable != NULL) {
			STAILQ_FOREACH(lun, &softc->lun_list, links)
				port->lun_enable(port->targ_lun_arg, lun->lun);
		}
		ctl_isc_announce_port(port);
	}
	return (0);
}

int
ctl_lun_map_set(struct ctl_port *port, uint32_t plun, uint32_t glun)
{
	int status;
	uint32_t old;

	if (port->lun_map == NULL) {
		status = ctl_lun_map_init(port);
		if (status != 0)
			return (status);
	}
	old = port->lun_map[plun];
	port->lun_map[plun] = glun;
	if ((port->status & CTL_PORT_STATUS_ONLINE) && old >= CTL_MAX_LUNS) {
		if (port->lun_enable != NULL)
			port->lun_enable(port->targ_lun_arg, plun);
		ctl_isc_announce_port(port);
	}
	return (0);
}

int
ctl_lun_map_unset(struct ctl_port *port, uint32_t plun)
{
	uint32_t old;

	if (port->lun_map == NULL)
		return (0);
	old = port->lun_map[plun];
	port->lun_map[plun] = UINT32_MAX;
	if ((port->status & CTL_PORT_STATUS_ONLINE) && old < CTL_MAX_LUNS) {
		if (port->lun_disable != NULL)
			port->lun_disable(port->targ_lun_arg, plun);
		ctl_isc_announce_port(port);
	}
	return (0);
}

uint32_t
ctl_lun_map_from_port(struct ctl_port *port, uint32_t lun_id)
{

	if (port == NULL)
		return (UINT32_MAX);
	if (port->lun_map == NULL || lun_id >= CTL_MAX_LUNS)
		return (lun_id);
	return (port->lun_map[lun_id]);
}

uint32_t
ctl_lun_map_to_port(struct ctl_port *port, uint32_t lun_id)
{
	uint32_t i;

	if (port == NULL)
		return (UINT32_MAX);
	if (port->lun_map == NULL)
		return (lun_id);
	for (i = 0; i < CTL_MAX_LUNS; i++) {
		if (port->lun_map[i] == lun_id)
			return (i);
	}
	return (UINT32_MAX);
}

uint32_t
ctl_decode_lun(uint64_t encoded)
{
	uint8_t lun[8];
	uint32_t result = 0xffffffff;

	be64enc(lun, encoded);
	switch (lun[0] & RPL_LUNDATA_ATYP_MASK) {
	case RPL_LUNDATA_ATYP_PERIPH:
		if ((lun[0] & 0x3f) == 0 && lun[2] == 0 && lun[3] == 0 &&
		    lun[4] == 0 && lun[5] == 0 && lun[6] == 0 && lun[7] == 0)
			result = lun[1];
		break;
	case RPL_LUNDATA_ATYP_FLAT:
		if (lun[2] == 0 && lun[3] == 0 && lun[4] == 0 && lun[5] == 0 &&
		    lun[6] == 0 && lun[7] == 0)
			result = ((lun[0] & 0x3f) << 8) + lun[1];
		break;
	case RPL_LUNDATA_ATYP_EXTLUN:
		switch (lun[0] & RPL_LUNDATA_EXT_EAM_MASK) {
		case 0x02:
			switch (lun[0] & RPL_LUNDATA_EXT_LEN_MASK) {
			case 0x00:
				result = lun[1];
				break;
			case 0x10:
				result = (lun[1] << 16) + (lun[2] << 8) +
				    lun[3];
				break;
			case 0x20:
				if (lun[1] == 0 && lun[6] == 0 && lun[7] == 0)
					result = (lun[2] << 24) +
					    (lun[3] << 16) + (lun[4] << 8) +
					    lun[5];
				break;
			}
			break;
		case RPL_LUNDATA_EXT_EAM_NOT_SPEC:
			result = 0xffffffff;
			break;
		}
		break;
	}
	return (result);
}

uint64_t
ctl_encode_lun(uint32_t decoded)
{
	uint64_t l = decoded;

	if (l <= 0xff)
		return (((uint64_t)RPL_LUNDATA_ATYP_PERIPH << 56) | (l << 48));
	if (l <= 0x3fff)
		return (((uint64_t)RPL_LUNDATA_ATYP_FLAT << 56) | (l << 48));
	if (l <= 0xffffff)
		return (((uint64_t)(RPL_LUNDATA_ATYP_EXTLUN | 0x12) << 56) |
		    (l << 32));
	return ((((uint64_t)RPL_LUNDATA_ATYP_EXTLUN | 0x22) << 56) | (l << 16));
}

static struct ctl_port *
ctl_io_port(struct ctl_io_hdr *io_hdr)
{

	return (control_softc->ctl_ports[io_hdr->nexus.targ_port]);
}

int
ctl_ffz(uint32_t *mask, uint32_t first, uint32_t last)
{
	int i;

	for (i = first; i < last; i++) {
		if ((mask[i / 32] & (1 << (i % 32))) == 0)
			return (i);
	}
	return (-1);
}

int
ctl_set_mask(uint32_t *mask, uint32_t bit)
{
	uint32_t chunk, piece;

	chunk = bit >> 5;
	piece = bit % (sizeof(uint32_t) * 8);

	if ((mask[chunk] & (1 << piece)) != 0)
		return (-1);
	else
		mask[chunk] |= (1 << piece);

	return (0);
}

int
ctl_clear_mask(uint32_t *mask, uint32_t bit)
{
	uint32_t chunk, piece;

	chunk = bit >> 5;
	piece = bit % (sizeof(uint32_t) * 8);

	if ((mask[chunk] & (1 << piece)) == 0)
		return (-1);
	else
		mask[chunk] &= ~(1 << piece);

	return (0);
}

int
ctl_is_set(uint32_t *mask, uint32_t bit)
{
	uint32_t chunk, piece;

	chunk = bit >> 5;
	piece = bit % (sizeof(uint32_t) * 8);

	if ((mask[chunk] & (1 << piece)) == 0)
		return (0);
	else
		return (1);
}

static uint64_t
ctl_get_prkey(struct ctl_lun *lun, uint32_t residx)
{
	uint64_t *t;

	t = lun->pr_keys[residx/CTL_MAX_INIT_PER_PORT];
	if (t == NULL)
		return (0);
	return (t[residx % CTL_MAX_INIT_PER_PORT]);
}

static void
ctl_clr_prkey(struct ctl_lun *lun, uint32_t residx)
{
	uint64_t *t;

	t = lun->pr_keys[residx/CTL_MAX_INIT_PER_PORT];
	if (t == NULL)
		return;
	t[residx % CTL_MAX_INIT_PER_PORT] = 0;
}

static void
ctl_alloc_prkey(struct ctl_lun *lun, uint32_t residx)
{
	uint64_t *p;
	u_int i;

	i = residx/CTL_MAX_INIT_PER_PORT;
	if (lun->pr_keys[i] != NULL)
		return;
	mtx_unlock(&lun->lun_lock);
	p = malloc(sizeof(uint64_t) * CTL_MAX_INIT_PER_PORT, M_CTL,
	    M_WAITOK | M_ZERO);
	mtx_lock(&lun->lun_lock);
	if (lun->pr_keys[i] == NULL)
		lun->pr_keys[i] = p;
	else
		free(p, M_CTL);
}

static void
ctl_set_prkey(struct ctl_lun *lun, uint32_t residx, uint64_t key)
{
	uint64_t *t;

	t = lun->pr_keys[residx/CTL_MAX_INIT_PER_PORT];
	KASSERT(t != NULL, ("prkey %d is not allocated", residx));
	t[residx % CTL_MAX_INIT_PER_PORT] = key;
}

/*
 * ctl_softc, pool_name, total_ctl_io are passed in.
 * npool is passed out.
 */
int
ctl_pool_create(struct ctl_softc *ctl_softc, const char *pool_name,
		uint32_t total_ctl_io, void **npool)
{
#ifdef IO_POOLS
	struct ctl_io_pool *pool;

	pool = (struct ctl_io_pool *)malloc(sizeof(*pool), M_CTL,
					    M_NOWAIT | M_ZERO);
	if (pool == NULL)
		return (ENOMEM);

	snprintf(pool->name, sizeof(pool->name), "CTL IO %s", pool_name);
	pool->ctl_softc = ctl_softc;
	pool->zone = uma_zsecond_create(pool->name, NULL,
	    NULL, NULL, NULL, ctl_softc->io_zone);
	/* uma_prealloc(pool->zone, total_ctl_io); */

	*npool = pool;
#else
	*npool = ctl_softc->io_zone;
#endif
	return (0);
}

void
ctl_pool_free(struct ctl_io_pool *pool)
{

	if (pool == NULL)
		return;

#ifdef IO_POOLS
	uma_zdestroy(pool->zone);
	free(pool, M_CTL);
#endif
}

union ctl_io *
ctl_alloc_io(void *pool_ref)
{
	union ctl_io *io;
#ifdef IO_POOLS
	struct ctl_io_pool *pool = (struct ctl_io_pool *)pool_ref;

	io = uma_zalloc(pool->zone, M_WAITOK);
#else
	io = uma_zalloc((uma_zone_t)pool_ref, M_WAITOK);
#endif
	if (io != NULL)
		io->io_hdr.pool = pool_ref;
	return (io);
}

union ctl_io *
ctl_alloc_io_nowait(void *pool_ref)
{
	union ctl_io *io;
#ifdef IO_POOLS
	struct ctl_io_pool *pool = (struct ctl_io_pool *)pool_ref;

	io = uma_zalloc(pool->zone, M_NOWAIT);
#else
	io = uma_zalloc((uma_zone_t)pool_ref, M_NOWAIT);
#endif
	if (io != NULL)
		io->io_hdr.pool = pool_ref;
	return (io);
}

void
ctl_free_io(union ctl_io *io)
{
#ifdef IO_POOLS
	struct ctl_io_pool *pool;
#endif

	if (io == NULL)
		return;

#ifdef IO_POOLS
	pool = (struct ctl_io_pool *)io->io_hdr.pool;
	uma_zfree(pool->zone, io);
#else
	uma_zfree((uma_zone_t)io->io_hdr.pool, io);
#endif
}

void
ctl_zero_io(union ctl_io *io)
{
	void *pool_ref;

	if (io == NULL)
		return;

	/*
	 * May need to preserve linked list pointers at some point too.
	 */
	pool_ref = io->io_hdr.pool;
	memset(io, 0, sizeof(*io));
	io->io_hdr.pool = pool_ref;
}

int
ctl_expand_number(const char *buf, uint64_t *num)
{
	char *endptr;
	uint64_t number;
	unsigned shift;

	number = strtoq(buf, &endptr, 0);

	switch (tolower((unsigned char)*endptr)) {
	case 'e':
		shift = 60;
		break;
	case 'p':
		shift = 50;
		break;
	case 't':
		shift = 40;
		break;
	case 'g':
		shift = 30;
		break;
	case 'm':
		shift = 20;
		break;
	case 'k':
		shift = 10;
		break;
	case 'b':
	case '\0': /* No unit. */
		*num = number;
		return (0);
	default:
		/* Unrecognized unit. */
		return (-1);
	}

	if ((number << shift) >> shift != number) {
		/* Overflow */
		return (-1);
	}
	*num = number << shift;
	return (0);
}


/*
 * This routine could be used in the future to load default and/or saved
 * mode page parameters for a particuar lun.
 */
static int
ctl_init_page_index(struct ctl_lun *lun)
{
	int i, page_code;
	struct ctl_page_index *page_index;
	const char *value;
	uint64_t ival;

	memcpy(&lun->mode_pages.index, page_index_template,
	       sizeof(page_index_template));

	for (i = 0; i < CTL_NUM_MODE_PAGES; i++) {

		page_index = &lun->mode_pages.index[i];
		if (lun->be_lun->lun_type == T_DIRECT &&
		    (page_index->page_flags & CTL_PAGE_FLAG_DIRECT) == 0)
			continue;
		if (lun->be_lun->lun_type == T_PROCESSOR &&
		    (page_index->page_flags & CTL_PAGE_FLAG_PROC) == 0)
			continue;
		if (lun->be_lun->lun_type == T_CDROM &&
		    (page_index->page_flags & CTL_PAGE_FLAG_CDROM) == 0)
			continue;

		page_code = page_index->page_code & SMPH_PC_MASK;
		switch (page_code) {
		case SMS_RW_ERROR_RECOVERY_PAGE: {
			KASSERT(page_index->subpage == SMS_SUBPAGE_PAGE_0,
			    ("subpage %#x for page %#x is incorrect!",
			    page_index->subpage, page_code));
			memcpy(&lun->mode_pages.rw_er_page[CTL_PAGE_CURRENT],
			       &rw_er_page_default,
			       sizeof(rw_er_page_default));
			memcpy(&lun->mode_pages.rw_er_page[CTL_PAGE_CHANGEABLE],
			       &rw_er_page_changeable,
			       sizeof(rw_er_page_changeable));
			memcpy(&lun->mode_pages.rw_er_page[CTL_PAGE_DEFAULT],
			       &rw_er_page_default,
			       sizeof(rw_er_page_default));
			memcpy(&lun->mode_pages.rw_er_page[CTL_PAGE_SAVED],
			       &rw_er_page_default,
			       sizeof(rw_er_page_default));
			page_index->page_data =
				(uint8_t *)lun->mode_pages.rw_er_page;
			break;
		}
		case SMS_FORMAT_DEVICE_PAGE: {
			struct scsi_format_page *format_page;

			KASSERT(page_index->subpage == SMS_SUBPAGE_PAGE_0,
			    ("subpage %#x for page %#x is incorrect!",
			    page_index->subpage, page_code));

			/*
			 * Sectors per track are set above.  Bytes per
			 * sector need to be set here on a per-LUN basis.
			 */
			memcpy(&lun->mode_pages.format_page[CTL_PAGE_CURRENT],
			       &format_page_default,
			       sizeof(format_page_default));
			memcpy(&lun->mode_pages.format_page[
			       CTL_PAGE_CHANGEABLE], &format_page_changeable,
			       sizeof(format_page_changeable));
			memcpy(&lun->mode_pages.format_page[CTL_PAGE_DEFAULT],
			       &format_page_default,
			       sizeof(format_page_default));
			memcpy(&lun->mode_pages.format_page[CTL_PAGE_SAVED],
			       &format_page_default,
			       sizeof(format_page_default));

			format_page = &lun->mode_pages.format_page[
				CTL_PAGE_CURRENT];
			scsi_ulto2b(lun->be_lun->blocksize,
				    format_page->bytes_per_sector);

			format_page = &lun->mode_pages.format_page[
				CTL_PAGE_DEFAULT];
			scsi_ulto2b(lun->be_lun->blocksize,
				    format_page->bytes_per_sector);

			format_page = &lun->mode_pages.format_page[
				CTL_PAGE_SAVED];
			scsi_ulto2b(lun->be_lun->blocksize,
				    format_page->bytes_per_sector);

			page_index->page_data =
				(uint8_t *)lun->mode_pages.format_page;
			break;
		}
		case SMS_RIGID_DISK_PAGE: {
			struct scsi_rigid_disk_page *rigid_disk_page;
			uint32_t sectors_per_cylinder;
			uint64_t cylinders;
#ifndef	__XSCALE__
			int shift;
#endif /* !__XSCALE__ */

			KASSERT(page_index->subpage == SMS_SUBPAGE_PAGE_0,
			    ("subpage %#x for page %#x is incorrect!",
			    page_index->subpage, page_code));

			/*
			 * Rotation rate and sectors per track are set
			 * above.  We calculate the cylinders here based on
			 * capacity.  Due to the number of heads and
			 * sectors per track we're using, smaller arrays
			 * may turn out to have 0 cylinders.  Linux and
			 * FreeBSD don't pay attention to these mode pages
			 * to figure out capacity, but Solaris does.  It
			 * seems to deal with 0 cylinders just fine, and
			 * works out a fake geometry based on the capacity.
			 */
			memcpy(&lun->mode_pages.rigid_disk_page[
			       CTL_PAGE_DEFAULT], &rigid_disk_page_default,
			       sizeof(rigid_disk_page_default));
			memcpy(&lun->mode_pages.rigid_disk_page[
			       CTL_PAGE_CHANGEABLE],&rigid_disk_page_changeable,
			       sizeof(rigid_disk_page_changeable));

			sectors_per_cylinder = CTL_DEFAULT_SECTORS_PER_TRACK *
				CTL_DEFAULT_HEADS;

			/*
			 * The divide method here will be more accurate,
			 * probably, but results in floating point being
			 * used in the kernel on i386 (__udivdi3()).  On the
			 * XScale, though, __udivdi3() is implemented in
			 * software.
			 *
			 * The shift method for cylinder calculation is
			 * accurate if sectors_per_cylinder is a power of
			 * 2.  Otherwise it might be slightly off -- you
			 * might have a bit of a truncation problem.
			 */
#ifdef	__XSCALE__
			cylinders = (lun->be_lun->maxlba + 1) /
				sectors_per_cylinder;
#else
			for (shift = 31; shift > 0; shift--) {
				if (sectors_per_cylinder & (1 << shift))
					break;
			}
			cylinders = (lun->be_lun->maxlba + 1) >> shift;
#endif

			/*
			 * We've basically got 3 bytes, or 24 bits for the
			 * cylinder size in the mode page.  If we're over,
			 * just round down to 2^24.
			 */
			if (cylinders > 0xffffff)
				cylinders = 0xffffff;

			rigid_disk_page = &lun->mode_pages.rigid_disk_page[
				CTL_PAGE_DEFAULT];
			scsi_ulto3b(cylinders, rigid_disk_page->cylinders);

			if ((value = ctl_get_opt(&lun->be_lun->options,
			    "rpm")) != NULL) {
				scsi_ulto2b(strtol(value, NULL, 0),
				     rigid_disk_page->rotation_rate);
			}

			memcpy(&lun->mode_pages.rigid_disk_page[CTL_PAGE_CURRENT],
			       &lun->mode_pages.rigid_disk_page[CTL_PAGE_DEFAULT],
			       sizeof(rigid_disk_page_default));
			memcpy(&lun->mode_pages.rigid_disk_page[CTL_PAGE_SAVED],
			       &lun->mode_pages.rigid_disk_page[CTL_PAGE_DEFAULT],
			       sizeof(rigid_disk_page_default));

			page_index->page_data =
				(uint8_t *)lun->mode_pages.rigid_disk_page;
			break;
		}
		case SMS_CACHING_PAGE: {
			struct scsi_caching_page *caching_page;

			KASSERT(page_index->subpage == SMS_SUBPAGE_PAGE_0,
			    ("subpage %#x for page %#x is incorrect!",
			    page_index->subpage, page_code));
			memcpy(&lun->mode_pages.caching_page[CTL_PAGE_DEFAULT],
			       &caching_page_default,
			       sizeof(caching_page_default));
			memcpy(&lun->mode_pages.caching_page[
			       CTL_PAGE_CHANGEABLE], &caching_page_changeable,
			       sizeof(caching_page_changeable));
			memcpy(&lun->mode_pages.caching_page[CTL_PAGE_SAVED],
			       &caching_page_default,
			       sizeof(caching_page_default));
			caching_page = &lun->mode_pages.caching_page[
			    CTL_PAGE_SAVED];
			value = ctl_get_opt(&lun->be_lun->options, "writecache");
			if (value != NULL && strcmp(value, "off") == 0)
				caching_page->flags1 &= ~SCP_WCE;
			value = ctl_get_opt(&lun->be_lun->options, "readcache");
			if (value != NULL && strcmp(value, "off") == 0)
				caching_page->flags1 |= SCP_RCD;
			memcpy(&lun->mode_pages.caching_page[CTL_PAGE_CURRENT],
			       &lun->mode_pages.caching_page[CTL_PAGE_SAVED],
			       sizeof(caching_page_default));
			page_index->page_data =
				(uint8_t *)lun->mode_pages.caching_page;
			break;
		}
		case SMS_CONTROL_MODE_PAGE: {
			switch (page_index->subpage) {
			case SMS_SUBPAGE_PAGE_0: {
				struct scsi_control_page *control_page;

				memcpy(&lun->mode_pages.control_page[
				    CTL_PAGE_DEFAULT],
				       &control_page_default,
				       sizeof(control_page_default));
				memcpy(&lun->mode_pages.control_page[
				    CTL_PAGE_CHANGEABLE],
				       &control_page_changeable,
				       sizeof(control_page_changeable));
				memcpy(&lun->mode_pages.control_page[
				    CTL_PAGE_SAVED],
				       &control_page_default,
				       sizeof(control_page_default));
				control_page = &lun->mode_pages.control_page[
				    CTL_PAGE_SAVED];
				value = ctl_get_opt(&lun->be_lun->options,
				    "reordering");
				if (value != NULL &&
				    strcmp(value, "unrestricted") == 0) {
					control_page->queue_flags &=
					    ~SCP_QUEUE_ALG_MASK;
					control_page->queue_flags |=
					    SCP_QUEUE_ALG_UNRESTRICTED;
				}
				memcpy(&lun->mode_pages.control_page[
				    CTL_PAGE_CURRENT],
				       &lun->mode_pages.control_page[
				    CTL_PAGE_SAVED],
				       sizeof(control_page_default));
				page_index->page_data =
				    (uint8_t *)lun->mode_pages.control_page;
				break;
			}
			case 0x01:
				memcpy(&lun->mode_pages.control_ext_page[
				    CTL_PAGE_DEFAULT],
				       &control_ext_page_default,
				       sizeof(control_ext_page_default));
				memcpy(&lun->mode_pages.control_ext_page[
				    CTL_PAGE_CHANGEABLE],
				       &control_ext_page_changeable,
				       sizeof(control_ext_page_changeable));
				memcpy(&lun->mode_pages.control_ext_page[
				    CTL_PAGE_SAVED],
				       &control_ext_page_default,
				       sizeof(control_ext_page_default));
				memcpy(&lun->mode_pages.control_ext_page[
				    CTL_PAGE_CURRENT],
				       &lun->mode_pages.control_ext_page[
				    CTL_PAGE_SAVED],
				       sizeof(control_ext_page_default));
				page_index->page_data =
				    (uint8_t *)lun->mode_pages.control_ext_page;
				break;
			default:
				panic("subpage %#x for page %#x is incorrect!",
				      page_index->subpage, page_code);
			}
			break;
		}
		case SMS_INFO_EXCEPTIONS_PAGE: {
			switch (page_index->subpage) {
			case SMS_SUBPAGE_PAGE_0:
				memcpy(&lun->mode_pages.ie_page[CTL_PAGE_CURRENT],
				       &ie_page_default,
				       sizeof(ie_page_default));
				memcpy(&lun->mode_pages.ie_page[
				       CTL_PAGE_CHANGEABLE], &ie_page_changeable,
				       sizeof(ie_page_changeable));
				memcpy(&lun->mode_pages.ie_page[CTL_PAGE_DEFAULT],
				       &ie_page_default,
				       sizeof(ie_page_default));
				memcpy(&lun->mode_pages.ie_page[CTL_PAGE_SAVED],
				       &ie_page_default,
				       sizeof(ie_page_default));
				page_index->page_data =
					(uint8_t *)lun->mode_pages.ie_page;
				break;
			case 0x02: {
				struct ctl_logical_block_provisioning_page *page;

				memcpy(&lun->mode_pages.lbp_page[CTL_PAGE_DEFAULT],
				       &lbp_page_default,
				       sizeof(lbp_page_default));
				memcpy(&lun->mode_pages.lbp_page[
				       CTL_PAGE_CHANGEABLE], &lbp_page_changeable,
				       sizeof(lbp_page_changeable));
				memcpy(&lun->mode_pages.lbp_page[CTL_PAGE_SAVED],
				       &lbp_page_default,
				       sizeof(lbp_page_default));
				page = &lun->mode_pages.lbp_page[CTL_PAGE_SAVED];
				value = ctl_get_opt(&lun->be_lun->options,
				    "avail-threshold");
				if (value != NULL &&
				    ctl_expand_number(value, &ival) == 0) {
					page->descr[0].flags |= SLBPPD_ENABLED |
					    SLBPPD_ARMING_DEC;
					if (lun->be_lun->blocksize)
						ival /= lun->be_lun->blocksize;
					else
						ival /= 512;
					scsi_ulto4b(ival >> CTL_LBP_EXPONENT,
					    page->descr[0].count);
				}
				value = ctl_get_opt(&lun->be_lun->options,
				    "used-threshold");
				if (value != NULL &&
				    ctl_expand_number(value, &ival) == 0) {
					page->descr[1].flags |= SLBPPD_ENABLED |
					    SLBPPD_ARMING_INC;
					if (lun->be_lun->blocksize)
						ival /= lun->be_lun->blocksize;
					else
						ival /= 512;
					scsi_ulto4b(ival >> CTL_LBP_EXPONENT,
					    page->descr[1].count);
				}
				value = ctl_get_opt(&lun->be_lun->options,
				    "pool-avail-threshold");
				if (value != NULL &&
				    ctl_expand_number(value, &ival) == 0) {
					page->descr[2].flags |= SLBPPD_ENABLED |
					    SLBPPD_ARMING_DEC;
					if (lun->be_lun->blocksize)
						ival /= lun->be_lun->blocksize;
					else
						ival /= 512;
					scsi_ulto4b(ival >> CTL_LBP_EXPONENT,
					    page->descr[2].count);
				}
				value = ctl_get_opt(&lun->be_lun->options,
				    "pool-used-threshold");
				if (value != NULL &&
				    ctl_expand_number(value, &ival) == 0) {
					page->descr[3].flags |= SLBPPD_ENABLED |
					    SLBPPD_ARMING_INC;
					if (lun->be_lun->blocksize)
						ival /= lun->be_lun->blocksize;
					else
						ival /= 512;
					scsi_ulto4b(ival >> CTL_LBP_EXPONENT,
					    page->descr[3].count);
				}
				memcpy(&lun->mode_pages.lbp_page[CTL_PAGE_CURRENT],
				       &lun->mode_pages.lbp_page[CTL_PAGE_SAVED],
				       sizeof(lbp_page_default));
				page_index->page_data =
					(uint8_t *)lun->mode_pages.lbp_page;
				break;
			}
			default:
				panic("subpage %#x for page %#x is incorrect!",
				      page_index->subpage, page_code);
			}
			break;
		}
		case SMS_CDDVD_CAPS_PAGE:{
			KASSERT(page_index->subpage == SMS_SUBPAGE_PAGE_0,
			    ("subpage %#x for page %#x is incorrect!",
			    page_index->subpage, page_code));
			memcpy(&lun->mode_pages.cddvd_page[CTL_PAGE_DEFAULT],
			       &cddvd_page_default,
			       sizeof(cddvd_page_default));
			memcpy(&lun->mode_pages.cddvd_page[
			       CTL_PAGE_CHANGEABLE], &cddvd_page_changeable,
			       sizeof(cddvd_page_changeable));
			memcpy(&lun->mode_pages.cddvd_page[CTL_PAGE_SAVED],
			       &cddvd_page_default,
			       sizeof(cddvd_page_default));
			memcpy(&lun->mode_pages.cddvd_page[CTL_PAGE_CURRENT],
			       &lun->mode_pages.cddvd_page[CTL_PAGE_SAVED],
			       sizeof(cddvd_page_default));
			page_index->page_data =
				(uint8_t *)lun->mode_pages.cddvd_page;
			break;
		}
		case SMS_VENDOR_SPECIFIC_PAGE:{
			switch (page_index->subpage) {
			case DBGCNF_SUBPAGE_CODE: {
				memcpy(&lun->mode_pages.debugconf_subpage[
				       CTL_PAGE_CURRENT],
				       &debugconf_page_default,
				       sizeof(debugconf_page_default));
				memcpy(&lun->mode_pages.debugconf_subpage[
				       CTL_PAGE_CHANGEABLE],
				       &debugconf_page_changeable,
				       sizeof(debugconf_page_changeable));
				memcpy(&lun->mode_pages.debugconf_subpage[
				       CTL_PAGE_DEFAULT],
				       &debugconf_page_default,
				       sizeof(debugconf_page_default));
				memcpy(&lun->mode_pages.debugconf_subpage[
				       CTL_PAGE_SAVED],
				       &debugconf_page_default,
				       sizeof(debugconf_page_default));
				page_index->page_data =
				    (uint8_t *)lun->mode_pages.debugconf_subpage;
				break;
			}
			default:
				panic("subpage %#x for page %#x is incorrect!",
				      page_index->subpage, page_code);
			}
			break;
		}
		default:
			panic("invalid page code value %#x", page_code);
		}
	}

	return (CTL_RETVAL_COMPLETE);
}

static int
ctl_init_log_page_index(struct ctl_lun *lun)
{
	struct ctl_page_index *page_index;
	int i, j, k, prev;

	memcpy(&lun->log_pages.index, log_page_index_template,
	       sizeof(log_page_index_template));

	prev = -1;
	for (i = 0, j = 0, k = 0; i < CTL_NUM_LOG_PAGES; i++) {

		page_index = &lun->log_pages.index[i];
		if (lun->be_lun->lun_type == T_DIRECT &&
		    (page_index->page_flags & CTL_PAGE_FLAG_DIRECT) == 0)
			continue;
		if (lun->be_lun->lun_type == T_PROCESSOR &&
		    (page_index->page_flags & CTL_PAGE_FLAG_PROC) == 0)
			continue;
		if (lun->be_lun->lun_type == T_CDROM &&
		    (page_index->page_flags & CTL_PAGE_FLAG_CDROM) == 0)
			continue;

		if (page_index->page_code == SLS_LOGICAL_BLOCK_PROVISIONING &&
		    lun->backend->lun_attr == NULL)
			continue;

		if (page_index->page_code != prev) {
			lun->log_pages.pages_page[j] = page_index->page_code;
			prev = page_index->page_code;
			j++;
		}
		lun->log_pages.subpages_page[k*2] = page_index->page_code;
		lun->log_pages.subpages_page[k*2+1] = page_index->subpage;
		k++;
	}
	lun->log_pages.index[0].page_data = &lun->log_pages.pages_page[0];
	lun->log_pages.index[0].page_len = j;
	lun->log_pages.index[1].page_data = &lun->log_pages.subpages_page[0];
	lun->log_pages.index[1].page_len = k * 2;
	lun->log_pages.index[2].page_data = &lun->log_pages.lbp_page[0];
	lun->log_pages.index[2].page_len = 12*CTL_NUM_LBP_PARAMS;
	lun->log_pages.index[3].page_data = (uint8_t *)&lun->log_pages.stat_page;
	lun->log_pages.index[3].page_len = sizeof(lun->log_pages.stat_page);

	return (CTL_RETVAL_COMPLETE);
}

static int
hex2bin(const char *str, uint8_t *buf, int buf_size)
{
	int i;
	u_char c;

	memset(buf, 0, buf_size);
	while (isspace(str[0]))
		str++;
	if (str[0] == '0' && (str[1] == 'x' || str[1] == 'X'))
		str += 2;
	buf_size *= 2;
	for (i = 0; str[i] != 0 && i < buf_size; i++) {
		c = str[i];
		if (isdigit(c))
			c -= '0';
		else if (isalpha(c))
			c -= isupper(c) ? 'A' - 10 : 'a' - 10;
		else
			break;
		if (c >= 16)
			break;
		if ((i & 1) == 0)
			buf[i / 2] |= (c << 4);
		else
			buf[i / 2] |= c;
	}
	return ((i + 1) / 2);
}

/*
 * LUN allocation.
 *
 * Requirements:
 * - caller allocates and zeros LUN storage, or passes in a NULL LUN if he
 *   wants us to allocate the LUN and he can block.
 * - ctl_softc is always set
 * - be_lun is set if the LUN has a backend (needed for disk LUNs)
 *
 * Returns 0 for success, non-zero (errno) for failure.
 */
static int
ctl_alloc_lun(struct ctl_softc *ctl_softc, struct ctl_lun *ctl_lun,
	      struct ctl_be_lun *const be_lun)
{
	struct ctl_lun *nlun, *lun;
	struct scsi_vpd_id_descriptor *desc;
	struct scsi_vpd_id_t10 *t10id;
	const char *eui, *naa, *scsiname, *vendor, *value;
	int lun_number, i, lun_malloced;
	int devidlen, idlen1, idlen2 = 0, len;

	if (be_lun == NULL)
		return (EINVAL);

	/*
	 * We currently only support Direct Access or Processor LUN types.
	 */
	switch (be_lun->lun_type) {
	case T_DIRECT:
	case T_PROCESSOR:
	case T_CDROM:
		break;
	case T_SEQUENTIAL:
	case T_CHANGER:
	default:
		be_lun->lun_config_status(be_lun->be_lun,
					  CTL_LUN_CONFIG_FAILURE);
		break;
	}
	if (ctl_lun == NULL) {
		lun = malloc(sizeof(*lun), M_CTL, M_WAITOK);
		lun_malloced = 1;
	} else {
		lun_malloced = 0;
		lun = ctl_lun;
	}

	memset(lun, 0, sizeof(*lun));
	if (lun_malloced)
		lun->flags = CTL_LUN_MALLOCED;

	/* Generate LUN ID. */
	devidlen = max(CTL_DEVID_MIN_LEN,
	    strnlen(be_lun->device_id, CTL_DEVID_LEN));
	idlen1 = sizeof(*t10id) + devidlen;
	len = sizeof(struct scsi_vpd_id_descriptor) + idlen1;
	scsiname = ctl_get_opt(&be_lun->options, "scsiname");
	if (scsiname != NULL) {
		idlen2 = roundup2(strlen(scsiname) + 1, 4);
		len += sizeof(struct scsi_vpd_id_descriptor) + idlen2;
	}
	eui = ctl_get_opt(&be_lun->options, "eui");
	if (eui != NULL) {
		len += sizeof(struct scsi_vpd_id_descriptor) + 16;
	}
	naa = ctl_get_opt(&be_lun->options, "naa");
	if (naa != NULL) {
		len += sizeof(struct scsi_vpd_id_descriptor) + 16;
	}
	lun->lun_devid = malloc(sizeof(struct ctl_devid) + len,
	    M_CTL, M_WAITOK | M_ZERO);
	desc = (struct scsi_vpd_id_descriptor *)lun->lun_devid->data;
	desc->proto_codeset = SVPD_ID_CODESET_ASCII;
	desc->id_type = SVPD_ID_PIV | SVPD_ID_ASSOC_LUN | SVPD_ID_TYPE_T10;
	desc->length = idlen1;
	t10id = (struct scsi_vpd_id_t10 *)&desc->identifier[0];
	memset(t10id->vendor, ' ', sizeof(t10id->vendor));
	if ((vendor = ctl_get_opt(&be_lun->options, "vendor")) == NULL) {
		strncpy((char *)t10id->vendor, CTL_VENDOR, sizeof(t10id->vendor));
	} else {
		strncpy(t10id->vendor, vendor,
		    min(sizeof(t10id->vendor), strlen(vendor)));
	}
	strncpy((char *)t10id->vendor_spec_id,
	    (char *)be_lun->device_id, devidlen);
	if (scsiname != NULL) {
		desc = (struct scsi_vpd_id_descriptor *)(&desc->identifier[0] +
		    desc->length);
		desc->proto_codeset = SVPD_ID_CODESET_UTF8;
		desc->id_type = SVPD_ID_PIV | SVPD_ID_ASSOC_LUN |
		    SVPD_ID_TYPE_SCSI_NAME;
		desc->length = idlen2;
		strlcpy(desc->identifier, scsiname, idlen2);
	}
	if (eui != NULL) {
		desc = (struct scsi_vpd_id_descriptor *)(&desc->identifier[0] +
		    desc->length);
		desc->proto_codeset = SVPD_ID_CODESET_BINARY;
		desc->id_type = SVPD_ID_PIV | SVPD_ID_ASSOC_LUN |
		    SVPD_ID_TYPE_EUI64;
		desc->length = hex2bin(eui, desc->identifier, 16);
		desc->length = desc->length > 12 ? 16 :
		    (desc->length > 8 ? 12 : 8);
		len -= 16 - desc->length;
	}
	if (naa != NULL) {
		desc = (struct scsi_vpd_id_descriptor *)(&desc->identifier[0] +
		    desc->length);
		desc->proto_codeset = SVPD_ID_CODESET_BINARY;
		desc->id_type = SVPD_ID_PIV | SVPD_ID_ASSOC_LUN |
		    SVPD_ID_TYPE_NAA;
		desc->length = hex2bin(naa, desc->identifier, 16);
		desc->length = desc->length > 8 ? 16 : 8;
		len -= 16 - desc->length;
	}
	lun->lun_devid->len = len;

	mtx_lock(&ctl_softc->ctl_lock);
	/*
	 * See if the caller requested a particular LUN number.  If so, see
	 * if it is available.  Otherwise, allocate the first available LUN.
	 */
	if (be_lun->flags & CTL_LUN_FLAG_ID_REQ) {
		if ((be_lun->req_lun_id > (CTL_MAX_LUNS - 1))
		 || (ctl_is_set(ctl_softc->ctl_lun_mask, be_lun->req_lun_id))) {
			mtx_unlock(&ctl_softc->ctl_lock);
			if (be_lun->req_lun_id > (CTL_MAX_LUNS - 1)) {
				printf("ctl: requested LUN ID %d is higher "
				       "than CTL_MAX_LUNS - 1 (%d)\n",
				       be_lun->req_lun_id, CTL_MAX_LUNS - 1);
			} else {
				/*
				 * XXX KDM return an error, or just assign
				 * another LUN ID in this case??
				 */
				printf("ctl: requested LUN ID %d is already "
				       "in use\n", be_lun->req_lun_id);
			}
			if (lun->flags & CTL_LUN_MALLOCED)
				free(lun, M_CTL);
			be_lun->lun_config_status(be_lun->be_lun,
						  CTL_LUN_CONFIG_FAILURE);
			return (ENOSPC);
		}
		lun_number = be_lun->req_lun_id;
	} else {
		lun_number = ctl_ffz(ctl_softc->ctl_lun_mask, 0, CTL_MAX_LUNS);
		if (lun_number == -1) {
			mtx_unlock(&ctl_softc->ctl_lock);
			printf("ctl: can't allocate LUN, out of LUNs\n");
			if (lun->flags & CTL_LUN_MALLOCED)
				free(lun, M_CTL);
			be_lun->lun_config_status(be_lun->be_lun,
						  CTL_LUN_CONFIG_FAILURE);
			return (ENOSPC);
		}
	}
	ctl_set_mask(ctl_softc->ctl_lun_mask, lun_number);

	mtx_init(&lun->lun_lock, "CTL LUN", NULL, MTX_DEF);
	lun->lun = lun_number;
	lun->be_lun = be_lun;
	/*
	 * The processor LUN is always enabled.  Disk LUNs come on line
	 * disabled, and must be enabled by the backend.
	 */
	lun->flags |= CTL_LUN_DISABLED;
	lun->backend = be_lun->be;
	be_lun->ctl_lun = lun;
	be_lun->lun_id = lun_number;
	atomic_add_int(&be_lun->be->num_luns, 1);
	if (be_lun->flags & CTL_LUN_FLAG_EJECTED)
		lun->flags |= CTL_LUN_EJECTED;
	if (be_lun->flags & CTL_LUN_FLAG_NO_MEDIA)
		lun->flags |= CTL_LUN_NO_MEDIA;
	if (be_lun->flags & CTL_LUN_FLAG_STOPPED)
		lun->flags |= CTL_LUN_STOPPED;

	if (be_lun->flags & CTL_LUN_FLAG_PRIMARY)
		lun->flags |= CTL_LUN_PRIMARY_SC;

	value = ctl_get_opt(&be_lun->options, "removable");
	if (value != NULL) {
		if (strcmp(value, "on") == 0)
			lun->flags |= CTL_LUN_REMOVABLE;
	} else if (be_lun->lun_type == T_CDROM)
		lun->flags |= CTL_LUN_REMOVABLE;

	lun->ctl_softc = ctl_softc;
#ifdef CTL_TIME_IO
	lun->last_busy = getsbinuptime();
#endif
	TAILQ_INIT(&lun->ooa_queue);
	TAILQ_INIT(&lun->blocked_queue);
	STAILQ_INIT(&lun->error_list);
	ctl_tpc_lun_init(lun);

	/*
	 * Initialize the mode and log page index.
	 */
	ctl_init_page_index(lun);
	ctl_init_log_page_index(lun);

	/*
	 * Now, before we insert this lun on the lun list, set the lun
	 * inventory changed UA for all other luns.
	 */
	STAILQ_FOREACH(nlun, &ctl_softc->lun_list, links) {
		mtx_lock(&nlun->lun_lock);
		ctl_est_ua_all(nlun, -1, CTL_UA_LUN_CHANGE);
		mtx_unlock(&nlun->lun_lock);
	}

	STAILQ_INSERT_TAIL(&ctl_softc->lun_list, lun, links);

	ctl_softc->ctl_luns[lun_number] = lun;

	ctl_softc->num_luns++;

	/* Setup statistics gathering */
	lun->stats.device_type = be_lun->lun_type;
	lun->stats.lun_number = lun_number;
	lun->stats.blocksize = be_lun->blocksize;
	if (be_lun->blocksize == 0)
		lun->stats.flags = CTL_LUN_STATS_NO_BLOCKSIZE;
	for (i = 0;i < CTL_MAX_PORTS;i++)
		lun->stats.ports[i].targ_port = i;

	mtx_unlock(&ctl_softc->ctl_lock);

	lun->be_lun->lun_config_status(lun->be_lun->be_lun, CTL_LUN_CONFIG_OK);
	return (0);
}

/*
 * Delete a LUN.
 * Assumptions:
 * - LUN has already been marked invalid and any pending I/O has been taken
 *   care of.
 */
static int
ctl_free_lun(struct ctl_lun *lun)
{
	struct ctl_softc *softc;
	struct ctl_lun *nlun;
	int i;

	softc = lun->ctl_softc;

	mtx_assert(&softc->ctl_lock, MA_OWNED);

	STAILQ_REMOVE(&softc->lun_list, lun, ctl_lun, links);

	ctl_clear_mask(softc->ctl_lun_mask, lun->lun);

	softc->ctl_luns[lun->lun] = NULL;

	if (!TAILQ_EMPTY(&lun->ooa_queue))
		panic("Freeing a LUN %p with outstanding I/O!!\n", lun);

	softc->num_luns--;

	/*
	 * Tell the backend to free resources, if this LUN has a backend.
	 */
	atomic_subtract_int(&lun->be_lun->be->num_luns, 1);
	lun->be_lun->lun_shutdown(lun->be_lun->be_lun);

	ctl_tpc_lun_shutdown(lun);
	mtx_destroy(&lun->lun_lock);
	free(lun->lun_devid, M_CTL);
	for (i = 0; i < CTL_MAX_PORTS; i++)
		free(lun->pending_ua[i], M_CTL);
	for (i = 0; i < CTL_MAX_PORTS; i++)
		free(lun->pr_keys[i], M_CTL);
	free(lun->write_buffer, M_CTL);
	if (lun->flags & CTL_LUN_MALLOCED)
		free(lun, M_CTL);

	STAILQ_FOREACH(nlun, &softc->lun_list, links) {
		mtx_lock(&nlun->lun_lock);
		ctl_est_ua_all(nlun, -1, CTL_UA_LUN_CHANGE);
		mtx_unlock(&nlun->lun_lock);
	}

	return (0);
}

static void
ctl_create_lun(struct ctl_be_lun *be_lun)
{

	/*
	 * ctl_alloc_lun() should handle all potential failure cases.
	 */
	ctl_alloc_lun(control_softc, NULL, be_lun);
}

int
ctl_add_lun(struct ctl_be_lun *be_lun)
{
	struct ctl_softc *softc = control_softc;

	mtx_lock(&softc->ctl_lock);
	STAILQ_INSERT_TAIL(&softc->pending_lun_queue, be_lun, links);
	mtx_unlock(&softc->ctl_lock);
	wakeup(&softc->pending_lun_queue);

	return (0);
}

int
ctl_enable_lun(struct ctl_be_lun *be_lun)
{
	struct ctl_softc *softc;
	struct ctl_port *port, *nport;
	struct ctl_lun *lun;
	int retval;

	lun = (struct ctl_lun *)be_lun->ctl_lun;
	softc = lun->ctl_softc;

	mtx_lock(&softc->ctl_lock);
	mtx_lock(&lun->lun_lock);
	if ((lun->flags & CTL_LUN_DISABLED) == 0) {
		/*
		 * eh?  Why did we get called if the LUN is already
		 * enabled?
		 */
		mtx_unlock(&lun->lun_lock);
		mtx_unlock(&softc->ctl_lock);
		return (0);
	}
	lun->flags &= ~CTL_LUN_DISABLED;
	mtx_unlock(&lun->lun_lock);

	STAILQ_FOREACH_SAFE(port, &softc->port_list, links, nport) {
		if ((port->status & CTL_PORT_STATUS_ONLINE) == 0 ||
		    port->lun_map != NULL || port->lun_enable == NULL)
			continue;

		/*
		 * Drop the lock while we call the FETD's enable routine.
		 * This can lead to a callback into CTL (at least in the
		 * case of the internal initiator frontend.
		 */
		mtx_unlock(&softc->ctl_lock);
		retval = port->lun_enable(port->targ_lun_arg, lun->lun);
		mtx_lock(&softc->ctl_lock);
		if (retval != 0) {
			printf("%s: FETD %s port %d returned error "
			       "%d for lun_enable on lun %jd\n",
			       __func__, port->port_name, port->targ_port,
			       retval, (intmax_t)lun->lun);
		}
	}

	mtx_unlock(&softc->ctl_lock);
	ctl_isc_announce_lun(lun);

	return (0);
}

int
ctl_disable_lun(struct ctl_be_lun *be_lun)
{
	struct ctl_softc *softc;
	struct ctl_port *port;
	struct ctl_lun *lun;
	int retval;

	lun = (struct ctl_lun *)be_lun->ctl_lun;
	softc = lun->ctl_softc;

	mtx_lock(&softc->ctl_lock);
	mtx_lock(&lun->lun_lock);
	if (lun->flags & CTL_LUN_DISABLED) {
		mtx_unlock(&lun->lun_lock);
		mtx_unlock(&softc->ctl_lock);
		return (0);
	}
	lun->flags |= CTL_LUN_DISABLED;
	mtx_unlock(&lun->lun_lock);

	STAILQ_FOREACH(port, &softc->port_list, links) {
		if ((port->status & CTL_PORT_STATUS_ONLINE) == 0 ||
		    port->lun_map != NULL || port->lun_disable == NULL)
			continue;

		/*
		 * Drop the lock before we call the frontend's disable
		 * routine, to avoid lock order reversals.
		 *
		 * XXX KDM what happens if the frontend list changes while
		 * we're traversing it?  It's unlikely, but should be handled.
		 */
		mtx_unlock(&softc->ctl_lock);
		retval = port->lun_disable(port->targ_lun_arg, lun->lun);
		mtx_lock(&softc->ctl_lock);
		if (retval != 0) {
			printf("%s: FETD %s port %d returned error "
			       "%d for lun_disable on lun %jd\n",
			       __func__, port->port_name, port->targ_port,
			       retval, (intmax_t)lun->lun);
		}
	}

	mtx_unlock(&softc->ctl_lock);
	ctl_isc_announce_lun(lun);

	return (0);
}

int
ctl_start_lun(struct ctl_be_lun *be_lun)
{
	struct ctl_lun *lun = (struct ctl_lun *)be_lun->ctl_lun;

	mtx_lock(&lun->lun_lock);
	lun->flags &= ~CTL_LUN_STOPPED;
	mtx_unlock(&lun->lun_lock);
	return (0);
}

int
ctl_stop_lun(struct ctl_be_lun *be_lun)
{
	struct ctl_lun *lun = (struct ctl_lun *)be_lun->ctl_lun;

	mtx_lock(&lun->lun_lock);
	lun->flags |= CTL_LUN_STOPPED;
	mtx_unlock(&lun->lun_lock);
	return (0);
}

int
ctl_lun_no_media(struct ctl_be_lun *be_lun)
{
	struct ctl_lun *lun = (struct ctl_lun *)be_lun->ctl_lun;

	mtx_lock(&lun->lun_lock);
	lun->flags |= CTL_LUN_NO_MEDIA;
	mtx_unlock(&lun->lun_lock);
	return (0);
}

int
ctl_lun_has_media(struct ctl_be_lun *be_lun)
{
	struct ctl_lun *lun = (struct ctl_lun *)be_lun->ctl_lun;
	union ctl_ha_msg msg;

	mtx_lock(&lun->lun_lock);
	lun->flags &= ~(CTL_LUN_NO_MEDIA | CTL_LUN_EJECTED);
	if (lun->flags & CTL_LUN_REMOVABLE)
		ctl_est_ua_all(lun, -1, CTL_UA_MEDIUM_CHANGE);
	mtx_unlock(&lun->lun_lock);
	if ((lun->flags & CTL_LUN_REMOVABLE) &&
	    lun->ctl_softc->ha_mode == CTL_HA_MODE_XFER) {
		bzero(&msg.ua, sizeof(msg.ua));
		msg.hdr.msg_type = CTL_MSG_UA;
		msg.hdr.nexus.initid = -1;
		msg.hdr.nexus.targ_port = -1;
		msg.hdr.nexus.targ_lun = lun->lun;
		msg.hdr.nexus.targ_mapped_lun = lun->lun;
		msg.ua.ua_all = 1;
		msg.ua.ua_set = 1;
		msg.ua.ua_type = CTL_UA_MEDIUM_CHANGE;
		ctl_ha_msg_send(CTL_HA_CHAN_CTL, &msg, sizeof(msg.ua),
		    M_WAITOK);
	}
	return (0);
}

int
ctl_lun_ejected(struct ctl_be_lun *be_lun)
{
	struct ctl_lun *lun = (struct ctl_lun *)be_lun->ctl_lun;

	mtx_lock(&lun->lun_lock);
	lun->flags |= CTL_LUN_EJECTED;
	mtx_unlock(&lun->lun_lock);
	return (0);
}

int
ctl_lun_primary(struct ctl_be_lun *be_lun)
{
	struct ctl_lun *lun = (struct ctl_lun *)be_lun->ctl_lun;

	mtx_lock(&lun->lun_lock);
	lun->flags |= CTL_LUN_PRIMARY_SC;
	ctl_est_ua_all(lun, -1, CTL_UA_ASYM_ACC_CHANGE);
	mtx_unlock(&lun->lun_lock);
	ctl_isc_announce_lun(lun);
	return (0);
}

int
ctl_lun_secondary(struct ctl_be_lun *be_lun)
{
	struct ctl_lun *lun = (struct ctl_lun *)be_lun->ctl_lun;

	mtx_lock(&lun->lun_lock);
	lun->flags &= ~CTL_LUN_PRIMARY_SC;
	ctl_est_ua_all(lun, -1, CTL_UA_ASYM_ACC_CHANGE);
	mtx_unlock(&lun->lun_lock);
	ctl_isc_announce_lun(lun);
	return (0);
}

int
ctl_invalidate_lun(struct ctl_be_lun *be_lun)
{
	struct ctl_softc *softc;
	struct ctl_lun *lun;

	lun = (struct ctl_lun *)be_lun->ctl_lun;
	softc = lun->ctl_softc;

	mtx_lock(&lun->lun_lock);

	/*
	 * The LUN needs to be disabled before it can be marked invalid.
	 */
	if ((lun->flags & CTL_LUN_DISABLED) == 0) {
		mtx_unlock(&lun->lun_lock);
		return (-1);
	}
	/*
	 * Mark the LUN invalid.
	 */
	lun->flags |= CTL_LUN_INVALID;

	/*
	 * If there is nothing in the OOA queue, go ahead and free the LUN.
	 * If we have something in the OOA queue, we'll free it when the
	 * last I/O completes.
	 */
	if (TAILQ_EMPTY(&lun->ooa_queue)) {
		mtx_unlock(&lun->lun_lock);
		mtx_lock(&softc->ctl_lock);
		ctl_free_lun(lun);
		mtx_unlock(&softc->ctl_lock);
	} else
		mtx_unlock(&lun->lun_lock);

	return (0);
}

void
ctl_lun_capacity_changed(struct ctl_be_lun *be_lun)
{
	struct ctl_lun *lun = (struct ctl_lun *)be_lun->ctl_lun;
	union ctl_ha_msg msg;

	mtx_lock(&lun->lun_lock);
	ctl_est_ua_all(lun, -1, CTL_UA_CAPACITY_CHANGE);
	mtx_unlock(&lun->lun_lock);
	if (lun->ctl_softc->ha_mode == CTL_HA_MODE_XFER) {
		/* Send msg to other side. */
		bzero(&msg.ua, sizeof(msg.ua));
		msg.hdr.msg_type = CTL_MSG_UA;
		msg.hdr.nexus.initid = -1;
		msg.hdr.nexus.targ_port = -1;
		msg.hdr.nexus.targ_lun = lun->lun;
		msg.hdr.nexus.targ_mapped_lun = lun->lun;
		msg.ua.ua_all = 1;
		msg.ua.ua_set = 1;
		msg.ua.ua_type = CTL_UA_CAPACITY_CHANGE;
		ctl_ha_msg_send(CTL_HA_CHAN_CTL, &msg, sizeof(msg.ua),
		    M_WAITOK);
	}
}

/*
 * Backend "memory move is complete" callback for requests that never
 * make it down to say RAIDCore's configuration code.
 */
int
ctl_config_move_done(union ctl_io *io)
{
	int retval;

	CTL_DEBUG_PRINT(("ctl_config_move_done\n"));
	KASSERT(io->io_hdr.io_type == CTL_IO_SCSI,
	    ("Config I/O type isn't CTL_IO_SCSI (%d)!", io->io_hdr.io_type));

	if ((io->io_hdr.port_status != 0) &&
	    ((io->io_hdr.status & CTL_STATUS_MASK) == CTL_STATUS_NONE ||
	     (io->io_hdr.status & CTL_STATUS_MASK) == CTL_SUCCESS)) {
		/*
		 * For hardware error sense keys, the sense key
		 * specific value is defined to be a retry count,
		 * but we use it to pass back an internal FETD
		 * error code.  XXX KDM  Hopefully the FETD is only
		 * using 16 bits for an error code, since that's
		 * all the space we have in the sks field.
		 */
		ctl_set_internal_failure(&io->scsiio,
					 /*sks_valid*/ 1,
					 /*retry_count*/
					 io->io_hdr.port_status);
	}

	if (ctl_debug & CTL_DEBUG_CDB_DATA)
		ctl_data_print(io);
	if (((io->io_hdr.flags & CTL_FLAG_DATA_MASK) == CTL_FLAG_DATA_IN) ||
	    ((io->io_hdr.status & CTL_STATUS_MASK) != CTL_STATUS_NONE &&
	     (io->io_hdr.status & CTL_STATUS_MASK) != CTL_SUCCESS) ||
	    ((io->io_hdr.flags & CTL_FLAG_ABORT) != 0)) {
		/*
		 * XXX KDM just assuming a single pointer here, and not a
		 * S/G list.  If we start using S/G lists for config data,
		 * we'll need to know how to clean them up here as well.
		 */
		if (io->io_hdr.flags & CTL_FLAG_ALLOCATED)
			free(io->scsiio.kern_data_ptr, M_CTL);
		ctl_done(io);
		retval = CTL_RETVAL_COMPLETE;
	} else {
		/*
		 * XXX KDM now we need to continue data movement.  Some
		 * options:
		 * - call ctl_scsiio() again?  We don't do this for data
		 *   writes, because for those at least we know ahead of
		 *   time where the write will go and how long it is.  For
		 *   config writes, though, that information is largely
		 *   contained within the write itself, thus we need to
		 *   parse out the data again.
		 *
		 * - Call some other function once the data is in?
		 */

		/*
		 * XXX KDM call ctl_scsiio() again for now, and check flag
		 * bits to see whether we're allocated or not.
		 */
		retval = ctl_scsiio(&io->scsiio);
	}
	return (retval);
}

/*
 * This gets called by a backend driver when it is done with a
 * data_submit method.
 */
void
ctl_data_submit_done(union ctl_io *io)
{
	/*
	 * If the IO_CONT flag is set, we need to call the supplied
	 * function to continue processing the I/O, instead of completing
	 * the I/O just yet.
	 *
	 * If there is an error, though, we don't want to keep processing.
	 * Instead, just send status back to the initiator.
	 */
	if ((io->io_hdr.flags & CTL_FLAG_IO_CONT) &&
	    (io->io_hdr.flags & CTL_FLAG_ABORT) == 0 &&
	    ((io->io_hdr.status & CTL_STATUS_MASK) == CTL_STATUS_NONE ||
	     (io->io_hdr.status & CTL_STATUS_MASK) == CTL_SUCCESS)) {
		io->scsiio.io_cont(io);
		return;
	}
	ctl_done(io);
}

/*
 * This gets called by a backend driver when it is done with a
 * configuration write.
 */
void
ctl_config_write_done(union ctl_io *io)
{
	uint8_t *buf;

	/*
	 * If the IO_CONT flag is set, we need to call the supplied
	 * function to continue processing the I/O, instead of completing
	 * the I/O just yet.
	 *
	 * If there is an error, though, we don't want to keep processing.
	 * Instead, just send status back to the initiator.
	 */
	if ((io->io_hdr.flags & CTL_FLAG_IO_CONT) &&
	    (io->io_hdr.flags & CTL_FLAG_ABORT) == 0 &&
	    ((io->io_hdr.status & CTL_STATUS_MASK) == CTL_STATUS_NONE ||
	     (io->io_hdr.status & CTL_STATUS_MASK) == CTL_SUCCESS)) {
		io->scsiio.io_cont(io);
		return;
	}
	/*
	 * Since a configuration write can be done for commands that actually
	 * have data allocated, like write buffer, and commands that have
	 * no data, like start/stop unit, we need to check here.
	 */
	if (io->io_hdr.flags & CTL_FLAG_ALLOCATED)
		buf = io->scsiio.kern_data_ptr;
	else
		buf = NULL;
	ctl_done(io);
	if (buf)
		free(buf, M_CTL);
}

void
ctl_config_read_done(union ctl_io *io)
{
	uint8_t *buf;

	/*
	 * If there is some error -- we are done, skip data transfer.
	 */
	if ((io->io_hdr.flags & CTL_FLAG_ABORT) != 0 ||
	    ((io->io_hdr.status & CTL_STATUS_MASK) != CTL_STATUS_NONE &&
	     (io->io_hdr.status & CTL_STATUS_MASK) != CTL_SUCCESS)) {
		if (io->io_hdr.flags & CTL_FLAG_ALLOCATED)
			buf = io->scsiio.kern_data_ptr;
		else
			buf = NULL;
		ctl_done(io);
		if (buf)
			free(buf, M_CTL);
		return;
	}

	/*
	 * If the IO_CONT flag is set, we need to call the supplied
	 * function to continue processing the I/O, instead of completing
	 * the I/O just yet.
	 */
	if (io->io_hdr.flags & CTL_FLAG_IO_CONT) {
		io->scsiio.io_cont(io);
		return;
	}

	ctl_datamove(io);
}

/*
 * SCSI release command.
 */
int
ctl_scsi_release(struct ctl_scsiio *ctsio)
{
	struct ctl_lun *lun;
	uint32_t residx;

	CTL_DEBUG_PRINT(("ctl_scsi_release\n"));

	residx = ctl_get_initindex(&ctsio->io_hdr.nexus);
	lun = (struct ctl_lun *)ctsio->io_hdr.ctl_private[CTL_PRIV_LUN].ptr;

	/*
	 * XXX KDM right now, we only support LUN reservation.  We don't
	 * support 3rd party reservations, or extent reservations, which
	 * might actually need the parameter list.  If we've gotten this
	 * far, we've got a LUN reservation.  Anything else got kicked out
	 * above.  So, according to SPC, ignore the length.
	 */

	mtx_lock(&lun->lun_lock);

	/*
	 * According to SPC, it is not an error for an intiator to attempt
	 * to release a reservation on a LUN that isn't reserved, or that
	 * is reserved by another initiator.  The reservation can only be
	 * released, though, by the initiator who made it or by one of
	 * several reset type events.
	 */
	if ((lun->flags & CTL_LUN_RESERVED) && (lun->res_idx == residx))
			lun->flags &= ~CTL_LUN_RESERVED;

	mtx_unlock(&lun->lun_lock);

	ctl_set_success(ctsio);
	ctl_done((union ctl_io *)ctsio);
	return (CTL_RETVAL_COMPLETE);
}

int
ctl_scsi_reserve(struct ctl_scsiio *ctsio)
{
	struct ctl_lun *lun;
	uint32_t residx;

	CTL_DEBUG_PRINT(("ctl_reserve\n"));

	residx = ctl_get_initindex(&ctsio->io_hdr.nexus);
	lun = (struct ctl_lun *)ctsio->io_hdr.ctl_private[CTL_PRIV_LUN].ptr;

	/*
	 * XXX KDM right now, we only support LUN reservation.  We don't
	 * support 3rd party reservations, or extent reservations, which
	 * might actually need the parameter list.  If we've gotten this
	 * far, we've got a LUN reservation.  Anything else got kicked out
	 * above.  So, according to SPC, ignore the length.
	 */

	mtx_lock(&lun->lun_lock);
	if ((lun->flags & CTL_LUN_RESERVED) && (lun->res_idx != residx)) {
		ctl_set_reservation_conflict(ctsio);
		goto bailout;
	}

	/* SPC-3 exceptions to SPC-2 RESERVE and RELEASE behavior. */
	if (lun->flags & CTL_LUN_PR_RESERVED) {
		ctl_set_success(ctsio);
		goto bailout;
	}

	lun->flags |= CTL_LUN_RESERVED;
	lun->res_idx = residx;
	ctl_set_success(ctsio);

bailout:
	mtx_unlock(&lun->lun_lock);
	ctl_done((union ctl_io *)ctsio);
	return (CTL_RETVAL_COMPLETE);
}

int
ctl_start_stop(struct ctl_scsiio *ctsio)
{
	struct scsi_start_stop_unit *cdb;
	struct ctl_lun *lun;
	int retval;

	CTL_DEBUG_PRINT(("ctl_start_stop\n"));

	lun = (struct ctl_lun *)ctsio->io_hdr.ctl_private[CTL_PRIV_LUN].ptr;
	cdb = (struct scsi_start_stop_unit *)ctsio->cdb;

	if ((cdb->how & SSS_PC_MASK) == 0) {
		if ((lun->flags & CTL_LUN_PR_RESERVED) &&
		    (cdb->how & SSS_START) == 0) {
			uint32_t residx;

			residx = ctl_get_initindex(&ctsio->io_hdr.nexus);
			if (ctl_get_prkey(lun, residx) == 0 ||
			    (lun->pr_res_idx != residx && lun->pr_res_type < 4)) {

				ctl_set_reservation_conflict(ctsio);
				ctl_done((union ctl_io *)ctsio);
				return (CTL_RETVAL_COMPLETE);
			}
		}

		if ((cdb->how & SSS_LOEJ) &&
		    (lun->flags & CTL_LUN_REMOVABLE) == 0) {
			ctl_set_invalid_field(ctsio,
					      /*sks_valid*/ 1,
					      /*command*/ 1,
					      /*field*/ 4,
					      /*bit_valid*/ 1,
					      /*bit*/ 1);
			ctl_done((union ctl_io *)ctsio);
			return (CTL_RETVAL_COMPLETE);
		}

		if ((cdb->how & SSS_START) == 0 && (cdb->how & SSS_LOEJ) &&
		    lun->prevent_count > 0) {
			/* "Medium removal prevented" */
			ctl_set_sense(ctsio, /*current_error*/ 1,
			    /*sense_key*/(lun->flags & CTL_LUN_NO_MEDIA) ?
			     SSD_KEY_NOT_READY : SSD_KEY_ILLEGAL_REQUEST,
			    /*asc*/ 0x53, /*ascq*/ 0x02, SSD_ELEM_NONE);
			ctl_done((union ctl_io *)ctsio);
			return (CTL_RETVAL_COMPLETE);
		}
	}

	retval = lun->backend->config_write((union ctl_io *)ctsio);
	return (retval);
}

int
ctl_prevent_allow(struct ctl_scsiio *ctsio)
{
	struct ctl_lun *lun;
	struct scsi_prevent *cdb;
	int retval;
	uint32_t initidx;

	CTL_DEBUG_PRINT(("ctl_prevent_allow\n"));

	lun = (struct ctl_lun *)ctsio->io_hdr.ctl_private[CTL_PRIV_LUN].ptr;
	cdb = (struct scsi_prevent *)ctsio->cdb;

	if ((lun->flags & CTL_LUN_REMOVABLE) == 0) {
		ctl_set_invalid_opcode(ctsio);
		ctl_done((union ctl_io *)ctsio);
		return (CTL_RETVAL_COMPLETE);
	}

	initidx = ctl_get_initindex(&ctsio->io_hdr.nexus);
	mtx_lock(&lun->lun_lock);
	if ((cdb->how & PR_PREVENT) &&
	    ctl_is_set(lun->prevent, initidx) == 0) {
		ctl_set_mask(lun->prevent, initidx);
		lun->prevent_count++;
	} else if ((cdb->how & PR_PREVENT) == 0 &&
	    ctl_is_set(lun->prevent, initidx)) {
		ctl_clear_mask(lun->prevent, initidx);
		lun->prevent_count--;
	}
	mtx_unlock(&lun->lun_lock);
	retval = lun->backend->config_write((union ctl_io *)ctsio);
	return (retval);
}

/*
 * We support the SYNCHRONIZE CACHE command (10 and 16 byte versions), but
 * we don't really do anything with the LBA and length fields if the user
 * passes them in.  Instead we'll just flush out the cache for the entire
 * LUN.
 */
int
ctl_sync_cache(struct ctl_scsiio *ctsio)
{
	struct ctl_lun *lun;
	struct ctl_softc *softc;
	struct ctl_lba_len_flags *lbalen;
	uint64_t starting_lba;
	uint32_t block_count;
	int retval;
	uint8_t byte2;

	CTL_DEBUG_PRINT(("ctl_sync_cache\n"));

	lun = (struct ctl_lun *)ctsio->io_hdr.ctl_private[CTL_PRIV_LUN].ptr;
	softc = lun->ctl_softc;
	retval = 0;

	switch (ctsio->cdb[0]) {
	case SYNCHRONIZE_CACHE: {
		struct scsi_sync_cache *cdb;
		cdb = (struct scsi_sync_cache *)ctsio->cdb;

		starting_lba = scsi_4btoul(cdb->begin_lba);
		block_count = scsi_2btoul(cdb->lb_count);
		byte2 = cdb->byte2;
		break;
	}
	case SYNCHRONIZE_CACHE_16: {
		struct scsi_sync_cache_16 *cdb;
		cdb = (struct scsi_sync_cache_16 *)ctsio->cdb;

		starting_lba = scsi_8btou64(cdb->begin_lba);
		block_count = scsi_4btoul(cdb->lb_count);
		byte2 = cdb->byte2;
		break;
	}
	default:
		ctl_set_invalid_opcode(ctsio);
		ctl_done((union ctl_io *)ctsio);
		goto bailout;
		break; /* NOTREACHED */
	}

	/*
	 * We check the LBA and length, but don't do anything with them.
	 * A SYNCHRONIZE CACHE will cause the entire cache for this lun to
	 * get flushed.  This check will just help satisfy anyone who wants
	 * to see an error for an out of range LBA.
	 */
	if ((starting_lba + block_count) > (lun->be_lun->maxlba + 1)) {
		ctl_set_lba_out_of_range(ctsio);
		ctl_done((union ctl_io *)ctsio);
		goto bailout;
	}

	lbalen = (struct ctl_lba_len_flags *)&ctsio->io_hdr.ctl_private[CTL_PRIV_LBA_LEN];
	lbalen->lba = starting_lba;
	lbalen->len = block_count;
	lbalen->flags = byte2;
	retval = lun->backend->config_write((union ctl_io *)ctsio);

bailout:
	return (retval);
}

int
ctl_format(struct ctl_scsiio *ctsio)
{
	struct scsi_format *cdb;
	struct ctl_lun *lun;
	int length, defect_list_len;

	CTL_DEBUG_PRINT(("ctl_format\n"));

	lun = (struct ctl_lun *)ctsio->io_hdr.ctl_private[CTL_PRIV_LUN].ptr;

	cdb = (struct scsi_format *)ctsio->cdb;

	length = 0;
	if (cdb->byte2 & SF_FMTDATA) {
		if (cdb->byte2 & SF_LONGLIST)
			length = sizeof(struct scsi_format_header_long);
		else
			length = sizeof(struct scsi_format_header_short);
	}

	if (((ctsio->io_hdr.flags & CTL_FLAG_ALLOCATED) == 0)
	 && (length > 0)) {
		ctsio->kern_data_ptr = malloc(length, M_CTL, M_WAITOK);
		ctsio->kern_data_len = length;
		ctsio->kern_total_len = length;
		ctsio->kern_data_resid = 0;
		ctsio->kern_rel_offset = 0;
		ctsio->kern_sg_entries = 0;
		ctsio->io_hdr.flags |= CTL_FLAG_ALLOCATED;
		ctsio->be_move_done = ctl_config_move_done;
		ctl_datamove((union ctl_io *)ctsio);

		return (CTL_RETVAL_COMPLETE);
	}

	defect_list_len = 0;

	if (cdb->byte2 & SF_FMTDATA) {
		if (cdb->byte2 & SF_LONGLIST) {
			struct scsi_format_header_long *header;

			header = (struct scsi_format_header_long *)
				ctsio->kern_data_ptr;

			defect_list_len = scsi_4btoul(header->defect_list_len);
			if (defect_list_len != 0) {
				ctl_set_invalid_field(ctsio,
						      /*sks_valid*/ 1,
						      /*command*/ 0,
						      /*field*/ 2,
						      /*bit_valid*/ 0,
						      /*bit*/ 0);
				goto bailout;
			}
		} else {
			struct scsi_format_header_short *header;

			header = (struct scsi_format_header_short *)
				ctsio->kern_data_ptr;

			defect_list_len = scsi_2btoul(header->defect_list_len);
			if (defect_list_len != 0) {
				ctl_set_invalid_field(ctsio,
						      /*sks_valid*/ 1,
						      /*command*/ 0,
						      /*field*/ 2,
						      /*bit_valid*/ 0,
						      /*bit*/ 0);
				goto bailout;
			}
		}
	}

	ctl_set_success(ctsio);
bailout:

	if (ctsio->io_hdr.flags & CTL_FLAG_ALLOCATED) {
		free(ctsio->kern_data_ptr, M_CTL);
		ctsio->io_hdr.flags &= ~CTL_FLAG_ALLOCATED;
	}

	ctl_done((union ctl_io *)ctsio);
	return (CTL_RETVAL_COMPLETE);
}

int
ctl_read_buffer(struct ctl_scsiio *ctsio)
{
	struct ctl_lun *lun;
	uint64_t buffer_offset;
	uint32_t len;
	uint8_t byte2;
	static uint8_t descr[4];
	static uint8_t echo_descr[4] = { 0 };

	CTL_DEBUG_PRINT(("ctl_read_buffer\n"));
	lun = (struct ctl_lun *)ctsio->io_hdr.ctl_private[CTL_PRIV_LUN].ptr;
	switch (ctsio->cdb[0]) {
	case READ_BUFFER: {
		struct scsi_read_buffer *cdb;

		cdb = (struct scsi_read_buffer *)ctsio->cdb;
		buffer_offset = scsi_3btoul(cdb->offset);
		len = scsi_3btoul(cdb->length);
		byte2 = cdb->byte2;
		break;
	}
	case READ_BUFFER_16: {
		struct scsi_read_buffer_16 *cdb;

		cdb = (struct scsi_read_buffer_16 *)ctsio->cdb;
		buffer_offset = scsi_8btou64(cdb->offset);
		len = scsi_4btoul(cdb->length);
		byte2 = cdb->byte2;
		break;
	}
	default: /* This shouldn't happen. */
		ctl_set_invalid_opcode(ctsio);
		ctl_done((union ctl_io *)ctsio);
		return (CTL_RETVAL_COMPLETE);
	}

	if ((byte2 & RWB_MODE) != RWB_MODE_DATA &&
	    (byte2 & RWB_MODE) != RWB_MODE_ECHO_DESCR &&
	    (byte2 & RWB_MODE) != RWB_MODE_DESCR) {
		ctl_set_invalid_field(ctsio,
				      /*sks_valid*/ 1,
				      /*command*/ 1,
				      /*field*/ 1,
				      /*bit_valid*/ 1,
				      /*bit*/ 4);
		ctl_done((union ctl_io *)ctsio);
		return (CTL_RETVAL_COMPLETE);
	}

	if (buffer_offset > CTL_WRITE_BUFFER_SIZE ||
	    buffer_offset + len > CTL_WRITE_BUFFER_SIZE) {
		ctl_set_invalid_field(ctsio,
				      /*sks_valid*/ 1,
				      /*command*/ 1,
				      /*field*/ 6,
				      /*bit_valid*/ 0,
				      /*bit*/ 0);
		ctl_done((union ctl_io *)ctsio);
		return (CTL_RETVAL_COMPLETE);
	}

	if ((byte2 & RWB_MODE) == RWB_MODE_DESCR) {
		descr[0] = 0;
		scsi_ulto3b(CTL_WRITE_BUFFER_SIZE, &descr[1]);
		ctsio->kern_data_ptr = descr;
		len = min(len, sizeof(descr));
	} else if ((byte2 & RWB_MODE) == RWB_MODE_ECHO_DESCR) {
		ctsio->kern_data_ptr = echo_descr;
		len = min(len, sizeof(echo_descr));
	} else {
		if (lun->write_buffer == NULL) {
			lun->write_buffer = malloc(CTL_WRITE_BUFFER_SIZE,
			    M_CTL, M_WAITOK);
		}
		ctsio->kern_data_ptr = lun->write_buffer + buffer_offset;
	}
	ctsio->kern_data_len = len;
	ctsio->kern_total_len = len;
	ctsio->kern_data_resid = 0;
	ctsio->kern_rel_offset = 0;
	ctsio->kern_sg_entries = 0;
	ctl_set_success(ctsio);
	ctsio->be_move_done = ctl_config_move_done;
	ctl_datamove((union ctl_io *)ctsio);
	return (CTL_RETVAL_COMPLETE);
}

int
ctl_write_buffer(struct ctl_scsiio *ctsio)
{
	struct scsi_write_buffer *cdb;
	struct ctl_lun *lun;
	int buffer_offset, len;

	CTL_DEBUG_PRINT(("ctl_write_buffer\n"));

	lun = (struct ctl_lun *)ctsio->io_hdr.ctl_private[CTL_PRIV_LUN].ptr;
	cdb = (struct scsi_write_buffer *)ctsio->cdb;

	if ((cdb->byte2 & RWB_MODE) != RWB_MODE_DATA) {
		ctl_set_invalid_field(ctsio,
				      /*sks_valid*/ 1,
				      /*command*/ 1,
				      /*field*/ 1,
				      /*bit_valid*/ 1,
				      /*bit*/ 4);
		ctl_done((union ctl_io *)ctsio);
		return (CTL_RETVAL_COMPLETE);
	}

	len = scsi_3btoul(cdb->length);
	buffer_offset = scsi_3btoul(cdb->offset);

	if (buffer_offset + len > CTL_WRITE_BUFFER_SIZE) {
		ctl_set_invalid_field(ctsio,
				      /*sks_valid*/ 1,
				      /*command*/ 1,
				      /*field*/ 6,
				      /*bit_valid*/ 0,
				      /*bit*/ 0);
		ctl_done((union ctl_io *)ctsio);
		return (CTL_RETVAL_COMPLETE);
	}

	/*
	 * If we've got a kernel request that hasn't been malloced yet,
	 * malloc it and tell the caller the data buffer is here.
	 */
	if ((ctsio->io_hdr.flags & CTL_FLAG_ALLOCATED) == 0) {
		if (lun->write_buffer == NULL) {
			lun->write_buffer = malloc(CTL_WRITE_BUFFER_SIZE,
			    M_CTL, M_WAITOK);
		}
		ctsio->kern_data_ptr = lun->write_buffer + buffer_offset;
		ctsio->kern_data_len = len;
		ctsio->kern_total_len = len;
		ctsio->kern_data_resid = 0;
		ctsio->kern_rel_offset = 0;
		ctsio->kern_sg_entries = 0;
		ctsio->io_hdr.flags |= CTL_FLAG_ALLOCATED;
		ctsio->be_move_done = ctl_config_move_done;
		ctl_datamove((union ctl_io *)ctsio);

		return (CTL_RETVAL_COMPLETE);
	}

	ctl_set_success(ctsio);
	ctl_done((union ctl_io *)ctsio);
	return (CTL_RETVAL_COMPLETE);
}

int
ctl_write_same(struct ctl_scsiio *ctsio)
{
	struct ctl_lun *lun;
	struct ctl_lba_len_flags *lbalen;
	uint64_t lba;
	uint32_t num_blocks;
	int len, retval;
	uint8_t byte2;

	CTL_DEBUG_PRINT(("ctl_write_same\n"));

	lun = (struct ctl_lun *)ctsio->io_hdr.ctl_private[CTL_PRIV_LUN].ptr;

	switch (ctsio->cdb[0]) {
	case WRITE_SAME_10: {
		struct scsi_write_same_10 *cdb;

		cdb = (struct scsi_write_same_10 *)ctsio->cdb;

		lba = scsi_4btoul(cdb->addr);
		num_blocks = scsi_2btoul(cdb->length);
		byte2 = cdb->byte2;
		break;
	}
	case WRITE_SAME_16: {
		struct scsi_write_same_16 *cdb;

		cdb = (struct scsi_write_same_16 *)ctsio->cdb;

		lba = scsi_8btou64(cdb->addr);
		num_blocks = scsi_4btoul(cdb->length);
		byte2 = cdb->byte2;
		break;
	}
	default:
		/*
		 * We got a command we don't support.  This shouldn't
		 * happen, commands should be filtered out above us.
		 */
		ctl_set_invalid_opcode(ctsio);
		ctl_done((union ctl_io *)ctsio);

		return (CTL_RETVAL_COMPLETE);
		break; /* NOTREACHED */
	}

	/* ANCHOR flag can be used only together with UNMAP */
	if ((byte2 & SWS_UNMAP) == 0 && (byte2 & SWS_ANCHOR) != 0) {
		ctl_set_invalid_field(ctsio, /*sks_valid*/ 1,
		    /*command*/ 1, /*field*/ 1, /*bit_valid*/ 1, /*bit*/ 0);
		ctl_done((union ctl_io *)ctsio);
		return (CTL_RETVAL_COMPLETE);
	}

	/*
	 * The first check is to make sure we're in bounds, the second
	 * check is to catch wrap-around problems.  If the lba + num blocks
	 * is less than the lba, then we've wrapped around and the block
	 * range is invalid anyway.
	 */
	if (((lba + num_blocks) > (lun->be_lun->maxlba + 1))
	 || ((lba + num_blocks) < lba)) {
		ctl_set_lba_out_of_range(ctsio);
		ctl_done((union ctl_io *)ctsio);
		return (CTL_RETVAL_COMPLETE);
	}

	/* Zero number of blocks means "to the last logical block" */
	if (num_blocks == 0) {
		if ((lun->be_lun->maxlba + 1) - lba > UINT32_MAX) {
			ctl_set_invalid_field(ctsio,
					      /*sks_valid*/ 0,
					      /*command*/ 1,
					      /*field*/ 0,
					      /*bit_valid*/ 0,
					      /*bit*/ 0);
			ctl_done((union ctl_io *)ctsio);
			return (CTL_RETVAL_COMPLETE);
		}
		num_blocks = (lun->be_lun->maxlba + 1) - lba;
	}

	len = lun->be_lun->blocksize;

	/*
	 * If we've got a kernel request that hasn't been malloced yet,
	 * malloc it and tell the caller the data buffer is here.
	 */
	if ((byte2 & SWS_NDOB) == 0 &&
	    (ctsio->io_hdr.flags & CTL_FLAG_ALLOCATED) == 0) {
		ctsio->kern_data_ptr = malloc(len, M_CTL, M_WAITOK);;
		ctsio->kern_data_len = len;
		ctsio->kern_total_len = len;
		ctsio->kern_data_resid = 0;
		ctsio->kern_rel_offset = 0;
		ctsio->kern_sg_entries = 0;
		ctsio->io_hdr.flags |= CTL_FLAG_ALLOCATED;
		ctsio->be_move_done = ctl_config_move_done;
		ctl_datamove((union ctl_io *)ctsio);

		return (CTL_RETVAL_COMPLETE);
	}

	lbalen = (struct ctl_lba_len_flags *)&ctsio->io_hdr.ctl_private[CTL_PRIV_LBA_LEN];
	lbalen->lba = lba;
	lbalen->len = num_blocks;
	lbalen->flags = byte2;
	retval = lun->backend->config_write((union ctl_io *)ctsio);

	return (retval);
}

int
ctl_unmap(struct ctl_scsiio *ctsio)
{
	struct ctl_lun *lun;
	struct scsi_unmap *cdb;
	struct ctl_ptr_len_flags *ptrlen;
	struct scsi_unmap_header *hdr;
	struct scsi_unmap_desc *buf, *end, *endnz, *range;
	uint64_t lba;
	uint32_t num_blocks;
	int len, retval;
	uint8_t byte2;

	CTL_DEBUG_PRINT(("ctl_unmap\n"));

	lun = (struct ctl_lun *)ctsio->io_hdr.ctl_private[CTL_PRIV_LUN].ptr;
	cdb = (struct scsi_unmap *)ctsio->cdb;

	len = scsi_2btoul(cdb->length);
	byte2 = cdb->byte2;

	/*
	 * If we've got a kernel request that hasn't been malloced yet,
	 * malloc it and tell the caller the data buffer is here.
	 */
	if ((ctsio->io_hdr.flags & CTL_FLAG_ALLOCATED) == 0) {
		ctsio->kern_data_ptr = malloc(len, M_CTL, M_WAITOK);;
		ctsio->kern_data_len = len;
		ctsio->kern_total_len = len;
		ctsio->kern_data_resid = 0;
		ctsio->kern_rel_offset = 0;
		ctsio->kern_sg_entries = 0;
		ctsio->io_hdr.flags |= CTL_FLAG_ALLOCATED;
		ctsio->be_move_done = ctl_config_move_done;
		ctl_datamove((union ctl_io *)ctsio);

		return (CTL_RETVAL_COMPLETE);
	}

	len = ctsio->kern_total_len - ctsio->kern_data_resid;
	hdr = (struct scsi_unmap_header *)ctsio->kern_data_ptr;
	if (len < sizeof (*hdr) ||
	    len < (scsi_2btoul(hdr->length) + sizeof(hdr->length)) ||
	    len < (scsi_2btoul(hdr->desc_length) + sizeof (*hdr)) ||
	    scsi_2btoul(hdr->desc_length) % sizeof(*buf) != 0) {
		ctl_set_invalid_field(ctsio,
				      /*sks_valid*/ 0,
				      /*command*/ 0,
				      /*field*/ 0,
				      /*bit_valid*/ 0,
				      /*bit*/ 0);
		goto done;
	}
	len = scsi_2btoul(hdr->desc_length);
	buf = (struct scsi_unmap_desc *)(hdr + 1);
	end = buf + len / sizeof(*buf);

	endnz = buf;
	for (range = buf; range < end; range++) {
		lba = scsi_8btou64(range->lba);
		num_blocks = scsi_4btoul(range->length);
		if (((lba + num_blocks) > (lun->be_lun->maxlba + 1))
		 || ((lba + num_blocks) < lba)) {
			ctl_set_lba_out_of_range(ctsio);
			ctl_done((union ctl_io *)ctsio);
			return (CTL_RETVAL_COMPLETE);
		}
		if (num_blocks != 0)
			endnz = range + 1;
	}

	/*
	 * Block backend can not handle zero last range.
	 * Filter it out and return if there is nothing left.
	 */
	len = (uint8_t *)endnz - (uint8_t *)buf;
	if (len == 0) {
		ctl_set_success(ctsio);
		goto done;
	}

	mtx_lock(&lun->lun_lock);
	ptrlen = (struct ctl_ptr_len_flags *)
	    &ctsio->io_hdr.ctl_private[CTL_PRIV_LBA_LEN];
	ptrlen->ptr = (void *)buf;
	ptrlen->len = len;
	ptrlen->flags = byte2;
	ctl_check_blocked(lun);
	mtx_unlock(&lun->lun_lock);

	retval = lun->backend->config_write((union ctl_io *)ctsio);
	return (retval);

done:
	if (ctsio->io_hdr.flags & CTL_FLAG_ALLOCATED) {
		free(ctsio->kern_data_ptr, M_CTL);
		ctsio->io_hdr.flags &= ~CTL_FLAG_ALLOCATED;
	}
	ctl_done((union ctl_io *)ctsio);
	return (CTL_RETVAL_COMPLETE);
}

/*
 * Note that this function currently doesn't actually do anything inside
 * CTL to enforce things if the DQue bit is turned on.
 *
 * Also note that this function can't be used in the default case, because
 * the DQue bit isn't set in the changeable mask for the control mode page
 * anyway.  This is just here as an example for how to implement a page
 * handler, and a placeholder in case we want to allow the user to turn
 * tagged queueing on and off.
 *
 * The D_SENSE bit handling is functional, however, and will turn
 * descriptor sense on and off for a given LUN.
 */
int
ctl_control_page_handler(struct ctl_scsiio *ctsio,
			 struct ctl_page_index *page_index, uint8_t *page_ptr)
{
	struct scsi_control_page *current_cp, *saved_cp, *user_cp;
	struct ctl_lun *lun;
	int set_ua;
	uint32_t initidx;

	lun = (struct ctl_lun *)ctsio->io_hdr.ctl_private[CTL_PRIV_LUN].ptr;
	initidx = ctl_get_initindex(&ctsio->io_hdr.nexus);
	set_ua = 0;

	user_cp = (struct scsi_control_page *)page_ptr;
	current_cp = (struct scsi_control_page *)
		(page_index->page_data + (page_index->page_len *
		CTL_PAGE_CURRENT));
	saved_cp = (struct scsi_control_page *)
		(page_index->page_data + (page_index->page_len *
		CTL_PAGE_SAVED));

	mtx_lock(&lun->lun_lock);
	if (((current_cp->rlec & SCP_DSENSE) == 0)
	 && ((user_cp->rlec & SCP_DSENSE) != 0)) {
		/*
		 * Descriptor sense is currently turned off and the user
		 * wants to turn it on.
		 */
		current_cp->rlec |= SCP_DSENSE;
		saved_cp->rlec |= SCP_DSENSE;
		lun->flags |= CTL_LUN_SENSE_DESC;
		set_ua = 1;
	} else if (((current_cp->rlec & SCP_DSENSE) != 0)
		&& ((user_cp->rlec & SCP_DSENSE) == 0)) {
		/*
		 * Descriptor sense is currently turned on, and the user
		 * wants to turn it off.
		 */
		current_cp->rlec &= ~SCP_DSENSE;
		saved_cp->rlec &= ~SCP_DSENSE;
		lun->flags &= ~CTL_LUN_SENSE_DESC;
		set_ua = 1;
	}
	if ((current_cp->queue_flags & SCP_QUEUE_ALG_MASK) !=
	    (user_cp->queue_flags & SCP_QUEUE_ALG_MASK)) {
		current_cp->queue_flags &= ~SCP_QUEUE_ALG_MASK;
		current_cp->queue_flags |= user_cp->queue_flags & SCP_QUEUE_ALG_MASK;
		saved_cp->queue_flags &= ~SCP_QUEUE_ALG_MASK;
		saved_cp->queue_flags |= user_cp->queue_flags & SCP_QUEUE_ALG_MASK;
		set_ua = 1;
	}
	if ((current_cp->eca_and_aen & SCP_SWP) !=
	    (user_cp->eca_and_aen & SCP_SWP)) {
		current_cp->eca_and_aen &= ~SCP_SWP;
		current_cp->eca_and_aen |= user_cp->eca_and_aen & SCP_SWP;
		saved_cp->eca_and_aen &= ~SCP_SWP;
		saved_cp->eca_and_aen |= user_cp->eca_and_aen & SCP_SWP;
		set_ua = 1;
	}
	if (set_ua != 0)
		ctl_est_ua_all(lun, initidx, CTL_UA_MODE_CHANGE);
	mtx_unlock(&lun->lun_lock);
	if (set_ua) {
		ctl_isc_announce_mode(lun,
		    ctl_get_initindex(&ctsio->io_hdr.nexus),
		    page_index->page_code, page_index->subpage);
	}
	return (0);
}

int
ctl_caching_sp_handler(struct ctl_scsiio *ctsio,
		     struct ctl_page_index *page_index, uint8_t *page_ptr)
{
	struct scsi_caching_page *current_cp, *saved_cp, *user_cp;
	struct ctl_lun *lun;
	int set_ua;
	uint32_t initidx;

	lun = (struct ctl_lun *)ctsio->io_hdr.ctl_private[CTL_PRIV_LUN].ptr;
	initidx = ctl_get_initindex(&ctsio->io_hdr.nexus);
	set_ua = 0;

	user_cp = (struct scsi_caching_page *)page_ptr;
	current_cp = (struct scsi_caching_page *)
		(page_index->page_data + (page_index->page_len *
		CTL_PAGE_CURRENT));
	saved_cp = (struct scsi_caching_page *)
		(page_index->page_data + (page_index->page_len *
		CTL_PAGE_SAVED));

	mtx_lock(&lun->lun_lock);
	if ((current_cp->flags1 & (SCP_WCE | SCP_RCD)) !=
	    (user_cp->flags1 & (SCP_WCE | SCP_RCD))) {
		current_cp->flags1 &= ~(SCP_WCE | SCP_RCD);
		current_cp->flags1 |= user_cp->flags1 & (SCP_WCE | SCP_RCD);
		saved_cp->flags1 &= ~(SCP_WCE | SCP_RCD);
		saved_cp->flags1 |= user_cp->flags1 & (SCP_WCE | SCP_RCD);
		set_ua = 1;
	}
	if (set_ua != 0)
		ctl_est_ua_all(lun, initidx, CTL_UA_MODE_CHANGE);
	mtx_unlock(&lun->lun_lock);
	if (set_ua) {
		ctl_isc_announce_mode(lun,
		    ctl_get_initindex(&ctsio->io_hdr.nexus),
		    page_index->page_code, page_index->subpage);
	}
	return (0);
}

int
ctl_debugconf_sp_select_handler(struct ctl_scsiio *ctsio,
				struct ctl_page_index *page_index,
				uint8_t *page_ptr)
{
	uint8_t *c;
	int i;

	c = ((struct copan_debugconf_subpage *)page_ptr)->ctl_time_io_secs;
	ctl_time_io_secs =
		(c[0] << 8) |
		(c[1] << 0) |
		0;
	CTL_DEBUG_PRINT(("set ctl_time_io_secs to %d\n", ctl_time_io_secs));
	printf("set ctl_time_io_secs to %d\n", ctl_time_io_secs);
	printf("page data:");
	for (i=0; i<8; i++)
		printf(" %.2x",page_ptr[i]);
	printf("\n");
	return (0);
}

int
ctl_debugconf_sp_sense_handler(struct ctl_scsiio *ctsio,
			       struct ctl_page_index *page_index,
			       int pc)
{
	struct copan_debugconf_subpage *page;

	page = (struct copan_debugconf_subpage *)page_index->page_data +
		(page_index->page_len * pc);

	switch (pc) {
	case SMS_PAGE_CTRL_CHANGEABLE >> 6:
	case SMS_PAGE_CTRL_DEFAULT >> 6:
	case SMS_PAGE_CTRL_SAVED >> 6:
		/*
		 * We don't update the changable or default bits for this page.
		 */
		break;
	case SMS_PAGE_CTRL_CURRENT >> 6:
		page->ctl_time_io_secs[0] = ctl_time_io_secs >> 8;
		page->ctl_time_io_secs[1] = ctl_time_io_secs >> 0;
		break;
	default:
		break;
	}
	return (0);
}


static int
ctl_do_mode_select(union ctl_io *io)
{
	struct scsi_mode_page_header *page_header;
	struct ctl_page_index *page_index;
	struct ctl_scsiio *ctsio;
	int page_len, page_len_offset, page_len_size;
	union ctl_modepage_info *modepage_info;
	struct ctl_lun *lun;
	int *len_left, *len_used;
	int retval, i;

	ctsio = &io->scsiio;
	page_index = NULL;
	page_len = 0;
	lun = (struct ctl_lun *)ctsio->io_hdr.ctl_private[CTL_PRIV_LUN].ptr;

	modepage_info = (union ctl_modepage_info *)
		ctsio->io_hdr.ctl_private[CTL_PRIV_MODEPAGE].bytes;
	len_left = &modepage_info->header.len_left;
	len_used = &modepage_info->header.len_used;

do_next_page:

	page_header = (struct scsi_mode_page_header *)
		(ctsio->kern_data_ptr + *len_used);

	if (*len_left == 0) {
		free(ctsio->kern_data_ptr, M_CTL);
		ctl_set_success(ctsio);
		ctl_done((union ctl_io *)ctsio);
		return (CTL_RETVAL_COMPLETE);
	} else if (*len_left < sizeof(struct scsi_mode_page_header)) {

		free(ctsio->kern_data_ptr, M_CTL);
		ctl_set_param_len_error(ctsio);
		ctl_done((union ctl_io *)ctsio);
		return (CTL_RETVAL_COMPLETE);

	} else if ((page_header->page_code & SMPH_SPF)
		&& (*len_left < sizeof(struct scsi_mode_page_header_sp))) {

		free(ctsio->kern_data_ptr, M_CTL);
		ctl_set_param_len_error(ctsio);
		ctl_done((union ctl_io *)ctsio);
		return (CTL_RETVAL_COMPLETE);
	}


	/*
	 * XXX KDM should we do something with the block descriptor?
	 */
	for (i = 0; i < CTL_NUM_MODE_PAGES; i++) {
		page_index = &lun->mode_pages.index[i];
		if (lun->be_lun->lun_type == T_DIRECT &&
		    (page_index->page_flags & CTL_PAGE_FLAG_DIRECT) == 0)
			continue;
		if (lun->be_lun->lun_type == T_PROCESSOR &&
		    (page_index->page_flags & CTL_PAGE_FLAG_PROC) == 0)
			continue;
		if (lun->be_lun->lun_type == T_CDROM &&
		    (page_index->page_flags & CTL_PAGE_FLAG_CDROM) == 0)
			continue;

		if ((page_index->page_code & SMPH_PC_MASK) !=
		    (page_header->page_code & SMPH_PC_MASK))
			continue;

		/*
		 * If neither page has a subpage code, then we've got a
		 * match.
		 */
		if (((page_index->page_code & SMPH_SPF) == 0)
		 && ((page_header->page_code & SMPH_SPF) == 0)) {
			page_len = page_header->page_length;
			break;
		}

		/*
		 * If both pages have subpages, then the subpage numbers
		 * have to match.
		 */
		if ((page_index->page_code & SMPH_SPF)
		  && (page_header->page_code & SMPH_SPF)) {
			struct scsi_mode_page_header_sp *sph;

			sph = (struct scsi_mode_page_header_sp *)page_header;
			if (page_index->subpage == sph->subpage) {
				page_len = scsi_2btoul(sph->page_length);
				break;
			}
		}
	}

	/*
	 * If we couldn't find the page, or if we don't have a mode select
	 * handler for it, send back an error to the user.
	 */
	if ((i >= CTL_NUM_MODE_PAGES)
	 || (page_index->select_handler == NULL)) {
		ctl_set_invalid_field(ctsio,
				      /*sks_valid*/ 1,
				      /*command*/ 0,
				      /*field*/ *len_used,
				      /*bit_valid*/ 0,
				      /*bit*/ 0);
		free(ctsio->kern_data_ptr, M_CTL);
		ctl_done((union ctl_io *)ctsio);
		return (CTL_RETVAL_COMPLETE);
	}

	if (page_index->page_code & SMPH_SPF) {
		page_len_offset = 2;
		page_len_size = 2;
	} else {
		page_len_size = 1;
		page_len_offset = 1;
	}

	/*
	 * If the length the initiator gives us isn't the one we specify in
	 * the mode page header, or if they didn't specify enough data in
	 * the CDB to avoid truncating this page, kick out the request.
	 */
	if ((page_len != (page_index->page_len - page_len_offset -
			  page_len_size))
	 || (*len_left < page_index->page_len)) {


		ctl_set_invalid_field(ctsio,
				      /*sks_valid*/ 1,
				      /*command*/ 0,
				      /*field*/ *len_used + page_len_offset,
				      /*bit_valid*/ 0,
				      /*bit*/ 0);
		free(ctsio->kern_data_ptr, M_CTL);
		ctl_done((union ctl_io *)ctsio);
		return (CTL_RETVAL_COMPLETE);
	}

	/*
	 * Run through the mode page, checking to make sure that the bits
	 * the user changed are actually legal for him to change.
	 */
	for (i = 0; i < page_index->page_len; i++) {
		uint8_t *user_byte, *change_mask, *current_byte;
		int bad_bit;
		int j;

		user_byte = (uint8_t *)page_header + i;
		change_mask = page_index->page_data +
			      (page_index->page_len * CTL_PAGE_CHANGEABLE) + i;
		current_byte = page_index->page_data +
			       (page_index->page_len * CTL_PAGE_CURRENT) + i;

		/*
		 * Check to see whether the user set any bits in this byte
		 * that he is not allowed to set.
		 */
		if ((*user_byte & ~(*change_mask)) ==
		    (*current_byte & ~(*change_mask)))
			continue;

		/*
		 * Go through bit by bit to determine which one is illegal.
		 */
		bad_bit = 0;
		for (j = 7; j >= 0; j--) {
			if ((((1 << i) & ~(*change_mask)) & *user_byte) !=
			    (((1 << i) & ~(*change_mask)) & *current_byte)) {
				bad_bit = i;
				break;
			}
		}
		ctl_set_invalid_field(ctsio,
				      /*sks_valid*/ 1,
				      /*command*/ 0,
				      /*field*/ *len_used + i,
				      /*bit_valid*/ 1,
				      /*bit*/ bad_bit);
		free(ctsio->kern_data_ptr, M_CTL);
		ctl_done((union ctl_io *)ctsio);
		return (CTL_RETVAL_COMPLETE);
	}

	/*
	 * Decrement these before we call the page handler, since we may
	 * end up getting called back one way or another before the handler
	 * returns to this context.
	 */
	*len_left -= page_index->page_len;
	*len_used += page_index->page_len;

	retval = page_index->select_handler(ctsio, page_index,
					    (uint8_t *)page_header);

	/*
	 * If the page handler returns CTL_RETVAL_QUEUED, then we need to
	 * wait until this queued command completes to finish processing
	 * the mode page.  If it returns anything other than
	 * CTL_RETVAL_COMPLETE (e.g. CTL_RETVAL_ERROR), then it should have
	 * already set the sense information, freed the data pointer, and
	 * completed the io for us.
	 */
	if (retval != CTL_RETVAL_COMPLETE)
		goto bailout_no_done;

	/*
	 * If the initiator sent us more than one page, parse the next one.
	 */
	if (*len_left > 0)
		goto do_next_page;

	ctl_set_success(ctsio);
	free(ctsio->kern_data_ptr, M_CTL);
	ctl_done((union ctl_io *)ctsio);

bailout_no_done:

	return (CTL_RETVAL_COMPLETE);

}

int
ctl_mode_select(struct ctl_scsiio *ctsio)
{
	int param_len, pf, sp;
	int header_size, bd_len;
	union ctl_modepage_info *modepage_info;

	switch (ctsio->cdb[0]) {
	case MODE_SELECT_6: {
		struct scsi_mode_select_6 *cdb;

		cdb = (struct scsi_mode_select_6 *)ctsio->cdb;

		pf = (cdb->byte2 & SMS_PF) ? 1 : 0;
		sp = (cdb->byte2 & SMS_SP) ? 1 : 0;
		param_len = cdb->length;
		header_size = sizeof(struct scsi_mode_header_6);
		break;
	}
	case MODE_SELECT_10: {
		struct scsi_mode_select_10 *cdb;

		cdb = (struct scsi_mode_select_10 *)ctsio->cdb;

		pf = (cdb->byte2 & SMS_PF) ? 1 : 0;
		sp = (cdb->byte2 & SMS_SP) ? 1 : 0;
		param_len = scsi_2btoul(cdb->length);
		header_size = sizeof(struct scsi_mode_header_10);
		break;
	}
	default:
		ctl_set_invalid_opcode(ctsio);
		ctl_done((union ctl_io *)ctsio);
		return (CTL_RETVAL_COMPLETE);
	}

	/*
	 * From SPC-3:
	 * "A parameter list length of zero indicates that the Data-Out Buffer
	 * shall be empty. This condition shall not be considered as an error."
	 */
	if (param_len == 0) {
		ctl_set_success(ctsio);
		ctl_done((union ctl_io *)ctsio);
		return (CTL_RETVAL_COMPLETE);
	}

	/*
	 * Since we'll hit this the first time through, prior to
	 * allocation, we don't need to free a data buffer here.
	 */
	if (param_len < header_size) {
		ctl_set_param_len_error(ctsio);
		ctl_done((union ctl_io *)ctsio);
		return (CTL_RETVAL_COMPLETE);
	}

	/*
	 * Allocate the data buffer and grab the user's data.  In theory,
	 * we shouldn't have to sanity check the parameter list length here
	 * because the maximum size is 64K.  We should be able to malloc
	 * that much without too many problems.
	 */
	if ((ctsio->io_hdr.flags & CTL_FLAG_ALLOCATED) == 0) {
		ctsio->kern_data_ptr = malloc(param_len, M_CTL, M_WAITOK);
		ctsio->kern_data_len = param_len;
		ctsio->kern_total_len = param_len;
		ctsio->kern_data_resid = 0;
		ctsio->kern_rel_offset = 0;
		ctsio->kern_sg_entries = 0;
		ctsio->io_hdr.flags |= CTL_FLAG_ALLOCATED;
		ctsio->be_move_done = ctl_config_move_done;
		ctl_datamove((union ctl_io *)ctsio);

		return (CTL_RETVAL_COMPLETE);
	}

	switch (ctsio->cdb[0]) {
	case MODE_SELECT_6: {
		struct scsi_mode_header_6 *mh6;

		mh6 = (struct scsi_mode_header_6 *)ctsio->kern_data_ptr;
		bd_len = mh6->blk_desc_len;
		break;
	}
	case MODE_SELECT_10: {
		struct scsi_mode_header_10 *mh10;

		mh10 = (struct scsi_mode_header_10 *)ctsio->kern_data_ptr;
		bd_len = scsi_2btoul(mh10->blk_desc_len);
		break;
	}
	default:
		panic("%s: Invalid CDB type %#x", __func__, ctsio->cdb[0]);
	}

	if (param_len < (header_size + bd_len)) {
		free(ctsio->kern_data_ptr, M_CTL);
		ctl_set_param_len_error(ctsio);
		ctl_done((union ctl_io *)ctsio);
		return (CTL_RETVAL_COMPLETE);
	}

	/*
	 * Set the IO_CONT flag, so that if this I/O gets passed to
	 * ctl_config_write_done(), it'll get passed back to
	 * ctl_do_mode_select() for further processing, or completion if
	 * we're all done.
	 */
	ctsio->io_hdr.flags |= CTL_FLAG_IO_CONT;
	ctsio->io_cont = ctl_do_mode_select;

	modepage_info = (union ctl_modepage_info *)
		ctsio->io_hdr.ctl_private[CTL_PRIV_MODEPAGE].bytes;
	memset(modepage_info, 0, sizeof(*modepage_info));
	modepage_info->header.len_left = param_len - header_size - bd_len;
	modepage_info->header.len_used = header_size + bd_len;

	return (ctl_do_mode_select((union ctl_io *)ctsio));
}

int
ctl_mode_sense(struct ctl_scsiio *ctsio)
{
	struct ctl_lun *lun;
	int pc, page_code, dbd, llba, subpage;
	int alloc_len, page_len, header_len, total_len;
	struct scsi_mode_block_descr *block_desc;
	struct ctl_page_index *page_index;

	dbd = 0;
	llba = 0;
	block_desc = NULL;

	CTL_DEBUG_PRINT(("ctl_mode_sense\n"));

	lun = (struct ctl_lun *)ctsio->io_hdr.ctl_private[CTL_PRIV_LUN].ptr;
	switch (ctsio->cdb[0]) {
	case MODE_SENSE_6: {
		struct scsi_mode_sense_6 *cdb;

		cdb = (struct scsi_mode_sense_6 *)ctsio->cdb;

		header_len = sizeof(struct scsi_mode_hdr_6);
		if (cdb->byte2 & SMS_DBD)
			dbd = 1;
		else
			header_len += sizeof(struct scsi_mode_block_descr);

		pc = (cdb->page & SMS_PAGE_CTRL_MASK) >> 6;
		page_code = cdb->page & SMS_PAGE_CODE;
		subpage = cdb->subpage;
		alloc_len = cdb->length;
		break;
	}
	case MODE_SENSE_10: {
		struct scsi_mode_sense_10 *cdb;

		cdb = (struct scsi_mode_sense_10 *)ctsio->cdb;

		header_len = sizeof(struct scsi_mode_hdr_10);

		if (cdb->byte2 & SMS_DBD)
			dbd = 1;
		else
			header_len += sizeof(struct scsi_mode_block_descr);
		if (cdb->byte2 & SMS10_LLBAA)
			llba = 1;
		pc = (cdb->page & SMS_PAGE_CTRL_MASK) >> 6;
		page_code = cdb->page & SMS_PAGE_CODE;
		subpage = cdb->subpage;
		alloc_len = scsi_2btoul(cdb->length);
		break;
	}
	default:
		ctl_set_invalid_opcode(ctsio);
		ctl_done((union ctl_io *)ctsio);
		return (CTL_RETVAL_COMPLETE);
		break; /* NOTREACHED */
	}

	/*
	 * We have to make a first pass through to calculate the size of
	 * the pages that match the user's query.  Then we allocate enough
	 * memory to hold it, and actually copy the data into the buffer.
	 */
	switch (page_code) {
	case SMS_ALL_PAGES_PAGE: {
		int i;

		page_len = 0;

		/*
		 * At the moment, values other than 0 and 0xff here are
		 * reserved according to SPC-3.
		 */
		if ((subpage != SMS_SUBPAGE_PAGE_0)
		 && (subpage != SMS_SUBPAGE_ALL)) {
			ctl_set_invalid_field(ctsio,
					      /*sks_valid*/ 1,
					      /*command*/ 1,
					      /*field*/ 3,
					      /*bit_valid*/ 0,
					      /*bit*/ 0);
			ctl_done((union ctl_io *)ctsio);
			return (CTL_RETVAL_COMPLETE);
		}

		for (i = 0; i < CTL_NUM_MODE_PAGES; i++) {
			page_index = &lun->mode_pages.index[i];

			/* Make sure the page is supported for this dev type */
			if (lun->be_lun->lun_type == T_DIRECT &&
			    (page_index->page_flags & CTL_PAGE_FLAG_DIRECT) == 0)
				continue;
			if (lun->be_lun->lun_type == T_PROCESSOR &&
			    (page_index->page_flags & CTL_PAGE_FLAG_PROC) == 0)
				continue;
			if (lun->be_lun->lun_type == T_CDROM &&
			    (page_index->page_flags & CTL_PAGE_FLAG_CDROM) == 0)
				continue;

			/*
			 * We don't use this subpage if the user didn't
			 * request all subpages.
			 */
			if ((page_index->subpage != 0)
			 && (subpage == SMS_SUBPAGE_PAGE_0))
				continue;

#if 0
			printf("found page %#x len %d\n",
			       page_index->page_code & SMPH_PC_MASK,
			       page_index->page_len);
#endif
			page_len += page_index->page_len;
		}
		break;
	}
	default: {
		int i;

		page_len = 0;

		for (i = 0; i < CTL_NUM_MODE_PAGES; i++) {
			page_index = &lun->mode_pages.index[i];

			/* Make sure the page is supported for this dev type */
			if (lun->be_lun->lun_type == T_DIRECT &&
			    (page_index->page_flags & CTL_PAGE_FLAG_DIRECT) == 0)
				continue;
			if (lun->be_lun->lun_type == T_PROCESSOR &&
			    (page_index->page_flags & CTL_PAGE_FLAG_PROC) == 0)
				continue;
			if (lun->be_lun->lun_type == T_CDROM &&
			    (page_index->page_flags & CTL_PAGE_FLAG_CDROM) == 0)
				continue;

			/* Look for the right page code */
			if ((page_index->page_code & SMPH_PC_MASK) != page_code)
				continue;

			/* Look for the right subpage or the subpage wildcard*/
			if ((page_index->subpage != subpage)
			 && (subpage != SMS_SUBPAGE_ALL))
				continue;

#if 0
			printf("found page %#x len %d\n",
			       page_index->page_code & SMPH_PC_MASK,
			       page_index->page_len);
#endif

			page_len += page_index->page_len;
		}

		if (page_len == 0) {
			ctl_set_invalid_field(ctsio,
					      /*sks_valid*/ 1,
					      /*command*/ 1,
					      /*field*/ 2,
					      /*bit_valid*/ 1,
					      /*bit*/ 5);
			ctl_done((union ctl_io *)ctsio);
			return (CTL_RETVAL_COMPLETE);
		}
		break;
	}
	}

	total_len = header_len + page_len;
#if 0
	printf("header_len = %d, page_len = %d, total_len = %d\n",
	       header_len, page_len, total_len);
#endif

	ctsio->kern_data_ptr = malloc(total_len, M_CTL, M_WAITOK | M_ZERO);
	ctsio->kern_sg_entries = 0;
	ctsio->kern_data_resid = 0;
	ctsio->kern_rel_offset = 0;
	if (total_len < alloc_len) {
		ctsio->residual = alloc_len - total_len;
		ctsio->kern_data_len = total_len;
		ctsio->kern_total_len = total_len;
	} else {
		ctsio->residual = 0;
		ctsio->kern_data_len = alloc_len;
		ctsio->kern_total_len = alloc_len;
	}

	switch (ctsio->cdb[0]) {
	case MODE_SENSE_6: {
		struct scsi_mode_hdr_6 *header;

		header = (struct scsi_mode_hdr_6 *)ctsio->kern_data_ptr;

		header->datalen = MIN(total_len - 1, 254);
		if (lun->be_lun->lun_type == T_DIRECT) {
			header->dev_specific = 0x10; /* DPOFUA */
			if ((lun->be_lun->flags & CTL_LUN_FLAG_READONLY) ||
			    (lun->mode_pages.control_page[CTL_PAGE_CURRENT]
			    .eca_and_aen & SCP_SWP) != 0)
				    header->dev_specific |= 0x80; /* WP */
		}
		if (dbd)
			header->block_descr_len = 0;
		else
			header->block_descr_len =
				sizeof(struct scsi_mode_block_descr);
		block_desc = (struct scsi_mode_block_descr *)&header[1];
		break;
	}
	case MODE_SENSE_10: {
		struct scsi_mode_hdr_10 *header;
		int datalen;

		header = (struct scsi_mode_hdr_10 *)ctsio->kern_data_ptr;

		datalen = MIN(total_len - 2, 65533);
		scsi_ulto2b(datalen, header->datalen);
		if (lun->be_lun->lun_type == T_DIRECT) {
			header->dev_specific = 0x10; /* DPOFUA */
			if ((lun->be_lun->flags & CTL_LUN_FLAG_READONLY) ||
			    (lun->mode_pages.control_page[CTL_PAGE_CURRENT]
			    .eca_and_aen & SCP_SWP) != 0)
				    header->dev_specific |= 0x80; /* WP */
		}
		if (dbd)
			scsi_ulto2b(0, header->block_descr_len);
		else
			scsi_ulto2b(sizeof(struct scsi_mode_block_descr),
				    header->block_descr_len);
		block_desc = (struct scsi_mode_block_descr *)&header[1];
		break;
	}
	default:
		panic("%s: Invalid CDB type %#x", __func__, ctsio->cdb[0]);
	}

	/*
	 * If we've got a disk, use its blocksize in the block
	 * descriptor.  Otherwise, just set it to 0.
	 */
	if (dbd == 0) {
		if (lun->be_lun->lun_type == T_DIRECT)
			scsi_ulto3b(lun->be_lun->blocksize,
				    block_desc->block_len);
		else
			scsi_ulto3b(0, block_desc->block_len);
	}

	switch (page_code) {
	case SMS_ALL_PAGES_PAGE: {
		int i, data_used;

		data_used = header_len;
		for (i = 0; i < CTL_NUM_MODE_PAGES; i++) {
			struct ctl_page_index *page_index;

			page_index = &lun->mode_pages.index[i];
			if (lun->be_lun->lun_type == T_DIRECT &&
			    (page_index->page_flags & CTL_PAGE_FLAG_DIRECT) == 0)
				continue;
			if (lun->be_lun->lun_type == T_PROCESSOR &&
			    (page_index->page_flags & CTL_PAGE_FLAG_PROC) == 0)
				continue;
			if (lun->be_lun->lun_type == T_CDROM &&
			    (page_index->page_flags & CTL_PAGE_FLAG_CDROM) == 0)
				continue;

			/*
			 * We don't use this subpage if the user didn't
			 * request all subpages.  We already checked (above)
			 * to make sure the user only specified a subpage
			 * of 0 or 0xff in the SMS_ALL_PAGES_PAGE case.
			 */
			if ((page_index->subpage != 0)
			 && (subpage == SMS_SUBPAGE_PAGE_0))
				continue;

			/*
			 * Call the handler, if it exists, to update the
			 * page to the latest values.
			 */
			if (page_index->sense_handler != NULL)
				page_index->sense_handler(ctsio, page_index,pc);

			memcpy(ctsio->kern_data_ptr + data_used,
			       page_index->page_data +
			       (page_index->page_len * pc),
			       page_index->page_len);
			data_used += page_index->page_len;
		}
		break;
	}
	default: {
		int i, data_used;

		data_used = header_len;

		for (i = 0; i < CTL_NUM_MODE_PAGES; i++) {
			struct ctl_page_index *page_index;

			page_index = &lun->mode_pages.index[i];

			/* Look for the right page code */
			if ((page_index->page_code & SMPH_PC_MASK) != page_code)
				continue;

			/* Look for the right subpage or the subpage wildcard*/
			if ((page_index->subpage != subpage)
			 && (subpage != SMS_SUBPAGE_ALL))
				continue;

			/* Make sure the page is supported for this dev type */
			if (lun->be_lun->lun_type == T_DIRECT &&
			    (page_index->page_flags & CTL_PAGE_FLAG_DIRECT) == 0)
				continue;
			if (lun->be_lun->lun_type == T_PROCESSOR &&
			    (page_index->page_flags & CTL_PAGE_FLAG_PROC) == 0)
				continue;
			if (lun->be_lun->lun_type == T_CDROM &&
			    (page_index->page_flags & CTL_PAGE_FLAG_CDROM) == 0)
				continue;

			/*
			 * Call the handler, if it exists, to update the
			 * page to the latest values.
			 */
			if (page_index->sense_handler != NULL)
				page_index->sense_handler(ctsio, page_index,pc);

			memcpy(ctsio->kern_data_ptr + data_used,
			       page_index->page_data +
			       (page_index->page_len * pc),
			       page_index->page_len);
			data_used += page_index->page_len;
		}
		break;
	}
	}

	ctl_set_success(ctsio);
	ctsio->io_hdr.flags |= CTL_FLAG_ALLOCATED;
	ctsio->be_move_done = ctl_config_move_done;
	ctl_datamove((union ctl_io *)ctsio);
	return (CTL_RETVAL_COMPLETE);
}

int
ctl_lbp_log_sense_handler(struct ctl_scsiio *ctsio,
			       struct ctl_page_index *page_index,
			       int pc)
{
	struct ctl_lun *lun;
	struct scsi_log_param_header *phdr;
	uint8_t *data;
	uint64_t val;

	lun = (struct ctl_lun *)ctsio->io_hdr.ctl_private[CTL_PRIV_LUN].ptr;
	data = page_index->page_data;

	if (lun->backend->lun_attr != NULL &&
	    (val = lun->backend->lun_attr(lun->be_lun->be_lun, "blocksavail"))
	     != UINT64_MAX) {
		phdr = (struct scsi_log_param_header *)data;
		scsi_ulto2b(0x0001, phdr->param_code);
		phdr->param_control = SLP_LBIN | SLP_LP;
		phdr->param_len = 8;
		data = (uint8_t *)(phdr + 1);
		scsi_ulto4b(val >> CTL_LBP_EXPONENT, data);
		data[4] = 0x02; /* per-pool */
		data += phdr->param_len;
	}

	if (lun->backend->lun_attr != NULL &&
	    (val = lun->backend->lun_attr(lun->be_lun->be_lun, "blocksused"))
	     != UINT64_MAX) {
		phdr = (struct scsi_log_param_header *)data;
		scsi_ulto2b(0x0002, phdr->param_code);
		phdr->param_control = SLP_LBIN | SLP_LP;
		phdr->param_len = 8;
		data = (uint8_t *)(phdr + 1);
		scsi_ulto4b(val >> CTL_LBP_EXPONENT, data);
		data[4] = 0x01; /* per-LUN */
		data += phdr->param_len;
	}

	if (lun->backend->lun_attr != NULL &&
	    (val = lun->backend->lun_attr(lun->be_lun->be_lun, "poolblocksavail"))
	     != UINT64_MAX) {
		phdr = (struct scsi_log_param_header *)data;
		scsi_ulto2b(0x00f1, phdr->param_code);
		phdr->param_control = SLP_LBIN | SLP_LP;
		phdr->param_len = 8;
		data = (uint8_t *)(phdr + 1);
		scsi_ulto4b(val >> CTL_LBP_EXPONENT, data);
		data[4] = 0x02; /* per-pool */
		data += phdr->param_len;
	}

	if (lun->backend->lun_attr != NULL &&
	    (val = lun->backend->lun_attr(lun->be_lun->be_lun, "poolblocksused"))
	     != UINT64_MAX) {
		phdr = (struct scsi_log_param_header *)data;
		scsi_ulto2b(0x00f2, phdr->param_code);
		phdr->param_control = SLP_LBIN | SLP_LP;
		phdr->param_len = 8;
		data = (uint8_t *)(phdr + 1);
		scsi_ulto4b(val >> CTL_LBP_EXPONENT, data);
		data[4] = 0x02; /* per-pool */
		data += phdr->param_len;
	}

	page_index->page_len = data - page_index->page_data;
	return (0);
}

int
ctl_sap_log_sense_handler(struct ctl_scsiio *ctsio,
			       struct ctl_page_index *page_index,
			       int pc)
{
	struct ctl_lun *lun;
	struct stat_page *data;
	uint64_t rn, wn, rb, wb;
	struct bintime rt, wt;
	int i;

	lun = (struct ctl_lun *)ctsio->io_hdr.ctl_private[CTL_PRIV_LUN].ptr;
	data = (struct stat_page *)page_index->page_data;

	scsi_ulto2b(SLP_SAP, data->sap.hdr.param_code);
	data->sap.hdr.param_control = SLP_LBIN;
	data->sap.hdr.param_len = sizeof(struct scsi_log_stat_and_perf) -
	    sizeof(struct scsi_log_param_header);
	rn = wn = rb = wb = 0;
	bintime_clear(&rt);
	bintime_clear(&wt);
	for (i = 0; i < CTL_MAX_PORTS; i++) {
		rn += lun->stats.ports[i].operations[CTL_STATS_READ];
		wn += lun->stats.ports[i].operations[CTL_STATS_WRITE];
		rb += lun->stats.ports[i].bytes[CTL_STATS_READ];
		wb += lun->stats.ports[i].bytes[CTL_STATS_WRITE];
		bintime_add(&rt, &lun->stats.ports[i].time[CTL_STATS_READ]);
		bintime_add(&wt, &lun->stats.ports[i].time[CTL_STATS_WRITE]);
	}
	scsi_u64to8b(rn, data->sap.read_num);
	scsi_u64to8b(wn, data->sap.write_num);
	if (lun->stats.blocksize > 0) {
		scsi_u64to8b(wb / lun->stats.blocksize,
		    data->sap.recvieved_lba);
		scsi_u64to8b(rb / lun->stats.blocksize,
		    data->sap.transmitted_lba);
	}
	scsi_u64to8b((uint64_t)rt.sec * 1000 + rt.frac / (UINT64_MAX / 1000),
	    data->sap.read_int);
	scsi_u64to8b((uint64_t)wt.sec * 1000 + wt.frac / (UINT64_MAX / 1000),
	    data->sap.write_int);
	scsi_u64to8b(0, data->sap.weighted_num);
	scsi_u64to8b(0, data->sap.weighted_int);
	scsi_ulto2b(SLP_IT, data->it.hdr.param_code);
	data->it.hdr.param_control = SLP_LBIN;
	data->it.hdr.param_len = sizeof(struct scsi_log_idle_time) -
	    sizeof(struct scsi_log_param_header);
#ifdef CTL_TIME_IO
	scsi_u64to8b(lun->idle_time / SBT_1MS, data->it.idle_int);
#endif
	scsi_ulto2b(SLP_TI, data->ti.hdr.param_code);
	data->it.hdr.param_control = SLP_LBIN;
	data->ti.hdr.param_len = sizeof(struct scsi_log_time_interval) -
	    sizeof(struct scsi_log_param_header);
	scsi_ulto4b(3, data->ti.exponent);
	scsi_ulto4b(1, data->ti.integer);

	page_index->page_len = sizeof(*data);
	return (0);
}

int
ctl_log_sense(struct ctl_scsiio *ctsio)
{
	struct ctl_lun *lun;
	int i, pc, page_code, subpage;
	int alloc_len, total_len;
	struct ctl_page_index *page_index;
	struct scsi_log_sense *cdb;
	struct scsi_log_header *header;

	CTL_DEBUG_PRINT(("ctl_log_sense\n"));

	lun = (struct ctl_lun *)ctsio->io_hdr.ctl_private[CTL_PRIV_LUN].ptr;
	cdb = (struct scsi_log_sense *)ctsio->cdb;
	pc = (cdb->page & SLS_PAGE_CTRL_MASK) >> 6;
	page_code = cdb->page & SLS_PAGE_CODE;
	subpage = cdb->subpage;
	alloc_len = scsi_2btoul(cdb->length);

	page_index = NULL;
	for (i = 0; i < CTL_NUM_LOG_PAGES; i++) {
		page_index = &lun->log_pages.index[i];

		/* Look for the right page code */
		if ((page_index->page_code & SL_PAGE_CODE) != page_code)
			continue;

		/* Look for the right subpage or the subpage wildcard*/
		if (page_index->subpage != subpage)
			continue;

		break;
	}
	if (i >= CTL_NUM_LOG_PAGES) {
		ctl_set_invalid_field(ctsio,
				      /*sks_valid*/ 1,
				      /*command*/ 1,
				      /*field*/ 2,
				      /*bit_valid*/ 0,
				      /*bit*/ 0);
		ctl_done((union ctl_io *)ctsio);
		return (CTL_RETVAL_COMPLETE);
	}

	total_len = sizeof(struct scsi_log_header) + page_index->page_len;

	ctsio->kern_data_ptr = malloc(total_len, M_CTL, M_WAITOK | M_ZERO);
	ctsio->kern_sg_entries = 0;
	ctsio->kern_data_resid = 0;
	ctsio->kern_rel_offset = 0;
	if (total_len < alloc_len) {
		ctsio->residual = alloc_len - total_len;
		ctsio->kern_data_len = total_len;
		ctsio->kern_total_len = total_len;
	} else {
		ctsio->residual = 0;
		ctsio->kern_data_len = alloc_len;
		ctsio->kern_total_len = alloc_len;
	}

	header = (struct scsi_log_header *)ctsio->kern_data_ptr;
	header->page = page_index->page_code;
	if (page_index->page_code == SLS_LOGICAL_BLOCK_PROVISIONING)
		header->page |= SL_DS;
	if (page_index->subpage) {
		header->page |= SL_SPF;
		header->subpage = page_index->subpage;
	}
	scsi_ulto2b(page_index->page_len, header->datalen);

	/*
	 * Call the handler, if it exists, to update the
	 * page to the latest values.
	 */
	if (page_index->sense_handler != NULL)
		page_index->sense_handler(ctsio, page_index, pc);

	memcpy(header + 1, page_index->page_data, page_index->page_len);

	ctl_set_success(ctsio);
	ctsio->io_hdr.flags |= CTL_FLAG_ALLOCATED;
	ctsio->be_move_done = ctl_config_move_done;
	ctl_datamove((union ctl_io *)ctsio);
	return (CTL_RETVAL_COMPLETE);
}

int
ctl_read_capacity(struct ctl_scsiio *ctsio)
{
	struct scsi_read_capacity *cdb;
	struct scsi_read_capacity_data *data;
	struct ctl_lun *lun;
	uint32_t lba;

	CTL_DEBUG_PRINT(("ctl_read_capacity\n"));

	cdb = (struct scsi_read_capacity *)ctsio->cdb;

	lba = scsi_4btoul(cdb->addr);
	if (((cdb->pmi & SRC_PMI) == 0)
	 && (lba != 0)) {
		ctl_set_invalid_field(/*ctsio*/ ctsio,
				      /*sks_valid*/ 1,
				      /*command*/ 1,
				      /*field*/ 2,
				      /*bit_valid*/ 0,
				      /*bit*/ 0);
		ctl_done((union ctl_io *)ctsio);
		return (CTL_RETVAL_COMPLETE);
	}

	lun = (struct ctl_lun *)ctsio->io_hdr.ctl_private[CTL_PRIV_LUN].ptr;

	ctsio->kern_data_ptr = malloc(sizeof(*data), M_CTL, M_WAITOK | M_ZERO);
	data = (struct scsi_read_capacity_data *)ctsio->kern_data_ptr;
	ctsio->residual = 0;
	ctsio->kern_data_len = sizeof(*data);
	ctsio->kern_total_len = sizeof(*data);
	ctsio->kern_data_resid = 0;
	ctsio->kern_rel_offset = 0;
	ctsio->kern_sg_entries = 0;

	/*
	 * If the maximum LBA is greater than 0xfffffffe, the user must
	 * issue a SERVICE ACTION IN (16) command, with the read capacity
	 * serivce action set.
	 */
	if (lun->be_lun->maxlba > 0xfffffffe)
		scsi_ulto4b(0xffffffff, data->addr);
	else
		scsi_ulto4b(lun->be_lun->maxlba, data->addr);

	/*
	 * XXX KDM this may not be 512 bytes...
	 */
	scsi_ulto4b(lun->be_lun->blocksize, data->length);

	ctl_set_success(ctsio);
	ctsio->io_hdr.flags |= CTL_FLAG_ALLOCATED;
	ctsio->be_move_done = ctl_config_move_done;
	ctl_datamove((union ctl_io *)ctsio);
	return (CTL_RETVAL_COMPLETE);
}

int
ctl_read_capacity_16(struct ctl_scsiio *ctsio)
{
	struct scsi_read_capacity_16 *cdb;
	struct scsi_read_capacity_data_long *data;
	struct ctl_lun *lun;
	uint64_t lba;
	uint32_t alloc_len;

	CTL_DEBUG_PRINT(("ctl_read_capacity_16\n"));

	cdb = (struct scsi_read_capacity_16 *)ctsio->cdb;

	alloc_len = scsi_4btoul(cdb->alloc_len);
	lba = scsi_8btou64(cdb->addr);

	if ((cdb->reladr & SRC16_PMI)
	 && (lba != 0)) {
		ctl_set_invalid_field(/*ctsio*/ ctsio,
				      /*sks_valid*/ 1,
				      /*command*/ 1,
				      /*field*/ 2,
				      /*bit_valid*/ 0,
				      /*bit*/ 0);
		ctl_done((union ctl_io *)ctsio);
		return (CTL_RETVAL_COMPLETE);
	}

	lun = (struct ctl_lun *)ctsio->io_hdr.ctl_private[CTL_PRIV_LUN].ptr;

	ctsio->kern_data_ptr = malloc(sizeof(*data), M_CTL, M_WAITOK | M_ZERO);
	data = (struct scsi_read_capacity_data_long *)ctsio->kern_data_ptr;

	if (sizeof(*data) < alloc_len) {
		ctsio->residual = alloc_len - sizeof(*data);
		ctsio->kern_data_len = sizeof(*data);
		ctsio->kern_total_len = sizeof(*data);
	} else {
		ctsio->residual = 0;
		ctsio->kern_data_len = alloc_len;
		ctsio->kern_total_len = alloc_len;
	}
	ctsio->kern_data_resid = 0;
	ctsio->kern_rel_offset = 0;
	ctsio->kern_sg_entries = 0;

	scsi_u64to8b(lun->be_lun->maxlba, data->addr);
	/* XXX KDM this may not be 512 bytes... */
	scsi_ulto4b(lun->be_lun->blocksize, data->length);
	data->prot_lbppbe = lun->be_lun->pblockexp & SRC16_LBPPBE;
	scsi_ulto2b(lun->be_lun->pblockoff & SRC16_LALBA_A, data->lalba_lbp);
	if (lun->be_lun->flags & CTL_LUN_FLAG_UNMAP)
		data->lalba_lbp[0] |= SRC16_LBPME | SRC16_LBPRZ;

	ctl_set_success(ctsio);
	ctsio->io_hdr.flags |= CTL_FLAG_ALLOCATED;
	ctsio->be_move_done = ctl_config_move_done;
	ctl_datamove((union ctl_io *)ctsio);
	return (CTL_RETVAL_COMPLETE);
}

int
ctl_get_lba_status(struct ctl_scsiio *ctsio)
{
	struct scsi_get_lba_status *cdb;
	struct scsi_get_lba_status_data *data;
	struct ctl_lun *lun;
	struct ctl_lba_len_flags *lbalen;
	uint64_t lba;
	uint32_t alloc_len, total_len;
	int retval;

	CTL_DEBUG_PRINT(("ctl_get_lba_status\n"));

	lun = (struct ctl_lun *)ctsio->io_hdr.ctl_private[CTL_PRIV_LUN].ptr;
	cdb = (struct scsi_get_lba_status *)ctsio->cdb;
	lba = scsi_8btou64(cdb->addr);
	alloc_len = scsi_4btoul(cdb->alloc_len);

	if (lba > lun->be_lun->maxlba) {
		ctl_set_lba_out_of_range(ctsio);
		ctl_done((union ctl_io *)ctsio);
		return (CTL_RETVAL_COMPLETE);
	}

	total_len = sizeof(*data) + sizeof(data->descr[0]);
	ctsio->kern_data_ptr = malloc(total_len, M_CTL, M_WAITOK | M_ZERO);
	data = (struct scsi_get_lba_status_data *)ctsio->kern_data_ptr;

	if (total_len < alloc_len) {
		ctsio->residual = alloc_len - total_len;
		ctsio->kern_data_len = total_len;
		ctsio->kern_total_len = total_len;
	} else {
		ctsio->residual = 0;
		ctsio->kern_data_len = alloc_len;
		ctsio->kern_total_len = alloc_len;
	}
	ctsio->kern_data_resid = 0;
	ctsio->kern_rel_offset = 0;
	ctsio->kern_sg_entries = 0;

	/* Fill dummy data in case backend can't tell anything. */
	scsi_ulto4b(4 + sizeof(data->descr[0]), data->length);
	scsi_u64to8b(lba, data->descr[0].addr);
	scsi_ulto4b(MIN(UINT32_MAX, lun->be_lun->maxlba + 1 - lba),
	    data->descr[0].length);
	data->descr[0].status = 0; /* Mapped or unknown. */

	ctl_set_success(ctsio);
	ctsio->io_hdr.flags |= CTL_FLAG_ALLOCATED;
	ctsio->be_move_done = ctl_config_move_done;

	lbalen = (struct ctl_lba_len_flags *)&ctsio->io_hdr.ctl_private[CTL_PRIV_LBA_LEN];
	lbalen->lba = lba;
	lbalen->len = total_len;
	lbalen->flags = 0;
	retval = lun->backend->config_read((union ctl_io *)ctsio);
	return (CTL_RETVAL_COMPLETE);
}

int
ctl_read_defect(struct ctl_scsiio *ctsio)
{
	struct scsi_read_defect_data_10 *ccb10;
	struct scsi_read_defect_data_12 *ccb12;
	struct scsi_read_defect_data_hdr_10 *data10;
	struct scsi_read_defect_data_hdr_12 *data12;
	uint32_t alloc_len, data_len;
	uint8_t format;

	CTL_DEBUG_PRINT(("ctl_read_defect\n"));

	if (ctsio->cdb[0] == READ_DEFECT_DATA_10) {
		ccb10 = (struct scsi_read_defect_data_10 *)&ctsio->cdb;
		format = ccb10->format;
		alloc_len = scsi_2btoul(ccb10->alloc_length);
		data_len = sizeof(*data10);
	} else {
		ccb12 = (struct scsi_read_defect_data_12 *)&ctsio->cdb;
		format = ccb12->format;
		alloc_len = scsi_4btoul(ccb12->alloc_length);
		data_len = sizeof(*data12);
	}
	if (alloc_len == 0) {
		ctl_set_success(ctsio);
		ctl_done((union ctl_io *)ctsio);
		return (CTL_RETVAL_COMPLETE);
	}

	ctsio->kern_data_ptr = malloc(data_len, M_CTL, M_WAITOK | M_ZERO);
	if (data_len < alloc_len) {
		ctsio->residual = alloc_len - data_len;
		ctsio->kern_data_len = data_len;
		ctsio->kern_total_len = data_len;
	} else {
		ctsio->residual = 0;
		ctsio->kern_data_len = alloc_len;
		ctsio->kern_total_len = alloc_len;
	}
	ctsio->kern_data_resid = 0;
	ctsio->kern_rel_offset = 0;
	ctsio->kern_sg_entries = 0;

	if (ctsio->cdb[0] == READ_DEFECT_DATA_10) {
		data10 = (struct scsi_read_defect_data_hdr_10 *)
		    ctsio->kern_data_ptr;
		data10->format = format;
		scsi_ulto2b(0, data10->length);
	} else {
		data12 = (struct scsi_read_defect_data_hdr_12 *)
		    ctsio->kern_data_ptr;
		data12->format = format;
		scsi_ulto2b(0, data12->generation);
		scsi_ulto4b(0, data12->length);
	}

	ctl_set_success(ctsio);
	ctsio->io_hdr.flags |= CTL_FLAG_ALLOCATED;
	ctsio->be_move_done = ctl_config_move_done;
	ctl_datamove((union ctl_io *)ctsio);
	return (CTL_RETVAL_COMPLETE);
}

int
ctl_report_tagret_port_groups(struct ctl_scsiio *ctsio)
{
	struct scsi_maintenance_in *cdb;
	int retval;
	int alloc_len, ext, total_len = 0, g, pc, pg, ts, os;
	int num_ha_groups, num_target_ports, shared_group;
	struct ctl_lun *lun;
	struct ctl_softc *softc;
	struct ctl_port *port;
	struct scsi_target_group_data *rtg_ptr;
	struct scsi_target_group_data_extended *rtg_ext_ptr;
	struct scsi_target_port_group_descriptor *tpg_desc;

	CTL_DEBUG_PRINT(("ctl_report_tagret_port_groups\n"));

	cdb = (struct scsi_maintenance_in *)ctsio->cdb;
	lun = (struct ctl_lun *)ctsio->io_hdr.ctl_private[CTL_PRIV_LUN].ptr;
	softc = lun->ctl_softc;

	retval = CTL_RETVAL_COMPLETE;

	switch (cdb->byte2 & STG_PDF_MASK) {
	case STG_PDF_LENGTH:
		ext = 0;
		break;
	case STG_PDF_EXTENDED:
		ext = 1;
		break;
	default:
		ctl_set_invalid_field(/*ctsio*/ ctsio,
				      /*sks_valid*/ 1,
				      /*command*/ 1,
				      /*field*/ 2,
				      /*bit_valid*/ 1,
				      /*bit*/ 5);
		ctl_done((union ctl_io *)ctsio);
		return(retval);
	}

	num_target_ports = 0;
	shared_group = (softc->is_single != 0);
	mtx_lock(&softc->ctl_lock);
	STAILQ_FOREACH(port, &softc->port_list, links) {
		if ((port->status & CTL_PORT_STATUS_ONLINE) == 0)
			continue;
		if (ctl_lun_map_to_port(port, lun->lun) >= CTL_MAX_LUNS)
			continue;
		num_target_ports++;
		if (port->status & CTL_PORT_STATUS_HA_SHARED)
			shared_group = 1;
	}
	mtx_unlock(&softc->ctl_lock);
	num_ha_groups = (softc->is_single) ? 0 : NUM_HA_SHELVES;

	if (ext)
		total_len = sizeof(struct scsi_target_group_data_extended);
	else
		total_len = sizeof(struct scsi_target_group_data);
	total_len += sizeof(struct scsi_target_port_group_descriptor) *
		(shared_group + num_ha_groups) +
	    sizeof(struct scsi_target_port_descriptor) * num_target_ports;

	alloc_len = scsi_4btoul(cdb->length);

	ctsio->kern_data_ptr = malloc(total_len, M_CTL, M_WAITOK | M_ZERO);

	ctsio->kern_sg_entries = 0;

	if (total_len < alloc_len) {
		ctsio->residual = alloc_len - total_len;
		ctsio->kern_data_len = total_len;
		ctsio->kern_total_len = total_len;
	} else {
		ctsio->residual = 0;
		ctsio->kern_data_len = alloc_len;
		ctsio->kern_total_len = alloc_len;
	}
	ctsio->kern_data_resid = 0;
	ctsio->kern_rel_offset = 0;

	if (ext) {
		rtg_ext_ptr = (struct scsi_target_group_data_extended *)
		    ctsio->kern_data_ptr;
		scsi_ulto4b(total_len - 4, rtg_ext_ptr->length);
		rtg_ext_ptr->format_type = 0x10;
		rtg_ext_ptr->implicit_transition_time = 0;
		tpg_desc = &rtg_ext_ptr->groups[0];
	} else {
		rtg_ptr = (struct scsi_target_group_data *)
		    ctsio->kern_data_ptr;
		scsi_ulto4b(total_len - 4, rtg_ptr->length);
		tpg_desc = &rtg_ptr->groups[0];
	}

	mtx_lock(&softc->ctl_lock);
	pg = softc->port_min / softc->port_cnt;
	if (lun->flags & (CTL_LUN_PRIMARY_SC | CTL_LUN_PEER_SC_PRIMARY)) {
		/* Some shelf is known to be primary. */
		if (softc->ha_link == CTL_HA_LINK_OFFLINE)
			os = TPG_ASYMMETRIC_ACCESS_UNAVAILABLE;
		else if (softc->ha_link == CTL_HA_LINK_UNKNOWN)
			os = TPG_ASYMMETRIC_ACCESS_TRANSITIONING;
		else if (softc->ha_mode == CTL_HA_MODE_ACT_STBY)
			os = TPG_ASYMMETRIC_ACCESS_STANDBY;
		else
			os = TPG_ASYMMETRIC_ACCESS_NONOPTIMIZED;
		if (lun->flags & CTL_LUN_PRIMARY_SC) {
			ts = TPG_ASYMMETRIC_ACCESS_OPTIMIZED;
		} else {
			ts = os;
			os = TPG_ASYMMETRIC_ACCESS_OPTIMIZED;
		}
	} else {
		/* No known primary shelf. */
		if (softc->ha_link == CTL_HA_LINK_OFFLINE) {
			ts = TPG_ASYMMETRIC_ACCESS_UNAVAILABLE;
			os = TPG_ASYMMETRIC_ACCESS_OPTIMIZED;
		} else if (softc->ha_link == CTL_HA_LINK_UNKNOWN) {
			ts = TPG_ASYMMETRIC_ACCESS_TRANSITIONING;
			os = TPG_ASYMMETRIC_ACCESS_OPTIMIZED;
		} else {
			ts = os = TPG_ASYMMETRIC_ACCESS_TRANSITIONING;
		}
	}
	if (shared_group) {
		tpg_desc->pref_state = ts;
		tpg_desc->support = TPG_AO_SUP | TPG_AN_SUP | TPG_S_SUP |
		    TPG_U_SUP | TPG_T_SUP;
		scsi_ulto2b(1, tpg_desc->target_port_group);
		tpg_desc->status = TPG_IMPLICIT;
		pc = 0;
		STAILQ_FOREACH(port, &softc->port_list, links) {
			if ((port->status & CTL_PORT_STATUS_ONLINE) == 0)
				continue;
			if (!softc->is_single &&
			    (port->status & CTL_PORT_STATUS_HA_SHARED) == 0)
				continue;
			if (ctl_lun_map_to_port(port, lun->lun) >= CTL_MAX_LUNS)
				continue;
			scsi_ulto2b(port->targ_port, tpg_desc->descriptors[pc].
			    relative_target_port_identifier);
			pc++;
		}
		tpg_desc->target_port_count = pc;
		tpg_desc = (struct scsi_target_port_group_descriptor *)
		    &tpg_desc->descriptors[pc];
	}
	for (g = 0; g < num_ha_groups; g++) {
		tpg_desc->pref_state = (g == pg) ? ts : os;
		tpg_desc->support = TPG_AO_SUP | TPG_AN_SUP | TPG_S_SUP |
		    TPG_U_SUP | TPG_T_SUP;
		scsi_ulto2b(2 + g, tpg_desc->target_port_group);
		tpg_desc->status = TPG_IMPLICIT;
		pc = 0;
		STAILQ_FOREACH(port, &softc->port_list, links) {
			if (port->targ_port < g * softc->port_cnt ||
			    port->targ_port >= (g + 1) * softc->port_cnt)
				continue;
			if ((port->status & CTL_PORT_STATUS_ONLINE) == 0)
				continue;
			if (port->status & CTL_PORT_STATUS_HA_SHARED)
				continue;
			if (ctl_lun_map_to_port(port, lun->lun) >= CTL_MAX_LUNS)
				continue;
			scsi_ulto2b(port->targ_port, tpg_desc->descriptors[pc].
			    relative_target_port_identifier);
			pc++;
		}
		tpg_desc->target_port_count = pc;
		tpg_desc = (struct scsi_target_port_group_descriptor *)
		    &tpg_desc->descriptors[pc];
	}
	mtx_unlock(&softc->ctl_lock);

	ctl_set_success(ctsio);
	ctsio->io_hdr.flags |= CTL_FLAG_ALLOCATED;
	ctsio->be_move_done = ctl_config_move_done;
	ctl_datamove((union ctl_io *)ctsio);
	return(retval);
}

int
ctl_report_supported_opcodes(struct ctl_scsiio *ctsio)
{
	struct ctl_lun *lun;
	struct scsi_report_supported_opcodes *cdb;
	const struct ctl_cmd_entry *entry, *sentry;
	struct scsi_report_supported_opcodes_all *all;
	struct scsi_report_supported_opcodes_descr *descr;
	struct scsi_report_supported_opcodes_one *one;
	int retval;
	int alloc_len, total_len;
	int opcode, service_action, i, j, num;

	CTL_DEBUG_PRINT(("ctl_report_supported_opcodes\n"));

	cdb = (struct scsi_report_supported_opcodes *)ctsio->cdb;
	lun = (struct ctl_lun *)ctsio->io_hdr.ctl_private[CTL_PRIV_LUN].ptr;

	retval = CTL_RETVAL_COMPLETE;

	opcode = cdb->requested_opcode;
	service_action = scsi_2btoul(cdb->requested_service_action);
	switch (cdb->options & RSO_OPTIONS_MASK) {
	case RSO_OPTIONS_ALL:
		num = 0;
		for (i = 0; i < 256; i++) {
			entry = &ctl_cmd_table[i];
			if (entry->flags & CTL_CMD_FLAG_SA5) {
				for (j = 0; j < 32; j++) {
					sentry = &((const struct ctl_cmd_entry *)
					    entry->execute)[j];
					if (ctl_cmd_applicable(
					    lun->be_lun->lun_type, sentry))
						num++;
				}
			} else {
				if (ctl_cmd_applicable(lun->be_lun->lun_type,
				    entry))
					num++;
			}
		}
		total_len = sizeof(struct scsi_report_supported_opcodes_all) +
		    num * sizeof(struct scsi_report_supported_opcodes_descr);
		break;
	case RSO_OPTIONS_OC:
		if (ctl_cmd_table[opcode].flags & CTL_CMD_FLAG_SA5) {
			ctl_set_invalid_field(/*ctsio*/ ctsio,
					      /*sks_valid*/ 1,
					      /*command*/ 1,
					      /*field*/ 2,
					      /*bit_valid*/ 1,
					      /*bit*/ 2);
			ctl_done((union ctl_io *)ctsio);
			return (CTL_RETVAL_COMPLETE);
		}
		total_len = sizeof(struct scsi_report_supported_opcodes_one) + 32;
		break;
	case RSO_OPTIONS_OC_SA:
		if ((ctl_cmd_table[opcode].flags & CTL_CMD_FLAG_SA5) == 0 ||
		    service_action >= 32) {
			ctl_set_invalid_field(/*ctsio*/ ctsio,
					      /*sks_valid*/ 1,
					      /*command*/ 1,
					      /*field*/ 2,
					      /*bit_valid*/ 1,
					      /*bit*/ 2);
			ctl_done((union ctl_io *)ctsio);
			return (CTL_RETVAL_COMPLETE);
		}
		total_len = sizeof(struct scsi_report_supported_opcodes_one) + 32;
		break;
	default:
		ctl_set_invalid_field(/*ctsio*/ ctsio,
				      /*sks_valid*/ 1,
				      /*command*/ 1,
				      /*field*/ 2,
				      /*bit_valid*/ 1,
				      /*bit*/ 2);
		ctl_done((union ctl_io *)ctsio);
		return (CTL_RETVAL_COMPLETE);
	}

	alloc_len = scsi_4btoul(cdb->length);

	ctsio->kern_data_ptr = malloc(total_len, M_CTL, M_WAITOK | M_ZERO);

	ctsio->kern_sg_entries = 0;

	if (total_len < alloc_len) {
		ctsio->residual = alloc_len - total_len;
		ctsio->kern_data_len = total_len;
		ctsio->kern_total_len = total_len;
	} else {
		ctsio->residual = 0;
		ctsio->kern_data_len = alloc_len;
		ctsio->kern_total_len = alloc_len;
	}
	ctsio->kern_data_resid = 0;
	ctsio->kern_rel_offset = 0;

	switch (cdb->options & RSO_OPTIONS_MASK) {
	case RSO_OPTIONS_ALL:
		all = (struct scsi_report_supported_opcodes_all *)
		    ctsio->kern_data_ptr;
		num = 0;
		for (i = 0; i < 256; i++) {
			entry = &ctl_cmd_table[i];
			if (entry->flags & CTL_CMD_FLAG_SA5) {
				for (j = 0; j < 32; j++) {
					sentry = &((const struct ctl_cmd_entry *)
					    entry->execute)[j];
					if (!ctl_cmd_applicable(
					    lun->be_lun->lun_type, sentry))
						continue;
					descr = &all->descr[num++];
					descr->opcode = i;
					scsi_ulto2b(j, descr->service_action);
					descr->flags = RSO_SERVACTV;
					scsi_ulto2b(sentry->length,
					    descr->cdb_length);
				}
			} else {
				if (!ctl_cmd_applicable(lun->be_lun->lun_type,
				    entry))
					continue;
				descr = &all->descr[num++];
				descr->opcode = i;
				scsi_ulto2b(0, descr->service_action);
				descr->flags = 0;
				scsi_ulto2b(entry->length, descr->cdb_length);
			}
		}
		scsi_ulto4b(
		    num * sizeof(struct scsi_report_supported_opcodes_descr),
		    all->length);
		break;
	case RSO_OPTIONS_OC:
		one = (struct scsi_report_supported_opcodes_one *)
		    ctsio->kern_data_ptr;
		entry = &ctl_cmd_table[opcode];
		goto fill_one;
	case RSO_OPTIONS_OC_SA:
		one = (struct scsi_report_supported_opcodes_one *)
		    ctsio->kern_data_ptr;
		entry = &ctl_cmd_table[opcode];
		entry = &((const struct ctl_cmd_entry *)
		    entry->execute)[service_action];
fill_one:
		if (ctl_cmd_applicable(lun->be_lun->lun_type, entry)) {
			one->support = 3;
			scsi_ulto2b(entry->length, one->cdb_length);
			one->cdb_usage[0] = opcode;
			memcpy(&one->cdb_usage[1], entry->usage,
			    entry->length - 1);
		} else
			one->support = 1;
		break;
	}

	ctl_set_success(ctsio);
	ctsio->io_hdr.flags |= CTL_FLAG_ALLOCATED;
	ctsio->be_move_done = ctl_config_move_done;
	ctl_datamove((union ctl_io *)ctsio);
	return(retval);
}

int
ctl_report_supported_tmf(struct ctl_scsiio *ctsio)
{
	struct scsi_report_supported_tmf *cdb;
	struct scsi_report_supported_tmf_data *data;
	int retval;
	int alloc_len, total_len;

	CTL_DEBUG_PRINT(("ctl_report_supported_tmf\n"));

	cdb = (struct scsi_report_supported_tmf *)ctsio->cdb;

	retval = CTL_RETVAL_COMPLETE;

	total_len = sizeof(struct scsi_report_supported_tmf_data);
	alloc_len = scsi_4btoul(cdb->length);

	ctsio->kern_data_ptr = malloc(total_len, M_CTL, M_WAITOK | M_ZERO);

	ctsio->kern_sg_entries = 0;

	if (total_len < alloc_len) {
		ctsio->residual = alloc_len - total_len;
		ctsio->kern_data_len = total_len;
		ctsio->kern_total_len = total_len;
	} else {
		ctsio->residual = 0;
		ctsio->kern_data_len = alloc_len;
		ctsio->kern_total_len = alloc_len;
	}
	ctsio->kern_data_resid = 0;
	ctsio->kern_rel_offset = 0;

	data = (struct scsi_report_supported_tmf_data *)ctsio->kern_data_ptr;
	data->byte1 |= RST_ATS | RST_ATSS | RST_CTSS | RST_LURS | RST_QTS |
	    RST_TRS;
	data->byte2 |= RST_QAES | RST_QTSS | RST_ITNRS;

	ctl_set_success(ctsio);
	ctsio->io_hdr.flags |= CTL_FLAG_ALLOCATED;
	ctsio->be_move_done = ctl_config_move_done;
	ctl_datamove((union ctl_io *)ctsio);
	return (retval);
}

int
ctl_report_timestamp(struct ctl_scsiio *ctsio)
{
	struct scsi_report_timestamp *cdb;
	struct scsi_report_timestamp_data *data;
	struct timeval tv;
	int64_t timestamp;
	int retval;
	int alloc_len, total_len;

	CTL_DEBUG_PRINT(("ctl_report_timestamp\n"));

	cdb = (struct scsi_report_timestamp *)ctsio->cdb;

	retval = CTL_RETVAL_COMPLETE;

	total_len = sizeof(struct scsi_report_timestamp_data);
	alloc_len = scsi_4btoul(cdb->length);

	ctsio->kern_data_ptr = malloc(total_len, M_CTL, M_WAITOK | M_ZERO);

	ctsio->kern_sg_entries = 0;

	if (total_len < alloc_len) {
		ctsio->residual = alloc_len - total_len;
		ctsio->kern_data_len = total_len;
		ctsio->kern_total_len = total_len;
	} else {
		ctsio->residual = 0;
		ctsio->kern_data_len = alloc_len;
		ctsio->kern_total_len = alloc_len;
	}
	ctsio->kern_data_resid = 0;
	ctsio->kern_rel_offset = 0;

	data = (struct scsi_report_timestamp_data *)ctsio->kern_data_ptr;
	scsi_ulto2b(sizeof(*data) - 2, data->length);
	data->origin = RTS_ORIG_OUTSIDE;
	getmicrotime(&tv);
	timestamp = (int64_t)tv.tv_sec * 1000 + tv.tv_usec / 1000;
	scsi_ulto4b(timestamp >> 16, data->timestamp);
	scsi_ulto2b(timestamp & 0xffff, &data->timestamp[4]);

	ctl_set_success(ctsio);
	ctsio->io_hdr.flags |= CTL_FLAG_ALLOCATED;
	ctsio->be_move_done = ctl_config_move_done;
	ctl_datamove((union ctl_io *)ctsio);
	return (retval);
}

int
ctl_persistent_reserve_in(struct ctl_scsiio *ctsio)
{
	struct scsi_per_res_in *cdb;
	int alloc_len, total_len = 0;
	/* struct scsi_per_res_in_rsrv in_data; */
	struct ctl_lun *lun;
	struct ctl_softc *softc;
	uint64_t key;

	CTL_DEBUG_PRINT(("ctl_persistent_reserve_in\n"));

	cdb = (struct scsi_per_res_in *)ctsio->cdb;

	alloc_len = scsi_2btoul(cdb->length);

	lun = (struct ctl_lun *)ctsio->io_hdr.ctl_private[CTL_PRIV_LUN].ptr;
	softc = lun->ctl_softc;

retry:
	mtx_lock(&lun->lun_lock);
	switch (cdb->action) {
	case SPRI_RK: /* read keys */
		total_len = sizeof(struct scsi_per_res_in_keys) +
			lun->pr_key_count *
			sizeof(struct scsi_per_res_key);
		break;
	case SPRI_RR: /* read reservation */
		if (lun->flags & CTL_LUN_PR_RESERVED)
			total_len = sizeof(struct scsi_per_res_in_rsrv);
		else
			total_len = sizeof(struct scsi_per_res_in_header);
		break;
	case SPRI_RC: /* report capabilities */
		total_len = sizeof(struct scsi_per_res_cap);
		break;
	case SPRI_RS: /* read full status */
		total_len = sizeof(struct scsi_per_res_in_header) +
		    (sizeof(struct scsi_per_res_in_full_desc) + 256) *
		    lun->pr_key_count;
		break;
	default:
		panic("%s: Invalid PR type %#x", __func__, cdb->action);
	}
	mtx_unlock(&lun->lun_lock);

	ctsio->kern_data_ptr = malloc(total_len, M_CTL, M_WAITOK | M_ZERO);

	if (total_len < alloc_len) {
		ctsio->residual = alloc_len - total_len;
		ctsio->kern_data_len = total_len;
		ctsio->kern_total_len = total_len;
	} else {
		ctsio->residual = 0;
		ctsio->kern_data_len = alloc_len;
		ctsio->kern_total_len = alloc_len;
	}

	ctsio->kern_data_resid = 0;
	ctsio->kern_rel_offset = 0;
	ctsio->kern_sg_entries = 0;

	mtx_lock(&lun->lun_lock);
	switch (cdb->action) {
	case SPRI_RK: { // read keys
        struct scsi_per_res_in_keys *res_keys;
		int i, key_count;

		res_keys = (struct scsi_per_res_in_keys*)ctsio->kern_data_ptr;

		/*
		 * We had to drop the lock to allocate our buffer, which
		 * leaves time for someone to come in with another
		 * persistent reservation.  (That is unlikely, though,
		 * since this should be the only persistent reservation
		 * command active right now.)
		 */
		if (total_len != (sizeof(struct scsi_per_res_in_keys) +
		    (lun->pr_key_count *
		     sizeof(struct scsi_per_res_key)))){
			mtx_unlock(&lun->lun_lock);
			free(ctsio->kern_data_ptr, M_CTL);
			printf("%s: reservation length changed, retrying\n",
			       __func__);
			goto retry;
		}

		scsi_ulto4b(lun->pr_generation, res_keys->header.generation);

		scsi_ulto4b(sizeof(struct scsi_per_res_key) *
			     lun->pr_key_count, res_keys->header.length);

		for (i = 0, key_count = 0; i < CTL_MAX_INITIATORS; i++) {
			if ((key = ctl_get_prkey(lun, i)) == 0)
				continue;

			/*
			 * We used lun->pr_key_count to calculate the
			 * size to allocate.  If it turns out the number of
			 * initiators with the registered flag set is
			 * larger than that (i.e. they haven't been kept in
			 * sync), we've got a problem.
			 */
			if (key_count >= lun->pr_key_count) {
				key_count++;
				continue;
			}
			scsi_u64to8b(key, res_keys->keys[key_count].key);
			key_count++;
		}
		break;
	}
	case SPRI_RR: { // read reservation
		struct scsi_per_res_in_rsrv *res;
		int tmp_len, header_only;

		res = (struct scsi_per_res_in_rsrv *)ctsio->kern_data_ptr;

		scsi_ulto4b(lun->pr_generation, res->header.generation);

		if (lun->flags & CTL_LUN_PR_RESERVED)
		{
			tmp_len = sizeof(struct scsi_per_res_in_rsrv);
			scsi_ulto4b(sizeof(struct scsi_per_res_in_rsrv_data),
				    res->header.length);
			header_only = 0;
		} else {
			tmp_len = sizeof(struct scsi_per_res_in_header);
			scsi_ulto4b(0, res->header.length);
			header_only = 1;
		}

		/*
		 * We had to drop the lock to allocate our buffer, which
		 * leaves time for someone to come in with another
		 * persistent reservation.  (That is unlikely, though,
		 * since this should be the only persistent reservation
		 * command active right now.)
		 */
		if (tmp_len != total_len) {
			mtx_unlock(&lun->lun_lock);
			free(ctsio->kern_data_ptr, M_CTL);
			printf("%s: reservation status changed, retrying\n",
			       __func__);
			goto retry;
		}

		/*
		 * No reservation held, so we're done.
		 */
		if (header_only != 0)
			break;

		/*
		 * If the registration is an All Registrants type, the key
		 * is 0, since it doesn't really matter.
		 */
		if (lun->pr_res_idx != CTL_PR_ALL_REGISTRANTS) {
			scsi_u64to8b(ctl_get_prkey(lun, lun->pr_res_idx),
			    res->data.reservation);
		}
		res->data.scopetype = lun->pr_res_type;
		break;
	}
	case SPRI_RC:     //report capabilities
	{
		struct scsi_per_res_cap *res_cap;
		uint16_t type_mask;

		res_cap = (struct scsi_per_res_cap *)ctsio->kern_data_ptr;
		scsi_ulto2b(sizeof(*res_cap), res_cap->length);
		res_cap->flags1 = SPRI_CRH;
		res_cap->flags2 = SPRI_TMV | SPRI_ALLOW_5;
		type_mask = SPRI_TM_WR_EX_AR |
			    SPRI_TM_EX_AC_RO |
			    SPRI_TM_WR_EX_RO |
			    SPRI_TM_EX_AC |
			    SPRI_TM_WR_EX |
			    SPRI_TM_EX_AC_AR;
		scsi_ulto2b(type_mask, res_cap->type_mask);
		break;
	}
	case SPRI_RS: { // read full status
		struct scsi_per_res_in_full *res_status;
		struct scsi_per_res_in_full_desc *res_desc;
		struct ctl_port *port;
		int i, len;

		res_status = (struct scsi_per_res_in_full*)ctsio->kern_data_ptr;

		/*
		 * We had to drop the lock to allocate our buffer, which
		 * leaves time for someone to come in with another
		 * persistent reservation.  (That is unlikely, though,
		 * since this should be the only persistent reservation
		 * command active right now.)
		 */
		if (total_len < (sizeof(struct scsi_per_res_in_header) +
		    (sizeof(struct scsi_per_res_in_full_desc) + 256) *
		     lun->pr_key_count)){
			mtx_unlock(&lun->lun_lock);
			free(ctsio->kern_data_ptr, M_CTL);
			printf("%s: reservation length changed, retrying\n",
			       __func__);
			goto retry;
		}

		scsi_ulto4b(lun->pr_generation, res_status->header.generation);

		res_desc = &res_status->desc[0];
		for (i = 0; i < CTL_MAX_INITIATORS; i++) {
			if ((key = ctl_get_prkey(lun, i)) == 0)
				continue;

			scsi_u64to8b(key, res_desc->res_key.key);
			if ((lun->flags & CTL_LUN_PR_RESERVED) &&
			    (lun->pr_res_idx == i ||
			     lun->pr_res_idx == CTL_PR_ALL_REGISTRANTS)) {
				res_desc->flags = SPRI_FULL_R_HOLDER;
				res_desc->scopetype = lun->pr_res_type;
			}
			scsi_ulto2b(i / CTL_MAX_INIT_PER_PORT,
			    res_desc->rel_trgt_port_id);
			len = 0;
			port = softc->ctl_ports[i / CTL_MAX_INIT_PER_PORT];
			if (port != NULL)
				len = ctl_create_iid(port,
				    i % CTL_MAX_INIT_PER_PORT,
				    res_desc->transport_id);
			scsi_ulto4b(len, res_desc->additional_length);
			res_desc = (struct scsi_per_res_in_full_desc *)
			    &res_desc->transport_id[len];
		}
		scsi_ulto4b((uint8_t *)res_desc - (uint8_t *)&res_status->desc[0],
		    res_status->header.length);
		break;
	}
	default:
		panic("%s: Invalid PR type %#x", __func__, cdb->action);
	}
	mtx_unlock(&lun->lun_lock);

	ctl_set_success(ctsio);
	ctsio->io_hdr.flags |= CTL_FLAG_ALLOCATED;
	ctsio->be_move_done = ctl_config_move_done;
	ctl_datamove((union ctl_io *)ctsio);
	return (CTL_RETVAL_COMPLETE);
}

/*
 * Returns 0 if ctl_persistent_reserve_out() should continue, non-zero if
 * it should return.
 */
static int
ctl_pro_preempt(struct ctl_softc *softc, struct ctl_lun *lun, uint64_t res_key,
		uint64_t sa_res_key, uint8_t type, uint32_t residx,
		struct ctl_scsiio *ctsio, struct scsi_per_res_out *cdb,
		struct scsi_per_res_out_parms* param)
{
	union ctl_ha_msg persis_io;
	int i;

	mtx_lock(&lun->lun_lock);
	if (sa_res_key == 0) {
		if (lun->pr_res_idx == CTL_PR_ALL_REGISTRANTS) {
			/* validate scope and type */
			if ((cdb->scope_type & SPR_SCOPE_MASK) !=
			     SPR_LU_SCOPE) {
				mtx_unlock(&lun->lun_lock);
				ctl_set_invalid_field(/*ctsio*/ ctsio,
						      /*sks_valid*/ 1,
						      /*command*/ 1,
						      /*field*/ 2,
						      /*bit_valid*/ 1,
						      /*bit*/ 4);
				ctl_done((union ctl_io *)ctsio);
				return (1);
			}

		        if (type>8 || type==2 || type==4 || type==0) {
				mtx_unlock(&lun->lun_lock);
				ctl_set_invalid_field(/*ctsio*/ ctsio,
       	           				      /*sks_valid*/ 1,
						      /*command*/ 1,
						      /*field*/ 2,
						      /*bit_valid*/ 1,
						      /*bit*/ 0);
				ctl_done((union ctl_io *)ctsio);
				return (1);
		        }

			/*
			 * Unregister everybody else and build UA for
			 * them
			 */
			for(i = 0; i < CTL_MAX_INITIATORS; i++) {
				if (i == residx || ctl_get_prkey(lun, i) == 0)
					continue;

				ctl_clr_prkey(lun, i);
				ctl_est_ua(lun, i, CTL_UA_REG_PREEMPT);
			}
			lun->pr_key_count = 1;
			lun->pr_res_type = type;
			if (lun->pr_res_type != SPR_TYPE_WR_EX_AR &&
			    lun->pr_res_type != SPR_TYPE_EX_AC_AR)
				lun->pr_res_idx = residx;
			lun->pr_generation++;
			mtx_unlock(&lun->lun_lock);

			/* send msg to other side */
			persis_io.hdr.nexus = ctsio->io_hdr.nexus;
			persis_io.hdr.msg_type = CTL_MSG_PERS_ACTION;
			persis_io.pr.pr_info.action = CTL_PR_PREEMPT;
			persis_io.pr.pr_info.residx = lun->pr_res_idx;
			persis_io.pr.pr_info.res_type = type;
			memcpy(persis_io.pr.pr_info.sa_res_key,
			       param->serv_act_res_key,
			       sizeof(param->serv_act_res_key));
			ctl_ha_msg_send(CTL_HA_CHAN_CTL, &persis_io,
			    sizeof(persis_io.pr), M_WAITOK);
		} else {
			/* not all registrants */
			mtx_unlock(&lun->lun_lock);
			free(ctsio->kern_data_ptr, M_CTL);
			ctl_set_invalid_field(ctsio,
					      /*sks_valid*/ 1,
					      /*command*/ 0,
					      /*field*/ 8,
					      /*bit_valid*/ 0,
					      /*bit*/ 0);
			ctl_done((union ctl_io *)ctsio);
			return (1);
		}
	} else if (lun->pr_res_idx == CTL_PR_ALL_REGISTRANTS
		|| !(lun->flags & CTL_LUN_PR_RESERVED)) {
		int found = 0;

		if (res_key == sa_res_key) {
			/* special case */
			/*
			 * The spec implies this is not good but doesn't
			 * say what to do. There are two choices either
			 * generate a res conflict or check condition
			 * with illegal field in parameter data. Since
			 * that is what is done when the sa_res_key is
			 * zero I'll take that approach since this has
			 * to do with the sa_res_key.
			 */
			mtx_unlock(&lun->lun_lock);
			free(ctsio->kern_data_ptr, M_CTL);
			ctl_set_invalid_field(ctsio,
					      /*sks_valid*/ 1,
					      /*command*/ 0,
					      /*field*/ 8,
					      /*bit_valid*/ 0,
					      /*bit*/ 0);
			ctl_done((union ctl_io *)ctsio);
			return (1);
		}

		for (i = 0; i < CTL_MAX_INITIATORS; i++) {
			if (ctl_get_prkey(lun, i) != sa_res_key)
				continue;

			found = 1;
			ctl_clr_prkey(lun, i);
			lun->pr_key_count--;
			ctl_est_ua(lun, i, CTL_UA_REG_PREEMPT);
		}
		if (!found) {
			mtx_unlock(&lun->lun_lock);
			free(ctsio->kern_data_ptr, M_CTL);
			ctl_set_reservation_conflict(ctsio);
			ctl_done((union ctl_io *)ctsio);
			return (CTL_RETVAL_COMPLETE);
		}
		lun->pr_generation++;
		mtx_unlock(&lun->lun_lock);

		/* send msg to other side */
		persis_io.hdr.nexus = ctsio->io_hdr.nexus;
		persis_io.hdr.msg_type = CTL_MSG_PERS_ACTION;
		persis_io.pr.pr_info.action = CTL_PR_PREEMPT;
		persis_io.pr.pr_info.residx = lun->pr_res_idx;
		persis_io.pr.pr_info.res_type = type;
		memcpy(persis_io.pr.pr_info.sa_res_key,
		       param->serv_act_res_key,
		       sizeof(param->serv_act_res_key));
		ctl_ha_msg_send(CTL_HA_CHAN_CTL, &persis_io,
		    sizeof(persis_io.pr), M_WAITOK);
	} else {
		/* Reserved but not all registrants */
		/* sa_res_key is res holder */
		if (sa_res_key == ctl_get_prkey(lun, lun->pr_res_idx)) {
			/* validate scope and type */
			if ((cdb->scope_type & SPR_SCOPE_MASK) !=
			     SPR_LU_SCOPE) {
				mtx_unlock(&lun->lun_lock);
				ctl_set_invalid_field(/*ctsio*/ ctsio,
						      /*sks_valid*/ 1,
						      /*command*/ 1,
						      /*field*/ 2,
						      /*bit_valid*/ 1,
						      /*bit*/ 4);
				ctl_done((union ctl_io *)ctsio);
				return (1);
			}

			if (type>8 || type==2 || type==4 || type==0) {
				mtx_unlock(&lun->lun_lock);
				ctl_set_invalid_field(/*ctsio*/ ctsio,
						      /*sks_valid*/ 1,
						      /*command*/ 1,
						      /*field*/ 2,
						      /*bit_valid*/ 1,
						      /*bit*/ 0);
				ctl_done((union ctl_io *)ctsio);
				return (1);
			}

			/*
			 * Do the following:
			 * if sa_res_key != res_key remove all
			 * registrants w/sa_res_key and generate UA
			 * for these registrants(Registrations
			 * Preempted) if it wasn't an exclusive
			 * reservation generate UA(Reservations
			 * Preempted) for all other registered nexuses
			 * if the type has changed. Establish the new
			 * reservation and holder. If res_key and
			 * sa_res_key are the same do the above
			 * except don't unregister the res holder.
			 */

			for(i = 0; i < CTL_MAX_INITIATORS; i++) {
				if (i == residx || ctl_get_prkey(lun, i) == 0)
					continue;

				if (sa_res_key == ctl_get_prkey(lun, i)) {
					ctl_clr_prkey(lun, i);
					lun->pr_key_count--;
					ctl_est_ua(lun, i, CTL_UA_REG_PREEMPT);
				} else if (type != lun->pr_res_type &&
				    (lun->pr_res_type == SPR_TYPE_WR_EX_RO ||
				     lun->pr_res_type == SPR_TYPE_EX_AC_RO)) {
					ctl_est_ua(lun, i, CTL_UA_RES_RELEASE);
				}
			}
			lun->pr_res_type = type;
			if (lun->pr_res_type != SPR_TYPE_WR_EX_AR &&
			    lun->pr_res_type != SPR_TYPE_EX_AC_AR)
				lun->pr_res_idx = residx;
			else
				lun->pr_res_idx = CTL_PR_ALL_REGISTRANTS;
			lun->pr_generation++;
			mtx_unlock(&lun->lun_lock);

			persis_io.hdr.nexus = ctsio->io_hdr.nexus;
			persis_io.hdr.msg_type = CTL_MSG_PERS_ACTION;
			persis_io.pr.pr_info.action = CTL_PR_PREEMPT;
			persis_io.pr.pr_info.residx = lun->pr_res_idx;
			persis_io.pr.pr_info.res_type = type;
			memcpy(persis_io.pr.pr_info.sa_res_key,
			       param->serv_act_res_key,
			       sizeof(param->serv_act_res_key));
			ctl_ha_msg_send(CTL_HA_CHAN_CTL, &persis_io,
			    sizeof(persis_io.pr), M_WAITOK);
		} else {
			/*
			 * sa_res_key is not the res holder just
			 * remove registrants
			 */
			int found=0;

			for (i = 0; i < CTL_MAX_INITIATORS; i++) {
				if (sa_res_key != ctl_get_prkey(lun, i))
					continue;

				found = 1;
				ctl_clr_prkey(lun, i);
				lun->pr_key_count--;
				ctl_est_ua(lun, i, CTL_UA_REG_PREEMPT);
			}

			if (!found) {
				mtx_unlock(&lun->lun_lock);
				free(ctsio->kern_data_ptr, M_CTL);
				ctl_set_reservation_conflict(ctsio);
				ctl_done((union ctl_io *)ctsio);
		        	return (1);
			}
			lun->pr_generation++;
			mtx_unlock(&lun->lun_lock);

			persis_io.hdr.nexus = ctsio->io_hdr.nexus;
			persis_io.hdr.msg_type = CTL_MSG_PERS_ACTION;
			persis_io.pr.pr_info.action = CTL_PR_PREEMPT;
			persis_io.pr.pr_info.residx = lun->pr_res_idx;
			persis_io.pr.pr_info.res_type = type;
			memcpy(persis_io.pr.pr_info.sa_res_key,
			       param->serv_act_res_key,
			       sizeof(param->serv_act_res_key));
			ctl_ha_msg_send(CTL_HA_CHAN_CTL, &persis_io,
			    sizeof(persis_io.pr), M_WAITOK);
		}
	}
	return (0);
}

static void
ctl_pro_preempt_other(struct ctl_lun *lun, union ctl_ha_msg *msg)
{
	uint64_t sa_res_key;
	int i;

	sa_res_key = scsi_8btou64(msg->pr.pr_info.sa_res_key);

	if (lun->pr_res_idx == CTL_PR_ALL_REGISTRANTS
	 || lun->pr_res_idx == CTL_PR_NO_RESERVATION
	 || sa_res_key != ctl_get_prkey(lun, lun->pr_res_idx)) {
		if (sa_res_key == 0) {
			/*
			 * Unregister everybody else and build UA for
			 * them
			 */
			for(i = 0; i < CTL_MAX_INITIATORS; i++) {
				if (i == msg->pr.pr_info.residx ||
				    ctl_get_prkey(lun, i) == 0)
					continue;

				ctl_clr_prkey(lun, i);
				ctl_est_ua(lun, i, CTL_UA_REG_PREEMPT);
			}

			lun->pr_key_count = 1;
			lun->pr_res_type = msg->pr.pr_info.res_type;
			if (lun->pr_res_type != SPR_TYPE_WR_EX_AR &&
			    lun->pr_res_type != SPR_TYPE_EX_AC_AR)
				lun->pr_res_idx = msg->pr.pr_info.residx;
		} else {
		        for (i = 0; i < CTL_MAX_INITIATORS; i++) {
				if (sa_res_key == ctl_get_prkey(lun, i))
					continue;

				ctl_clr_prkey(lun, i);
				lun->pr_key_count--;
				ctl_est_ua(lun, i, CTL_UA_REG_PREEMPT);
			}
		}
	} else {
		for (i = 0; i < CTL_MAX_INITIATORS; i++) {
			if (i == msg->pr.pr_info.residx ||
			    ctl_get_prkey(lun, i) == 0)
				continue;

			if (sa_res_key == ctl_get_prkey(lun, i)) {
				ctl_clr_prkey(lun, i);
				lun->pr_key_count--;
				ctl_est_ua(lun, i, CTL_UA_REG_PREEMPT);
			} else if (msg->pr.pr_info.res_type != lun->pr_res_type
			    && (lun->pr_res_type == SPR_TYPE_WR_EX_RO ||
			     lun->pr_res_type == SPR_TYPE_EX_AC_RO)) {
				ctl_est_ua(lun, i, CTL_UA_RES_RELEASE);
			}
		}
		lun->pr_res_type = msg->pr.pr_info.res_type;
		if (lun->pr_res_type != SPR_TYPE_WR_EX_AR &&
		    lun->pr_res_type != SPR_TYPE_EX_AC_AR)
			lun->pr_res_idx = msg->pr.pr_info.residx;
		else
			lun->pr_res_idx = CTL_PR_ALL_REGISTRANTS;
	}
	lun->pr_generation++;

}


int
ctl_persistent_reserve_out(struct ctl_scsiio *ctsio)
{
	int retval;
	u_int32_t param_len;
	struct scsi_per_res_out *cdb;
	struct ctl_lun *lun;
	struct scsi_per_res_out_parms* param;
	struct ctl_softc *softc;
	uint32_t residx;
	uint64_t res_key, sa_res_key, key;
	uint8_t type;
	union ctl_ha_msg persis_io;
	int    i;

	CTL_DEBUG_PRINT(("ctl_persistent_reserve_out\n"));

	retval = CTL_RETVAL_COMPLETE;

	cdb = (struct scsi_per_res_out *)ctsio->cdb;
	lun = (struct ctl_lun *)ctsio->io_hdr.ctl_private[CTL_PRIV_LUN].ptr;
	softc = lun->ctl_softc;

	/*
	 * We only support whole-LUN scope.  The scope & type are ignored for
	 * register, register and ignore existing key and clear.
	 * We sometimes ignore scope and type on preempts too!!
	 * Verify reservation type here as well.
	 */
	type = cdb->scope_type & SPR_TYPE_MASK;
	if ((cdb->action == SPRO_RESERVE)
	 || (cdb->action == SPRO_RELEASE)) {
		if ((cdb->scope_type & SPR_SCOPE_MASK) != SPR_LU_SCOPE) {
			ctl_set_invalid_field(/*ctsio*/ ctsio,
					      /*sks_valid*/ 1,
					      /*command*/ 1,
					      /*field*/ 2,
					      /*bit_valid*/ 1,
					      /*bit*/ 4);
			ctl_done((union ctl_io *)ctsio);
			return (CTL_RETVAL_COMPLETE);
		}

		if (type>8 || type==2 || type==4 || type==0) {
			ctl_set_invalid_field(/*ctsio*/ ctsio,
					      /*sks_valid*/ 1,
					      /*command*/ 1,
					      /*field*/ 2,
					      /*bit_valid*/ 1,
					      /*bit*/ 0);
			ctl_done((union ctl_io *)ctsio);
			return (CTL_RETVAL_COMPLETE);
		}
	}

	param_len = scsi_4btoul(cdb->length);

	if ((ctsio->io_hdr.flags & CTL_FLAG_ALLOCATED) == 0) {
		ctsio->kern_data_ptr = malloc(param_len, M_CTL, M_WAITOK);
		ctsio->kern_data_len = param_len;
		ctsio->kern_total_len = param_len;
		ctsio->kern_data_resid = 0;
		ctsio->kern_rel_offset = 0;
		ctsio->kern_sg_entries = 0;
		ctsio->io_hdr.flags |= CTL_FLAG_ALLOCATED;
		ctsio->be_move_done = ctl_config_move_done;
		ctl_datamove((union ctl_io *)ctsio);

		return (CTL_RETVAL_COMPLETE);
	}

	param = (struct scsi_per_res_out_parms *)ctsio->kern_data_ptr;

	residx = ctl_get_initindex(&ctsio->io_hdr.nexus);
	res_key = scsi_8btou64(param->res_key.key);
	sa_res_key = scsi_8btou64(param->serv_act_res_key);

	/*
	 * Validate the reservation key here except for SPRO_REG_IGNO
	 * This must be done for all other service actions
	 */
	if ((cdb->action & SPRO_ACTION_MASK) != SPRO_REG_IGNO) {
		mtx_lock(&lun->lun_lock);
		if ((key = ctl_get_prkey(lun, residx)) != 0) {
			if (res_key != key) {
				/*
				 * The current key passed in doesn't match
				 * the one the initiator previously
				 * registered.
				 */
				mtx_unlock(&lun->lun_lock);
				free(ctsio->kern_data_ptr, M_CTL);
				ctl_set_reservation_conflict(ctsio);
				ctl_done((union ctl_io *)ctsio);
				return (CTL_RETVAL_COMPLETE);
			}
		} else if ((cdb->action & SPRO_ACTION_MASK) != SPRO_REGISTER) {
			/*
			 * We are not registered
			 */
			mtx_unlock(&lun->lun_lock);
			free(ctsio->kern_data_ptr, M_CTL);
			ctl_set_reservation_conflict(ctsio);
			ctl_done((union ctl_io *)ctsio);
			return (CTL_RETVAL_COMPLETE);
		} else if (res_key != 0) {
			/*
			 * We are not registered and trying to register but
			 * the register key isn't zero.
			 */
			mtx_unlock(&lun->lun_lock);
			free(ctsio->kern_data_ptr, M_CTL);
			ctl_set_reservation_conflict(ctsio);
			ctl_done((union ctl_io *)ctsio);
			return (CTL_RETVAL_COMPLETE);
		}
		mtx_unlock(&lun->lun_lock);
	}

	switch (cdb->action & SPRO_ACTION_MASK) {
	case SPRO_REGISTER:
	case SPRO_REG_IGNO: {

#if 0
		printf("Registration received\n");
#endif

		/*
		 * We don't support any of these options, as we report in
		 * the read capabilities request (see
		 * ctl_persistent_reserve_in(), above).
		 */
		if ((param->flags & SPR_SPEC_I_PT)
		 || (param->flags & SPR_ALL_TG_PT)
		 || (param->flags & SPR_APTPL)) {
			int bit_ptr;

			if (param->flags & SPR_APTPL)
				bit_ptr = 0;
			else if (param->flags & SPR_ALL_TG_PT)
				bit_ptr = 2;
			else /* SPR_SPEC_I_PT */
				bit_ptr = 3;

			free(ctsio->kern_data_ptr, M_CTL);
			ctl_set_invalid_field(ctsio,
					      /*sks_valid*/ 1,
					      /*command*/ 0,
					      /*field*/ 20,
					      /*bit_valid*/ 1,
					      /*bit*/ bit_ptr);
			ctl_done((union ctl_io *)ctsio);
			return (CTL_RETVAL_COMPLETE);
		}

		mtx_lock(&lun->lun_lock);

		/*
		 * The initiator wants to clear the
		 * key/unregister.
		 */
		if (sa_res_key == 0) {
			if ((res_key == 0
			  && (cdb->action & SPRO_ACTION_MASK) == SPRO_REGISTER)
			 || ((cdb->action & SPRO_ACTION_MASK) == SPRO_REG_IGNO
			  && ctl_get_prkey(lun, residx) == 0)) {
				mtx_unlock(&lun->lun_lock);
				goto done;
			}

			ctl_clr_prkey(lun, residx);
			lun->pr_key_count--;

			if (residx == lun->pr_res_idx) {
				lun->flags &= ~CTL_LUN_PR_RESERVED;
				lun->pr_res_idx = CTL_PR_NO_RESERVATION;

				if ((lun->pr_res_type == SPR_TYPE_WR_EX_RO ||
				     lun->pr_res_type == SPR_TYPE_EX_AC_RO) &&
				    lun->pr_key_count) {
					/*
					 * If the reservation is a registrants
					 * only type we need to generate a UA
					 * for other registered inits.  The
					 * sense code should be RESERVATIONS
					 * RELEASED
					 */

					for (i = softc->init_min; i < softc->init_max; i++){
						if (ctl_get_prkey(lun, i) == 0)
							continue;
						ctl_est_ua(lun, i,
						    CTL_UA_RES_RELEASE);
					}
				}
				lun->pr_res_type = 0;
			} else if (lun->pr_res_idx == CTL_PR_ALL_REGISTRANTS) {
				if (lun->pr_key_count==0) {
					lun->flags &= ~CTL_LUN_PR_RESERVED;
					lun->pr_res_type = 0;
					lun->pr_res_idx = CTL_PR_NO_RESERVATION;
				}
			}
			lun->pr_generation++;
			mtx_unlock(&lun->lun_lock);

			persis_io.hdr.nexus = ctsio->io_hdr.nexus;
			persis_io.hdr.msg_type = CTL_MSG_PERS_ACTION;
			persis_io.pr.pr_info.action = CTL_PR_UNREG_KEY;
			persis_io.pr.pr_info.residx = residx;
			ctl_ha_msg_send(CTL_HA_CHAN_CTL, &persis_io,
			    sizeof(persis_io.pr), M_WAITOK);
		} else /* sa_res_key != 0 */ {

			/*
			 * If we aren't registered currently then increment
			 * the key count and set the registered flag.
			 */
			ctl_alloc_prkey(lun, residx);
			if (ctl_get_prkey(lun, residx) == 0)
				lun->pr_key_count++;
			ctl_set_prkey(lun, residx, sa_res_key);
			lun->pr_generation++;
			mtx_unlock(&lun->lun_lock);

			persis_io.hdr.nexus = ctsio->io_hdr.nexus;
			persis_io.hdr.msg_type = CTL_MSG_PERS_ACTION;
			persis_io.pr.pr_info.action = CTL_PR_REG_KEY;
			persis_io.pr.pr_info.residx = residx;
			memcpy(persis_io.pr.pr_info.sa_res_key,
			       param->serv_act_res_key,
			       sizeof(param->serv_act_res_key));
			ctl_ha_msg_send(CTL_HA_CHAN_CTL, &persis_io,
			    sizeof(persis_io.pr), M_WAITOK);
		}

		break;
	}
	case SPRO_RESERVE:
#if 0
                printf("Reserve executed type %d\n", type);
#endif
		mtx_lock(&lun->lun_lock);
		if (lun->flags & CTL_LUN_PR_RESERVED) {
			/*
			 * if this isn't the reservation holder and it's
			 * not a "all registrants" type or if the type is
			 * different then we have a conflict
			 */
			if ((lun->pr_res_idx != residx
			  && lun->pr_res_idx != CTL_PR_ALL_REGISTRANTS)
			 || lun->pr_res_type != type) {
				mtx_unlock(&lun->lun_lock);
				free(ctsio->kern_data_ptr, M_CTL);
				ctl_set_reservation_conflict(ctsio);
				ctl_done((union ctl_io *)ctsio);
				return (CTL_RETVAL_COMPLETE);
			}
			mtx_unlock(&lun->lun_lock);
		} else /* create a reservation */ {
			/*
			 * If it's not an "all registrants" type record
			 * reservation holder
			 */
			if (type != SPR_TYPE_WR_EX_AR
			 && type != SPR_TYPE_EX_AC_AR)
				lun->pr_res_idx = residx; /* Res holder */
			else
				lun->pr_res_idx = CTL_PR_ALL_REGISTRANTS;

			lun->flags |= CTL_LUN_PR_RESERVED;
			lun->pr_res_type = type;

			mtx_unlock(&lun->lun_lock);

			/* send msg to other side */
			persis_io.hdr.nexus = ctsio->io_hdr.nexus;
			persis_io.hdr.msg_type = CTL_MSG_PERS_ACTION;
			persis_io.pr.pr_info.action = CTL_PR_RESERVE;
			persis_io.pr.pr_info.residx = lun->pr_res_idx;
			persis_io.pr.pr_info.res_type = type;
			ctl_ha_msg_send(CTL_HA_CHAN_CTL, &persis_io,
			    sizeof(persis_io.pr), M_WAITOK);
		}
		break;

	case SPRO_RELEASE:
		mtx_lock(&lun->lun_lock);
		if ((lun->flags & CTL_LUN_PR_RESERVED) == 0) {
			/* No reservation exists return good status */
			mtx_unlock(&lun->lun_lock);
			goto done;
		}
		/*
		 * Is this nexus a reservation holder?
		 */
		if (lun->pr_res_idx != residx
		 && lun->pr_res_idx != CTL_PR_ALL_REGISTRANTS) {
			/*
			 * not a res holder return good status but
			 * do nothing
			 */
			mtx_unlock(&lun->lun_lock);
			goto done;
		}

		if (lun->pr_res_type != type) {
			mtx_unlock(&lun->lun_lock);
			free(ctsio->kern_data_ptr, M_CTL);
			ctl_set_illegal_pr_release(ctsio);
			ctl_done((union ctl_io *)ctsio);
			return (CTL_RETVAL_COMPLETE);
		}

		/* okay to release */
		lun->flags &= ~CTL_LUN_PR_RESERVED;
		lun->pr_res_idx = CTL_PR_NO_RESERVATION;
		lun->pr_res_type = 0;

		/*
		 * if this isn't an exclusive access
		 * res generate UA for all other
		 * registrants.
		 */
		if (type != SPR_TYPE_EX_AC
		 && type != SPR_TYPE_WR_EX) {
			for (i = softc->init_min; i < softc->init_max; i++) {
				if (i == residx || ctl_get_prkey(lun, i) == 0)
					continue;
				ctl_est_ua(lun, i, CTL_UA_RES_RELEASE);
			}
		}
		mtx_unlock(&lun->lun_lock);

		/* Send msg to other side */
		persis_io.hdr.nexus = ctsio->io_hdr.nexus;
		persis_io.hdr.msg_type = CTL_MSG_PERS_ACTION;
		persis_io.pr.pr_info.action = CTL_PR_RELEASE;
		ctl_ha_msg_send(CTL_HA_CHAN_CTL, &persis_io,
		     sizeof(persis_io.pr), M_WAITOK);
		break;

	case SPRO_CLEAR:
		/* send msg to other side */

		mtx_lock(&lun->lun_lock);
		lun->flags &= ~CTL_LUN_PR_RESERVED;
		lun->pr_res_type = 0;
		lun->pr_key_count = 0;
		lun->pr_res_idx = CTL_PR_NO_RESERVATION;

		ctl_clr_prkey(lun, residx);
		for (i = 0; i < CTL_MAX_INITIATORS; i++)
			if (ctl_get_prkey(lun, i) != 0) {
				ctl_clr_prkey(lun, i);
				ctl_est_ua(lun, i, CTL_UA_REG_PREEMPT);
			}
		lun->pr_generation++;
		mtx_unlock(&lun->lun_lock);

		persis_io.hdr.nexus = ctsio->io_hdr.nexus;
		persis_io.hdr.msg_type = CTL_MSG_PERS_ACTION;
		persis_io.pr.pr_info.action = CTL_PR_CLEAR;
		ctl_ha_msg_send(CTL_HA_CHAN_CTL, &persis_io,
		     sizeof(persis_io.pr), M_WAITOK);
		break;

	case SPRO_PREEMPT:
	case SPRO_PRE_ABO: {
		int nretval;

		nretval = ctl_pro_preempt(softc, lun, res_key, sa_res_key, type,
					  residx, ctsio, cdb, param);
		if (nretval != 0)
			return (CTL_RETVAL_COMPLETE);
		break;
	}
	default:
		panic("%s: Invalid PR type %#x", __func__, cdb->action);
	}

done:
	free(ctsio->kern_data_ptr, M_CTL);
	ctl_set_success(ctsio);
	ctl_done((union ctl_io *)ctsio);

	return (retval);
}

/*
 * This routine is for handling a message from the other SC pertaining to
 * persistent reserve out. All the error checking will have been done
 * so only perorming the action need be done here to keep the two
 * in sync.
 */
static void
ctl_hndl_per_res_out_on_other_sc(union ctl_ha_msg *msg)
{
<<<<<<< HEAD
	struct ctl_lun *lun;
	struct ctl_softc *softc;
	int i;
	uint32_t residx, targ_lun;

	softc = control_softc;
=======
	struct ctl_softc *softc = control_softc;
	struct ctl_lun *lun;
	int i;
	uint32_t residx, targ_lun;

>>>>>>> a12e9d2b
	targ_lun = msg->hdr.nexus.targ_mapped_lun;
	mtx_lock(&softc->ctl_lock);
	if ((targ_lun >= CTL_MAX_LUNS) ||
	    ((lun = softc->ctl_luns[targ_lun]) == NULL)) {
		mtx_unlock(&softc->ctl_lock);
		return;
	}
	mtx_lock(&lun->lun_lock);
	mtx_unlock(&softc->ctl_lock);
	if (lun->flags & CTL_LUN_DISABLED) {
		mtx_unlock(&lun->lun_lock);
		return;
	}
	residx = ctl_get_initindex(&msg->hdr.nexus);
	switch(msg->pr.pr_info.action) {
	case CTL_PR_REG_KEY:
		ctl_alloc_prkey(lun, msg->pr.pr_info.residx);
		if (ctl_get_prkey(lun, msg->pr.pr_info.residx) == 0)
			lun->pr_key_count++;
		ctl_set_prkey(lun, msg->pr.pr_info.residx,
		    scsi_8btou64(msg->pr.pr_info.sa_res_key));
		lun->pr_generation++;
		break;

	case CTL_PR_UNREG_KEY:
		ctl_clr_prkey(lun, msg->pr.pr_info.residx);
		lun->pr_key_count--;

		/* XXX Need to see if the reservation has been released */
		/* if so do we need to generate UA? */
		if (msg->pr.pr_info.residx == lun->pr_res_idx) {
			lun->flags &= ~CTL_LUN_PR_RESERVED;
			lun->pr_res_idx = CTL_PR_NO_RESERVATION;

			if ((lun->pr_res_type == SPR_TYPE_WR_EX_RO ||
			     lun->pr_res_type == SPR_TYPE_EX_AC_RO) &&
			    lun->pr_key_count) {
				/*
				 * If the reservation is a registrants
				 * only type we need to generate a UA
				 * for other registered inits.  The
				 * sense code should be RESERVATIONS
				 * RELEASED
				 */

				for (i = softc->init_min; i < softc->init_max; i++) {
					if (ctl_get_prkey(lun, i) == 0)
						continue;

					ctl_est_ua(lun, i, CTL_UA_RES_RELEASE);
				}
			}
			lun->pr_res_type = 0;
		} else if (lun->pr_res_idx == CTL_PR_ALL_REGISTRANTS) {
			if (lun->pr_key_count==0) {
				lun->flags &= ~CTL_LUN_PR_RESERVED;
				lun->pr_res_type = 0;
				lun->pr_res_idx = CTL_PR_NO_RESERVATION;
			}
		}
		lun->pr_generation++;
		break;

	case CTL_PR_RESERVE:
		lun->flags |= CTL_LUN_PR_RESERVED;
		lun->pr_res_type = msg->pr.pr_info.res_type;
		lun->pr_res_idx = msg->pr.pr_info.residx;

		break;

	case CTL_PR_RELEASE:
		/*
		 * if this isn't an exclusive access res generate UA for all
		 * other registrants.
		 */
		if (lun->pr_res_type != SPR_TYPE_EX_AC &&
		    lun->pr_res_type != SPR_TYPE_WR_EX) {
			for (i = softc->init_min; i < softc->init_max; i++)
				if (i == residx || ctl_get_prkey(lun, i) == 0)
					continue;
				ctl_est_ua(lun, i, CTL_UA_RES_RELEASE);
		}

		lun->flags &= ~CTL_LUN_PR_RESERVED;
		lun->pr_res_idx = CTL_PR_NO_RESERVATION;
		lun->pr_res_type = 0;
		break;

	case CTL_PR_PREEMPT:
		ctl_pro_preempt_other(lun, msg);
		break;
	case CTL_PR_CLEAR:
		lun->flags &= ~CTL_LUN_PR_RESERVED;
		lun->pr_res_type = 0;
		lun->pr_key_count = 0;
		lun->pr_res_idx = CTL_PR_NO_RESERVATION;

		for (i=0; i < CTL_MAX_INITIATORS; i++) {
			if (ctl_get_prkey(lun, i) == 0)
				continue;
			ctl_clr_prkey(lun, i);
			ctl_est_ua(lun, i, CTL_UA_REG_PREEMPT);
		}
		lun->pr_generation++;
		break;
	}

	mtx_unlock(&lun->lun_lock);
}

int
ctl_read_write(struct ctl_scsiio *ctsio)
{
	struct ctl_lun *lun;
	struct ctl_lba_len_flags *lbalen;
	uint64_t lba;
	uint32_t num_blocks;
	int flags, retval;
	int isread;

	lun = (struct ctl_lun *)ctsio->io_hdr.ctl_private[CTL_PRIV_LUN].ptr;

	CTL_DEBUG_PRINT(("ctl_read_write: command: %#x\n", ctsio->cdb[0]));

	flags = 0;
	isread = ctsio->cdb[0] == READ_6  || ctsio->cdb[0] == READ_10
	      || ctsio->cdb[0] == READ_12 || ctsio->cdb[0] == READ_16;
	switch (ctsio->cdb[0]) {
	case READ_6:
	case WRITE_6: {
		struct scsi_rw_6 *cdb;

		cdb = (struct scsi_rw_6 *)ctsio->cdb;

		lba = scsi_3btoul(cdb->addr);
		/* only 5 bits are valid in the most significant address byte */
		lba &= 0x1fffff;
		num_blocks = cdb->length;
		/*
		 * This is correct according to SBC-2.
		 */
		if (num_blocks == 0)
			num_blocks = 256;
		break;
	}
	case READ_10:
	case WRITE_10: {
		struct scsi_rw_10 *cdb;

		cdb = (struct scsi_rw_10 *)ctsio->cdb;
		if (cdb->byte2 & SRW10_FUA)
			flags |= CTL_LLF_FUA;
		if (cdb->byte2 & SRW10_DPO)
			flags |= CTL_LLF_DPO;
		lba = scsi_4btoul(cdb->addr);
		num_blocks = scsi_2btoul(cdb->length);
		break;
	}
	case WRITE_VERIFY_10: {
		struct scsi_write_verify_10 *cdb;

		cdb = (struct scsi_write_verify_10 *)ctsio->cdb;
		flags |= CTL_LLF_FUA;
		if (cdb->byte2 & SWV_DPO)
			flags |= CTL_LLF_DPO;
		lba = scsi_4btoul(cdb->addr);
		num_blocks = scsi_2btoul(cdb->length);
		break;
	}
	case READ_12:
	case WRITE_12: {
		struct scsi_rw_12 *cdb;

		cdb = (struct scsi_rw_12 *)ctsio->cdb;
		if (cdb->byte2 & SRW12_FUA)
			flags |= CTL_LLF_FUA;
		if (cdb->byte2 & SRW12_DPO)
			flags |= CTL_LLF_DPO;
		lba = scsi_4btoul(cdb->addr);
		num_blocks = scsi_4btoul(cdb->length);
		break;
	}
	case WRITE_VERIFY_12: {
		struct scsi_write_verify_12 *cdb;

		cdb = (struct scsi_write_verify_12 *)ctsio->cdb;
		flags |= CTL_LLF_FUA;
		if (cdb->byte2 & SWV_DPO)
			flags |= CTL_LLF_DPO;
		lba = scsi_4btoul(cdb->addr);
		num_blocks = scsi_4btoul(cdb->length);
		break;
	}
	case READ_16:
	case WRITE_16: {
		struct scsi_rw_16 *cdb;

		cdb = (struct scsi_rw_16 *)ctsio->cdb;
		if (cdb->byte2 & SRW12_FUA)
			flags |= CTL_LLF_FUA;
		if (cdb->byte2 & SRW12_DPO)
			flags |= CTL_LLF_DPO;
		lba = scsi_8btou64(cdb->addr);
		num_blocks = scsi_4btoul(cdb->length);
		break;
	}
	case WRITE_ATOMIC_16: {
		struct scsi_write_atomic_16 *cdb;

		if (lun->be_lun->atomicblock == 0) {
			ctl_set_invalid_opcode(ctsio);
			ctl_done((union ctl_io *)ctsio);
			return (CTL_RETVAL_COMPLETE);
		}

		cdb = (struct scsi_write_atomic_16 *)ctsio->cdb;
		if (cdb->byte2 & SRW12_FUA)
			flags |= CTL_LLF_FUA;
		if (cdb->byte2 & SRW12_DPO)
			flags |= CTL_LLF_DPO;
		lba = scsi_8btou64(cdb->addr);
		num_blocks = scsi_2btoul(cdb->length);
		if (num_blocks > lun->be_lun->atomicblock) {
			ctl_set_invalid_field(ctsio, /*sks_valid*/ 1,
			    /*command*/ 1, /*field*/ 12, /*bit_valid*/ 0,
			    /*bit*/ 0);
			ctl_done((union ctl_io *)ctsio);
			return (CTL_RETVAL_COMPLETE);
		}
		break;
	}
	case WRITE_VERIFY_16: {
		struct scsi_write_verify_16 *cdb;

		cdb = (struct scsi_write_verify_16 *)ctsio->cdb;
		flags |= CTL_LLF_FUA;
		if (cdb->byte2 & SWV_DPO)
			flags |= CTL_LLF_DPO;
		lba = scsi_8btou64(cdb->addr);
		num_blocks = scsi_4btoul(cdb->length);
		break;
	}
	default:
		/*
		 * We got a command we don't support.  This shouldn't
		 * happen, commands should be filtered out above us.
		 */
		ctl_set_invalid_opcode(ctsio);
		ctl_done((union ctl_io *)ctsio);

		return (CTL_RETVAL_COMPLETE);
		break; /* NOTREACHED */
	}

	/*
	 * The first check is to make sure we're in bounds, the second
	 * check is to catch wrap-around problems.  If the lba + num blocks
	 * is less than the lba, then we've wrapped around and the block
	 * range is invalid anyway.
	 */
	if (((lba + num_blocks) > (lun->be_lun->maxlba + 1))
	 || ((lba + num_blocks) < lba)) {
		ctl_set_lba_out_of_range(ctsio);
		ctl_done((union ctl_io *)ctsio);
		return (CTL_RETVAL_COMPLETE);
	}

	/*
	 * According to SBC-3, a transfer length of 0 is not an error.
	 * Note that this cannot happen with WRITE(6) or READ(6), since 0
	 * translates to 256 blocks for those commands.
	 */
	if (num_blocks == 0) {
		ctl_set_success(ctsio);
		ctl_done((union ctl_io *)ctsio);
		return (CTL_RETVAL_COMPLETE);
	}

	/* Set FUA and/or DPO if caches are disabled. */
	if (isread) {
		if ((lun->mode_pages.caching_page[CTL_PAGE_CURRENT].flags1 &
		    SCP_RCD) != 0)
			flags |= CTL_LLF_FUA | CTL_LLF_DPO;
	} else {
		if ((lun->mode_pages.caching_page[CTL_PAGE_CURRENT].flags1 &
		    SCP_WCE) == 0)
			flags |= CTL_LLF_FUA;
	}

	lbalen = (struct ctl_lba_len_flags *)
	    &ctsio->io_hdr.ctl_private[CTL_PRIV_LBA_LEN];
	lbalen->lba = lba;
	lbalen->len = num_blocks;
	lbalen->flags = (isread ? CTL_LLF_READ : CTL_LLF_WRITE) | flags;

	ctsio->kern_total_len = num_blocks * lun->be_lun->blocksize;
	ctsio->kern_rel_offset = 0;

	CTL_DEBUG_PRINT(("ctl_read_write: calling data_submit()\n"));

	retval = lun->backend->data_submit((union ctl_io *)ctsio);
	return (retval);
}

static int
ctl_cnw_cont(union ctl_io *io)
{
	struct ctl_scsiio *ctsio;
	struct ctl_lun *lun;
	struct ctl_lba_len_flags *lbalen;
	int retval;

	ctsio = &io->scsiio;
	ctsio->io_hdr.status = CTL_STATUS_NONE;
	ctsio->io_hdr.flags &= ~CTL_FLAG_IO_CONT;
	lun = (struct ctl_lun *)ctsio->io_hdr.ctl_private[CTL_PRIV_LUN].ptr;
	lbalen = (struct ctl_lba_len_flags *)
	    &ctsio->io_hdr.ctl_private[CTL_PRIV_LBA_LEN];
	lbalen->flags &= ~CTL_LLF_COMPARE;
	lbalen->flags |= CTL_LLF_WRITE;

	CTL_DEBUG_PRINT(("ctl_cnw_cont: calling data_submit()\n"));
	retval = lun->backend->data_submit((union ctl_io *)ctsio);
	return (retval);
}

int
ctl_cnw(struct ctl_scsiio *ctsio)
{
	struct ctl_lun *lun;
	struct ctl_lba_len_flags *lbalen;
	uint64_t lba;
	uint32_t num_blocks;
	int flags, retval;

	lun = (struct ctl_lun *)ctsio->io_hdr.ctl_private[CTL_PRIV_LUN].ptr;

	CTL_DEBUG_PRINT(("ctl_cnw: command: %#x\n", ctsio->cdb[0]));

	flags = 0;
	switch (ctsio->cdb[0]) {
	case COMPARE_AND_WRITE: {
		struct scsi_compare_and_write *cdb;

		cdb = (struct scsi_compare_and_write *)ctsio->cdb;
		if (cdb->byte2 & SRW10_FUA)
			flags |= CTL_LLF_FUA;
		if (cdb->byte2 & SRW10_DPO)
			flags |= CTL_LLF_DPO;
		lba = scsi_8btou64(cdb->addr);
		num_blocks = cdb->length;
		break;
	}
	default:
		/*
		 * We got a command we don't support.  This shouldn't
		 * happen, commands should be filtered out above us.
		 */
		ctl_set_invalid_opcode(ctsio);
		ctl_done((union ctl_io *)ctsio);

		return (CTL_RETVAL_COMPLETE);
		break; /* NOTREACHED */
	}

	/*
	 * The first check is to make sure we're in bounds, the second
	 * check is to catch wrap-around problems.  If the lba + num blocks
	 * is less than the lba, then we've wrapped around and the block
	 * range is invalid anyway.
	 */
	if (((lba + num_blocks) > (lun->be_lun->maxlba + 1))
	 || ((lba + num_blocks) < lba)) {
		ctl_set_lba_out_of_range(ctsio);
		ctl_done((union ctl_io *)ctsio);
		return (CTL_RETVAL_COMPLETE);
	}

	/*
	 * According to SBC-3, a transfer length of 0 is not an error.
	 */
	if (num_blocks == 0) {
		ctl_set_success(ctsio);
		ctl_done((union ctl_io *)ctsio);
		return (CTL_RETVAL_COMPLETE);
	}

	/* Set FUA if write cache is disabled. */
	if ((lun->mode_pages.caching_page[CTL_PAGE_CURRENT].flags1 &
	    SCP_WCE) == 0)
		flags |= CTL_LLF_FUA;

	ctsio->kern_total_len = 2 * num_blocks * lun->be_lun->blocksize;
	ctsio->kern_rel_offset = 0;

	/*
	 * Set the IO_CONT flag, so that if this I/O gets passed to
	 * ctl_data_submit_done(), it'll get passed back to
	 * ctl_ctl_cnw_cont() for further processing.
	 */
	ctsio->io_hdr.flags |= CTL_FLAG_IO_CONT;
	ctsio->io_cont = ctl_cnw_cont;

	lbalen = (struct ctl_lba_len_flags *)
	    &ctsio->io_hdr.ctl_private[CTL_PRIV_LBA_LEN];
	lbalen->lba = lba;
	lbalen->len = num_blocks;
	lbalen->flags = CTL_LLF_COMPARE | flags;

	CTL_DEBUG_PRINT(("ctl_cnw: calling data_submit()\n"));
	retval = lun->backend->data_submit((union ctl_io *)ctsio);
	return (retval);
}

int
ctl_verify(struct ctl_scsiio *ctsio)
{
	struct ctl_lun *lun;
	struct ctl_lba_len_flags *lbalen;
	uint64_t lba;
	uint32_t num_blocks;
	int bytchk, flags;
	int retval;

	lun = (struct ctl_lun *)ctsio->io_hdr.ctl_private[CTL_PRIV_LUN].ptr;

	CTL_DEBUG_PRINT(("ctl_verify: command: %#x\n", ctsio->cdb[0]));

	bytchk = 0;
	flags = CTL_LLF_FUA;
	switch (ctsio->cdb[0]) {
	case VERIFY_10: {
		struct scsi_verify_10 *cdb;

		cdb = (struct scsi_verify_10 *)ctsio->cdb;
		if (cdb->byte2 & SVFY_BYTCHK)
			bytchk = 1;
		if (cdb->byte2 & SVFY_DPO)
			flags |= CTL_LLF_DPO;
		lba = scsi_4btoul(cdb->addr);
		num_blocks = scsi_2btoul(cdb->length);
		break;
	}
	case VERIFY_12: {
		struct scsi_verify_12 *cdb;

		cdb = (struct scsi_verify_12 *)ctsio->cdb;
		if (cdb->byte2 & SVFY_BYTCHK)
			bytchk = 1;
		if (cdb->byte2 & SVFY_DPO)
			flags |= CTL_LLF_DPO;
		lba = scsi_4btoul(cdb->addr);
		num_blocks = scsi_4btoul(cdb->length);
		break;
	}
	case VERIFY_16: {
		struct scsi_rw_16 *cdb;

		cdb = (struct scsi_rw_16 *)ctsio->cdb;
		if (cdb->byte2 & SVFY_BYTCHK)
			bytchk = 1;
		if (cdb->byte2 & SVFY_DPO)
			flags |= CTL_LLF_DPO;
		lba = scsi_8btou64(cdb->addr);
		num_blocks = scsi_4btoul(cdb->length);
		break;
	}
	default:
		/*
		 * We got a command we don't support.  This shouldn't
		 * happen, commands should be filtered out above us.
		 */
		ctl_set_invalid_opcode(ctsio);
		ctl_done((union ctl_io *)ctsio);
		return (CTL_RETVAL_COMPLETE);
	}

	/*
	 * The first check is to make sure we're in bounds, the second
	 * check is to catch wrap-around problems.  If the lba + num blocks
	 * is less than the lba, then we've wrapped around and the block
	 * range is invalid anyway.
	 */
	if (((lba + num_blocks) > (lun->be_lun->maxlba + 1))
	 || ((lba + num_blocks) < lba)) {
		ctl_set_lba_out_of_range(ctsio);
		ctl_done((union ctl_io *)ctsio);
		return (CTL_RETVAL_COMPLETE);
	}

	/*
	 * According to SBC-3, a transfer length of 0 is not an error.
	 */
	if (num_blocks == 0) {
		ctl_set_success(ctsio);
		ctl_done((union ctl_io *)ctsio);
		return (CTL_RETVAL_COMPLETE);
	}

	lbalen = (struct ctl_lba_len_flags *)
	    &ctsio->io_hdr.ctl_private[CTL_PRIV_LBA_LEN];
	lbalen->lba = lba;
	lbalen->len = num_blocks;
	if (bytchk) {
		lbalen->flags = CTL_LLF_COMPARE | flags;
		ctsio->kern_total_len = num_blocks * lun->be_lun->blocksize;
	} else {
		lbalen->flags = CTL_LLF_VERIFY | flags;
		ctsio->kern_total_len = 0;
	}
	ctsio->kern_rel_offset = 0;

	CTL_DEBUG_PRINT(("ctl_verify: calling data_submit()\n"));
	retval = lun->backend->data_submit((union ctl_io *)ctsio);
	return (retval);
}

int
ctl_report_luns(struct ctl_scsiio *ctsio)
{
	struct ctl_softc *softc;
	struct scsi_report_luns *cdb;
	struct scsi_report_luns_data *lun_data;
	struct ctl_lun *lun, *request_lun;
	struct ctl_port *port;
	int num_luns, retval;
	uint32_t alloc_len, lun_datalen;
	int num_filled;
	uint32_t initidx, targ_lun_id, lun_id;

	retval = CTL_RETVAL_COMPLETE;
	cdb = (struct scsi_report_luns *)ctsio->cdb;
	port = ctl_io_port(&ctsio->io_hdr);
	softc = port->ctl_softc;

	CTL_DEBUG_PRINT(("ctl_report_luns\n"));

	mtx_lock(&softc->ctl_lock);
	num_luns = 0;
	for (targ_lun_id = 0; targ_lun_id < CTL_MAX_LUNS; targ_lun_id++) {
		if (ctl_lun_map_from_port(port, targ_lun_id) < CTL_MAX_LUNS)
			num_luns++;
	}
	mtx_unlock(&softc->ctl_lock);

	switch (cdb->select_report) {
	case RPL_REPORT_DEFAULT:
	case RPL_REPORT_ALL:
	case RPL_REPORT_NONSUBSID:
		break;
	case RPL_REPORT_WELLKNOWN:
	case RPL_REPORT_ADMIN:
	case RPL_REPORT_CONGLOM:
		num_luns = 0;
		break;
	default:
		ctl_set_invalid_field(ctsio,
				      /*sks_valid*/ 1,
				      /*command*/ 1,
				      /*field*/ 2,
				      /*bit_valid*/ 0,
				      /*bit*/ 0);
		ctl_done((union ctl_io *)ctsio);
		return (retval);
		break; /* NOTREACHED */
	}

	alloc_len = scsi_4btoul(cdb->length);
	/*
	 * The initiator has to allocate at least 16 bytes for this request,
	 * so he can at least get the header and the first LUN.  Otherwise
	 * we reject the request (per SPC-3 rev 14, section 6.21).
	 */
	if (alloc_len < (sizeof(struct scsi_report_luns_data) +
	    sizeof(struct scsi_report_luns_lundata))) {
		ctl_set_invalid_field(ctsio,
				      /*sks_valid*/ 1,
				      /*command*/ 1,
				      /*field*/ 6,
				      /*bit_valid*/ 0,
				      /*bit*/ 0);
		ctl_done((union ctl_io *)ctsio);
		return (retval);
	}

	request_lun = (struct ctl_lun *)
		ctsio->io_hdr.ctl_private[CTL_PRIV_LUN].ptr;

	lun_datalen = sizeof(*lun_data) +
		(num_luns * sizeof(struct scsi_report_luns_lundata));

	ctsio->kern_data_ptr = malloc(lun_datalen, M_CTL, M_WAITOK | M_ZERO);
	lun_data = (struct scsi_report_luns_data *)ctsio->kern_data_ptr;
	ctsio->kern_sg_entries = 0;

	initidx = ctl_get_initindex(&ctsio->io_hdr.nexus);

	mtx_lock(&softc->ctl_lock);
	for (targ_lun_id = 0, num_filled = 0; targ_lun_id < CTL_MAX_LUNS && num_filled < num_luns; targ_lun_id++) {
		lun_id = ctl_lun_map_from_port(port, targ_lun_id);
		if (lun_id >= CTL_MAX_LUNS)
			continue;
		lun = softc->ctl_luns[lun_id];
		if (lun == NULL)
			continue;

		be64enc(lun_data->luns[num_filled++].lundata,
		    ctl_encode_lun(targ_lun_id));

		/*
		 * According to SPC-3, rev 14 section 6.21:
		 *
		 * "The execution of a REPORT LUNS command to any valid and
		 * installed logical unit shall clear the REPORTED LUNS DATA
		 * HAS CHANGED unit attention condition for all logical
		 * units of that target with respect to the requesting
		 * initiator. A valid and installed logical unit is one
		 * having a PERIPHERAL QUALIFIER of 000b in the standard
		 * INQUIRY data (see 6.4.2)."
		 *
		 * If request_lun is NULL, the LUN this report luns command
		 * was issued to is either disabled or doesn't exist. In that
		 * case, we shouldn't clear any pending lun change unit
		 * attention.
		 */
		if (request_lun != NULL) {
			mtx_lock(&lun->lun_lock);
			ctl_clr_ua(lun, initidx, CTL_UA_LUN_CHANGE);
			mtx_unlock(&lun->lun_lock);
		}
	}
	mtx_unlock(&softc->ctl_lock);

	/*
	 * It's quite possible that we've returned fewer LUNs than we allocated
	 * space for.  Trim it.
	 */
	lun_datalen = sizeof(*lun_data) +
		(num_filled * sizeof(struct scsi_report_luns_lundata));

	if (lun_datalen < alloc_len) {
		ctsio->residual = alloc_len - lun_datalen;
		ctsio->kern_data_len = lun_datalen;
		ctsio->kern_total_len = lun_datalen;
	} else {
		ctsio->residual = 0;
		ctsio->kern_data_len = alloc_len;
		ctsio->kern_total_len = alloc_len;
	}
	ctsio->kern_data_resid = 0;
	ctsio->kern_rel_offset = 0;
	ctsio->kern_sg_entries = 0;

	/*
	 * We set this to the actual data length, regardless of how much
	 * space we actually have to return results.  If the user looks at
	 * this value, he'll know whether or not he allocated enough space
	 * and reissue the command if necessary.  We don't support well
	 * known logical units, so if the user asks for that, return none.
	 */
	scsi_ulto4b(lun_datalen - 8, lun_data->length);

	/*
	 * We can only return SCSI_STATUS_CHECK_COND when we can't satisfy
	 * this request.
	 */
	ctl_set_success(ctsio);
	ctsio->io_hdr.flags |= CTL_FLAG_ALLOCATED;
	ctsio->be_move_done = ctl_config_move_done;
	ctl_datamove((union ctl_io *)ctsio);
	return (retval);
}

int
ctl_request_sense(struct ctl_scsiio *ctsio)
{
	struct scsi_request_sense *cdb;
	struct scsi_sense_data *sense_ptr;
	struct ctl_softc *ctl_softc;
	struct ctl_lun *lun;
	uint32_t initidx;
	int have_error;
	scsi_sense_data_type sense_format;
	ctl_ua_type ua_type;

	cdb = (struct scsi_request_sense *)ctsio->cdb;

	ctl_softc = control_softc;
	lun = (struct ctl_lun *)ctsio->io_hdr.ctl_private[CTL_PRIV_LUN].ptr;

	CTL_DEBUG_PRINT(("ctl_request_sense\n"));

	/*
	 * Determine which sense format the user wants.
	 */
	if (cdb->byte2 & SRS_DESC)
		sense_format = SSD_TYPE_DESC;
	else
		sense_format = SSD_TYPE_FIXED;

	ctsio->kern_data_ptr = malloc(sizeof(*sense_ptr), M_CTL, M_WAITOK);
	sense_ptr = (struct scsi_sense_data *)ctsio->kern_data_ptr;
	ctsio->kern_sg_entries = 0;

	/*
	 * struct scsi_sense_data, which is currently set to 256 bytes, is
	 * larger than the largest allowed value for the length field in the
	 * REQUEST SENSE CDB, which is 252 bytes as of SPC-4.
	 */
	ctsio->residual = 0;
	ctsio->kern_data_len = cdb->length;
	ctsio->kern_total_len = cdb->length;

	ctsio->kern_data_resid = 0;
	ctsio->kern_rel_offset = 0;
	ctsio->kern_sg_entries = 0;

	/*
	 * If we don't have a LUN, we don't have any pending sense.
	 */
	if (lun == NULL)
		goto no_sense;

	have_error = 0;
	initidx = ctl_get_initindex(&ctsio->io_hdr.nexus);
	/*
	 * Check for pending sense, and then for pending unit attentions.
	 * Pending sense gets returned first, then pending unit attentions.
	 */
	mtx_lock(&lun->lun_lock);
#ifdef CTL_WITH_CA
	if (ctl_is_set(lun->have_ca, initidx)) {
		scsi_sense_data_type stored_format;

		/*
		 * Check to see which sense format was used for the stored
		 * sense data.
		 */
		stored_format = scsi_sense_type(&lun->pending_sense[initidx]);

		/*
		 * If the user requested a different sense format than the
		 * one we stored, then we need to convert it to the other
		 * format.  If we're going from descriptor to fixed format
		 * sense data, we may lose things in translation, depending
		 * on what options were used.
		 *
		 * If the stored format is SSD_TYPE_NONE (i.e. invalid),
		 * for some reason we'll just copy it out as-is.
		 */
		if ((stored_format == SSD_TYPE_FIXED)
		 && (sense_format == SSD_TYPE_DESC))
			ctl_sense_to_desc((struct scsi_sense_data_fixed *)
			    &lun->pending_sense[initidx],
			    (struct scsi_sense_data_desc *)sense_ptr);
		else if ((stored_format == SSD_TYPE_DESC)
		      && (sense_format == SSD_TYPE_FIXED))
			ctl_sense_to_fixed((struct scsi_sense_data_desc *)
			    &lun->pending_sense[initidx],
			    (struct scsi_sense_data_fixed *)sense_ptr);
		else
			memcpy(sense_ptr, &lun->pending_sense[initidx],
			       MIN(sizeof(*sense_ptr),
			       sizeof(lun->pending_sense[initidx])));

		ctl_clear_mask(lun->have_ca, initidx);
		have_error = 1;
	} else
#endif
	{
		ua_type = ctl_build_ua(lun, initidx, sense_ptr, sense_format);
		if (ua_type != CTL_UA_NONE)
			have_error = 1;
		if (ua_type == CTL_UA_LUN_CHANGE) {
			mtx_unlock(&lun->lun_lock);
			mtx_lock(&ctl_softc->ctl_lock);
			ctl_clr_ua_allluns(ctl_softc, initidx, ua_type);
			mtx_unlock(&ctl_softc->ctl_lock);
			mtx_lock(&lun->lun_lock);
		}

	}
	mtx_unlock(&lun->lun_lock);

	/*
	 * We already have a pending error, return it.
	 */
	if (have_error != 0) {
		/*
		 * We report the SCSI status as OK, since the status of the
		 * request sense command itself is OK.
		 * We report 0 for the sense length, because we aren't doing
		 * autosense in this case.  We're reporting sense as
		 * parameter data.
		 */
		ctl_set_success(ctsio);
		ctsio->io_hdr.flags |= CTL_FLAG_ALLOCATED;
		ctsio->be_move_done = ctl_config_move_done;
		ctl_datamove((union ctl_io *)ctsio);
		return (CTL_RETVAL_COMPLETE);
	}

no_sense:

	/*
	 * No sense information to report, so we report that everything is
	 * okay.
	 */
	ctl_set_sense_data(sense_ptr,
			   lun,
			   sense_format,
			   /*current_error*/ 1,
			   /*sense_key*/ SSD_KEY_NO_SENSE,
			   /*asc*/ 0x00,
			   /*ascq*/ 0x00,
			   SSD_ELEM_NONE);

	/*
	 * We report 0 for the sense length, because we aren't doing
	 * autosense in this case.  We're reporting sense as parameter data.
	 */
	ctl_set_success(ctsio);
	ctsio->io_hdr.flags |= CTL_FLAG_ALLOCATED;
	ctsio->be_move_done = ctl_config_move_done;
	ctl_datamove((union ctl_io *)ctsio);
	return (CTL_RETVAL_COMPLETE);
}

int
ctl_tur(struct ctl_scsiio *ctsio)
{

	CTL_DEBUG_PRINT(("ctl_tur\n"));

	ctl_set_success(ctsio);
	ctl_done((union ctl_io *)ctsio);

	return (CTL_RETVAL_COMPLETE);
}

/*
 * SCSI VPD page 0x00, the Supported VPD Pages page.
 */
static int
ctl_inquiry_evpd_supported(struct ctl_scsiio *ctsio, int alloc_len)
{
	struct scsi_vpd_supported_pages *pages;
	int sup_page_size;
	struct ctl_lun *lun;
	int p;

	lun = (struct ctl_lun *)ctsio->io_hdr.ctl_private[CTL_PRIV_LUN].ptr;

	sup_page_size = sizeof(struct scsi_vpd_supported_pages) *
	    SCSI_EVPD_NUM_SUPPORTED_PAGES;
	ctsio->kern_data_ptr = malloc(sup_page_size, M_CTL, M_WAITOK | M_ZERO);
	pages = (struct scsi_vpd_supported_pages *)ctsio->kern_data_ptr;
	ctsio->kern_sg_entries = 0;

	if (sup_page_size < alloc_len) {
		ctsio->residual = alloc_len - sup_page_size;
		ctsio->kern_data_len = sup_page_size;
		ctsio->kern_total_len = sup_page_size;
	} else {
		ctsio->residual = 0;
		ctsio->kern_data_len = alloc_len;
		ctsio->kern_total_len = alloc_len;
	}
	ctsio->kern_data_resid = 0;
	ctsio->kern_rel_offset = 0;
	ctsio->kern_sg_entries = 0;

	/*
	 * The control device is always connected.  The disk device, on the
	 * other hand, may not be online all the time.  Need to change this
	 * to figure out whether the disk device is actually online or not.
	 */
	if (lun != NULL)
		pages->device = (SID_QUAL_LU_CONNECTED << 5) |
				lun->be_lun->lun_type;
	else
		pages->device = (SID_QUAL_LU_OFFLINE << 5) | T_DIRECT;

	p = 0;
	/* Supported VPD pages */
	pages->page_list[p++] = SVPD_SUPPORTED_PAGES;
	/* Serial Number */
	pages->page_list[p++] = SVPD_UNIT_SERIAL_NUMBER;
	/* Device Identification */
	pages->page_list[p++] = SVPD_DEVICE_ID;
	/* Extended INQUIRY Data */
	pages->page_list[p++] = SVPD_EXTENDED_INQUIRY_DATA;
	/* Mode Page Policy */
	pages->page_list[p++] = SVPD_MODE_PAGE_POLICY;
	/* SCSI Ports */
	pages->page_list[p++] = SVPD_SCSI_PORTS;
	/* Third-party Copy */
	pages->page_list[p++] = SVPD_SCSI_TPC;
	if (lun != NULL && lun->be_lun->lun_type == T_DIRECT) {
		/* Block limits */
		pages->page_list[p++] = SVPD_BLOCK_LIMITS;
		/* Block Device Characteristics */
		pages->page_list[p++] = SVPD_BDC;
		/* Logical Block Provisioning */
		pages->page_list[p++] = SVPD_LBP;
	}
	pages->length = p;

	ctl_set_success(ctsio);
	ctsio->io_hdr.flags |= CTL_FLAG_ALLOCATED;
	ctsio->be_move_done = ctl_config_move_done;
	ctl_datamove((union ctl_io *)ctsio);
	return (CTL_RETVAL_COMPLETE);
}

/*
 * SCSI VPD page 0x80, the Unit Serial Number page.
 */
static int
ctl_inquiry_evpd_serial(struct ctl_scsiio *ctsio, int alloc_len)
{
	struct scsi_vpd_unit_serial_number *sn_ptr;
	struct ctl_lun *lun;
	int data_len;

	lun = (struct ctl_lun *)ctsio->io_hdr.ctl_private[CTL_PRIV_LUN].ptr;

	data_len = 4 + CTL_SN_LEN;
	ctsio->kern_data_ptr = malloc(data_len, M_CTL, M_WAITOK | M_ZERO);
	sn_ptr = (struct scsi_vpd_unit_serial_number *)ctsio->kern_data_ptr;
	if (data_len < alloc_len) {
		ctsio->residual = alloc_len - data_len;
		ctsio->kern_data_len = data_len;
		ctsio->kern_total_len = data_len;
	} else {
		ctsio->residual = 0;
		ctsio->kern_data_len = alloc_len;
		ctsio->kern_total_len = alloc_len;
	}
	ctsio->kern_data_resid = 0;
	ctsio->kern_rel_offset = 0;
	ctsio->kern_sg_entries = 0;

	/*
	 * The control device is always connected.  The disk device, on the
	 * other hand, may not be online all the time.  Need to change this
	 * to figure out whether the disk device is actually online or not.
	 */
	if (lun != NULL)
		sn_ptr->device = (SID_QUAL_LU_CONNECTED << 5) |
				  lun->be_lun->lun_type;
	else
		sn_ptr->device = (SID_QUAL_LU_OFFLINE << 5) | T_DIRECT;

	sn_ptr->page_code = SVPD_UNIT_SERIAL_NUMBER;
	sn_ptr->length = CTL_SN_LEN;
	/*
	 * If we don't have a LUN, we just leave the serial number as
	 * all spaces.
	 */
	if (lun != NULL) {
		strncpy((char *)sn_ptr->serial_num,
			(char *)lun->be_lun->serial_num, CTL_SN_LEN);
	} else
		memset(sn_ptr->serial_num, 0x20, CTL_SN_LEN);

	ctl_set_success(ctsio);
	ctsio->io_hdr.flags |= CTL_FLAG_ALLOCATED;
	ctsio->be_move_done = ctl_config_move_done;
	ctl_datamove((union ctl_io *)ctsio);
	return (CTL_RETVAL_COMPLETE);
}


/*
 * SCSI VPD page 0x86, the Extended INQUIRY Data page.
 */
static int
ctl_inquiry_evpd_eid(struct ctl_scsiio *ctsio, int alloc_len)
{
	struct scsi_vpd_extended_inquiry_data *eid_ptr;
	struct ctl_lun *lun;
	int data_len;

	lun = (struct ctl_lun *)ctsio->io_hdr.ctl_private[CTL_PRIV_LUN].ptr;

	data_len = sizeof(struct scsi_vpd_extended_inquiry_data);
	ctsio->kern_data_ptr = malloc(data_len, M_CTL, M_WAITOK | M_ZERO);
	eid_ptr = (struct scsi_vpd_extended_inquiry_data *)ctsio->kern_data_ptr;
	ctsio->kern_sg_entries = 0;

	if (data_len < alloc_len) {
		ctsio->residual = alloc_len - data_len;
		ctsio->kern_data_len = data_len;
		ctsio->kern_total_len = data_len;
	} else {
		ctsio->residual = 0;
		ctsio->kern_data_len = alloc_len;
		ctsio->kern_total_len = alloc_len;
	}
	ctsio->kern_data_resid = 0;
	ctsio->kern_rel_offset = 0;
	ctsio->kern_sg_entries = 0;

	/*
	 * The control device is always connected.  The disk device, on the
	 * other hand, may not be online all the time.
	 */
	if (lun != NULL)
		eid_ptr->device = (SID_QUAL_LU_CONNECTED << 5) |
				     lun->be_lun->lun_type;
	else
		eid_ptr->device = (SID_QUAL_LU_OFFLINE << 5) | T_DIRECT;
	eid_ptr->page_code = SVPD_EXTENDED_INQUIRY_DATA;
	scsi_ulto2b(data_len - 4, eid_ptr->page_length);
	/*
	 * We support head of queue, ordered and simple tags.
	 */
	eid_ptr->flags2 = SVPD_EID_HEADSUP | SVPD_EID_ORDSUP | SVPD_EID_SIMPSUP;
	/*
	 * Volatile cache supported.
	 */
	eid_ptr->flags3 = SVPD_EID_V_SUP;

	/*
	 * This means that we clear the REPORTED LUNS DATA HAS CHANGED unit
	 * attention for a particular IT nexus on all LUNs once we report
	 * it to that nexus once.  This bit is required as of SPC-4.
	 */
	eid_ptr->flags4 = SVPD_EID_LUICLT;

	/*
	 * XXX KDM in order to correctly answer this, we would need
	 * information from the SIM to determine how much sense data it
	 * can send.  So this would really be a path inquiry field, most
	 * likely.  This can be set to a maximum of 252 according to SPC-4,
	 * but the hardware may or may not be able to support that much.
	 * 0 just means that the maximum sense data length is not reported.
	 */
	eid_ptr->max_sense_length = 0;

	ctl_set_success(ctsio);
	ctsio->io_hdr.flags |= CTL_FLAG_ALLOCATED;
	ctsio->be_move_done = ctl_config_move_done;
	ctl_datamove((union ctl_io *)ctsio);
	return (CTL_RETVAL_COMPLETE);
}

static int
ctl_inquiry_evpd_mpp(struct ctl_scsiio *ctsio, int alloc_len)
{
	struct scsi_vpd_mode_page_policy *mpp_ptr;
	struct ctl_lun *lun;
	int data_len;

	lun = (struct ctl_lun *)ctsio->io_hdr.ctl_private[CTL_PRIV_LUN].ptr;

	data_len = sizeof(struct scsi_vpd_mode_page_policy) +
	    sizeof(struct scsi_vpd_mode_page_policy_descr);

	ctsio->kern_data_ptr = malloc(data_len, M_CTL, M_WAITOK | M_ZERO);
	mpp_ptr = (struct scsi_vpd_mode_page_policy *)ctsio->kern_data_ptr;
	ctsio->kern_sg_entries = 0;

	if (data_len < alloc_len) {
		ctsio->residual = alloc_len - data_len;
		ctsio->kern_data_len = data_len;
		ctsio->kern_total_len = data_len;
	} else {
		ctsio->residual = 0;
		ctsio->kern_data_len = alloc_len;
		ctsio->kern_total_len = alloc_len;
	}
	ctsio->kern_data_resid = 0;
	ctsio->kern_rel_offset = 0;
	ctsio->kern_sg_entries = 0;

	/*
	 * The control device is always connected.  The disk device, on the
	 * other hand, may not be online all the time.
	 */
	if (lun != NULL)
		mpp_ptr->device = (SID_QUAL_LU_CONNECTED << 5) |
				     lun->be_lun->lun_type;
	else
		mpp_ptr->device = (SID_QUAL_LU_OFFLINE << 5) | T_DIRECT;
	mpp_ptr->page_code = SVPD_MODE_PAGE_POLICY;
	scsi_ulto2b(data_len - 4, mpp_ptr->page_length);
	mpp_ptr->descr[0].page_code = 0x3f;
	mpp_ptr->descr[0].subpage_code = 0xff;
	mpp_ptr->descr[0].policy = SVPD_MPP_SHARED;

	ctl_set_success(ctsio);
	ctsio->io_hdr.flags |= CTL_FLAG_ALLOCATED;
	ctsio->be_move_done = ctl_config_move_done;
	ctl_datamove((union ctl_io *)ctsio);
	return (CTL_RETVAL_COMPLETE);
}

/*
 * SCSI VPD page 0x83, the Device Identification page.
 */
static int
ctl_inquiry_evpd_devid(struct ctl_scsiio *ctsio, int alloc_len)
{
	struct scsi_vpd_device_id *devid_ptr;
	struct scsi_vpd_id_descriptor *desc;
	struct ctl_softc *softc;
	struct ctl_lun *lun;
	struct ctl_port *port;
	int data_len, g;
	uint8_t proto;

	softc = control_softc;

	port = ctl_io_port(&ctsio->io_hdr);
	lun = (struct ctl_lun *)ctsio->io_hdr.ctl_private[CTL_PRIV_LUN].ptr;

	data_len = sizeof(struct scsi_vpd_device_id) +
	    sizeof(struct scsi_vpd_id_descriptor) +
		sizeof(struct scsi_vpd_id_rel_trgt_port_id) +
	    sizeof(struct scsi_vpd_id_descriptor) +
		sizeof(struct scsi_vpd_id_trgt_port_grp_id);
	if (lun && lun->lun_devid)
		data_len += lun->lun_devid->len;
	if (port && port->port_devid)
		data_len += port->port_devid->len;
	if (port && port->target_devid)
		data_len += port->target_devid->len;

	ctsio->kern_data_ptr = malloc(data_len, M_CTL, M_WAITOK | M_ZERO);
	devid_ptr = (struct scsi_vpd_device_id *)ctsio->kern_data_ptr;
	ctsio->kern_sg_entries = 0;

	if (data_len < alloc_len) {
		ctsio->residual = alloc_len - data_len;
		ctsio->kern_data_len = data_len;
		ctsio->kern_total_len = data_len;
	} else {
		ctsio->residual = 0;
		ctsio->kern_data_len = alloc_len;
		ctsio->kern_total_len = alloc_len;
	}
	ctsio->kern_data_resid = 0;
	ctsio->kern_rel_offset = 0;
	ctsio->kern_sg_entries = 0;

	/*
	 * The control device is always connected.  The disk device, on the
	 * other hand, may not be online all the time.
	 */
	if (lun != NULL)
		devid_ptr->device = (SID_QUAL_LU_CONNECTED << 5) |
				     lun->be_lun->lun_type;
	else
		devid_ptr->device = (SID_QUAL_LU_OFFLINE << 5) | T_DIRECT;
	devid_ptr->page_code = SVPD_DEVICE_ID;
	scsi_ulto2b(data_len - 4, devid_ptr->length);

	if (port && port->port_type == CTL_PORT_FC)
		proto = SCSI_PROTO_FC << 4;
	else if (port && port->port_type == CTL_PORT_ISCSI)
		proto = SCSI_PROTO_ISCSI << 4;
	else
		proto = SCSI_PROTO_SPI << 4;
	desc = (struct scsi_vpd_id_descriptor *)devid_ptr->desc_list;

	/*
	 * We're using a LUN association here.  i.e., this device ID is a
	 * per-LUN identifier.
	 */
	if (lun && lun->lun_devid) {
		memcpy(desc, lun->lun_devid->data, lun->lun_devid->len);
		desc = (struct scsi_vpd_id_descriptor *)((uint8_t *)desc +
		    lun->lun_devid->len);
	}

	/*
	 * This is for the WWPN which is a port association.
	 */
	if (port && port->port_devid) {
		memcpy(desc, port->port_devid->data, port->port_devid->len);
		desc = (struct scsi_vpd_id_descriptor *)((uint8_t *)desc +
		    port->port_devid->len);
	}

	/*
	 * This is for the Relative Target Port(type 4h) identifier
	 */
	desc->proto_codeset = proto | SVPD_ID_CODESET_BINARY;
	desc->id_type = SVPD_ID_PIV | SVPD_ID_ASSOC_PORT |
	    SVPD_ID_TYPE_RELTARG;
	desc->length = 4;
	scsi_ulto2b(ctsio->io_hdr.nexus.targ_port, &desc->identifier[2]);
	desc = (struct scsi_vpd_id_descriptor *)(&desc->identifier[0] +
	    sizeof(struct scsi_vpd_id_rel_trgt_port_id));

	/*
	 * This is for the Target Port Group(type 5h) identifier
	 */
	desc->proto_codeset = proto | SVPD_ID_CODESET_BINARY;
	desc->id_type = SVPD_ID_PIV | SVPD_ID_ASSOC_PORT |
	    SVPD_ID_TYPE_TPORTGRP;
	desc->length = 4;
	if (softc->is_single ||
	    (port && port->status & CTL_PORT_STATUS_HA_SHARED))
		g = 1;
	else
		g = 2 + ctsio->io_hdr.nexus.targ_port / softc->port_cnt;
	scsi_ulto2b(g, &desc->identifier[2]);
	desc = (struct scsi_vpd_id_descriptor *)(&desc->identifier[0] +
	    sizeof(struct scsi_vpd_id_trgt_port_grp_id));

	/*
	 * This is for the Target identifier
	 */
	if (port && port->target_devid) {
		memcpy(desc, port->target_devid->data, port->target_devid->len);
	}

	ctl_set_success(ctsio);
	ctsio->io_hdr.flags |= CTL_FLAG_ALLOCATED;
	ctsio->be_move_done = ctl_config_move_done;
	ctl_datamove((union ctl_io *)ctsio);
	return (CTL_RETVAL_COMPLETE);
}

static int
ctl_inquiry_evpd_scsi_ports(struct ctl_scsiio *ctsio, int alloc_len)
{
	struct ctl_softc *softc = control_softc;
	struct scsi_vpd_scsi_ports *sp;
	struct scsi_vpd_port_designation *pd;
	struct scsi_vpd_port_designation_cont *pdc;
	struct ctl_lun *lun;
	struct ctl_port *port;
	int data_len, num_target_ports, iid_len, id_len;

	lun = (struct ctl_lun *)ctsio->io_hdr.ctl_private[CTL_PRIV_LUN].ptr;

	num_target_ports = 0;
	iid_len = 0;
	id_len = 0;
	mtx_lock(&softc->ctl_lock);
	STAILQ_FOREACH(port, &softc->port_list, links) {
		if ((port->status & CTL_PORT_STATUS_ONLINE) == 0)
			continue;
		if (lun != NULL &&
		    ctl_lun_map_to_port(port, lun->lun) >= CTL_MAX_LUNS)
			continue;
		num_target_ports++;
		if (port->init_devid)
			iid_len += port->init_devid->len;
		if (port->port_devid)
			id_len += port->port_devid->len;
	}
	mtx_unlock(&softc->ctl_lock);

	data_len = sizeof(struct scsi_vpd_scsi_ports) +
	    num_target_ports * (sizeof(struct scsi_vpd_port_designation) +
	     sizeof(struct scsi_vpd_port_designation_cont)) + iid_len + id_len;
	ctsio->kern_data_ptr = malloc(data_len, M_CTL, M_WAITOK | M_ZERO);
	sp = (struct scsi_vpd_scsi_ports *)ctsio->kern_data_ptr;
	ctsio->kern_sg_entries = 0;

	if (data_len < alloc_len) {
		ctsio->residual = alloc_len - data_len;
		ctsio->kern_data_len = data_len;
		ctsio->kern_total_len = data_len;
	} else {
		ctsio->residual = 0;
		ctsio->kern_data_len = alloc_len;
		ctsio->kern_total_len = alloc_len;
	}
	ctsio->kern_data_resid = 0;
	ctsio->kern_rel_offset = 0;
	ctsio->kern_sg_entries = 0;

	/*
	 * The control device is always connected.  The disk device, on the
	 * other hand, may not be online all the time.  Need to change this
	 * to figure out whether the disk device is actually online or not.
	 */
	if (lun != NULL)
		sp->device = (SID_QUAL_LU_CONNECTED << 5) |
				  lun->be_lun->lun_type;
	else
		sp->device = (SID_QUAL_LU_OFFLINE << 5) | T_DIRECT;

	sp->page_code = SVPD_SCSI_PORTS;
	scsi_ulto2b(data_len - sizeof(struct scsi_vpd_scsi_ports),
	    sp->page_length);
	pd = &sp->design[0];

	mtx_lock(&softc->ctl_lock);
	STAILQ_FOREACH(port, &softc->port_list, links) {
		if ((port->status & CTL_PORT_STATUS_ONLINE) == 0)
			continue;
		if (lun != NULL &&
		    ctl_lun_map_to_port(port, lun->lun) >= CTL_MAX_LUNS)
			continue;
		scsi_ulto2b(port->targ_port, pd->relative_port_id);
		if (port->init_devid) {
			iid_len = port->init_devid->len;
			memcpy(pd->initiator_transportid,
			    port->init_devid->data, port->init_devid->len);
		} else
			iid_len = 0;
		scsi_ulto2b(iid_len, pd->initiator_transportid_length);
		pdc = (struct scsi_vpd_port_designation_cont *)
		    (&pd->initiator_transportid[iid_len]);
		if (port->port_devid) {
			id_len = port->port_devid->len;
			memcpy(pdc->target_port_descriptors,
			    port->port_devid->data, port->port_devid->len);
		} else
			id_len = 0;
		scsi_ulto2b(id_len, pdc->target_port_descriptors_length);
		pd = (struct scsi_vpd_port_designation *)
		    ((uint8_t *)pdc->target_port_descriptors + id_len);
	}
	mtx_unlock(&softc->ctl_lock);

	ctl_set_success(ctsio);
	ctsio->io_hdr.flags |= CTL_FLAG_ALLOCATED;
	ctsio->be_move_done = ctl_config_move_done;
	ctl_datamove((union ctl_io *)ctsio);
	return (CTL_RETVAL_COMPLETE);
}

static int
ctl_inquiry_evpd_block_limits(struct ctl_scsiio *ctsio, int alloc_len)
{
	struct scsi_vpd_block_limits *bl_ptr;
	struct ctl_lun *lun;

	lun = (struct ctl_lun *)ctsio->io_hdr.ctl_private[CTL_PRIV_LUN].ptr;

	ctsio->kern_data_ptr = malloc(sizeof(*bl_ptr), M_CTL, M_WAITOK | M_ZERO);
	bl_ptr = (struct scsi_vpd_block_limits *)ctsio->kern_data_ptr;
	ctsio->kern_sg_entries = 0;

	if (sizeof(*bl_ptr) < alloc_len) {
		ctsio->residual = alloc_len - sizeof(*bl_ptr);
		ctsio->kern_data_len = sizeof(*bl_ptr);
		ctsio->kern_total_len = sizeof(*bl_ptr);
	} else {
		ctsio->residual = 0;
		ctsio->kern_data_len = alloc_len;
		ctsio->kern_total_len = alloc_len;
	}
	ctsio->kern_data_resid = 0;
	ctsio->kern_rel_offset = 0;
	ctsio->kern_sg_entries = 0;

	/*
	 * The control device is always connected.  The disk device, on the
	 * other hand, may not be online all the time.  Need to change this
	 * to figure out whether the disk device is actually online or not.
	 */
	if (lun != NULL)
		bl_ptr->device = (SID_QUAL_LU_CONNECTED << 5) |
				  lun->be_lun->lun_type;
	else
		bl_ptr->device = (SID_QUAL_LU_OFFLINE << 5) | T_DIRECT;

	bl_ptr->page_code = SVPD_BLOCK_LIMITS;
	scsi_ulto2b(sizeof(*bl_ptr) - 4, bl_ptr->page_length);
	bl_ptr->max_cmp_write_len = 0xff;
	scsi_ulto4b(0xffffffff, bl_ptr->max_txfer_len);
	if (lun != NULL) {
		scsi_ulto4b(lun->be_lun->opttxferlen, bl_ptr->opt_txfer_len);
		if (lun->be_lun->flags & CTL_LUN_FLAG_UNMAP) {
			scsi_ulto4b(0xffffffff, bl_ptr->max_unmap_lba_cnt);
			scsi_ulto4b(0xffffffff, bl_ptr->max_unmap_blk_cnt);
			if (lun->be_lun->ublockexp != 0) {
				scsi_ulto4b((1 << lun->be_lun->ublockexp),
				    bl_ptr->opt_unmap_grain);
				scsi_ulto4b(0x80000000 | lun->be_lun->ublockoff,
				    bl_ptr->unmap_grain_align);
			}
		}
		scsi_ulto4b(lun->be_lun->atomicblock,
		    bl_ptr->max_atomic_transfer_length);
		scsi_ulto4b(0, bl_ptr->atomic_alignment);
		scsi_ulto4b(0, bl_ptr->atomic_transfer_length_granularity);
		scsi_ulto4b(0, bl_ptr->max_atomic_transfer_length_with_atomic_boundary);
		scsi_ulto4b(0, bl_ptr->max_atomic_boundary_size);
	}
	scsi_u64to8b(UINT64_MAX, bl_ptr->max_write_same_length);

	ctl_set_success(ctsio);
	ctsio->io_hdr.flags |= CTL_FLAG_ALLOCATED;
	ctsio->be_move_done = ctl_config_move_done;
	ctl_datamove((union ctl_io *)ctsio);
	return (CTL_RETVAL_COMPLETE);
}

static int
ctl_inquiry_evpd_bdc(struct ctl_scsiio *ctsio, int alloc_len)
{
	struct scsi_vpd_block_device_characteristics *bdc_ptr;
	struct ctl_lun *lun;
	const char *value;
	u_int i;

	lun = (struct ctl_lun *)ctsio->io_hdr.ctl_private[CTL_PRIV_LUN].ptr;

	ctsio->kern_data_ptr = malloc(sizeof(*bdc_ptr), M_CTL, M_WAITOK | M_ZERO);
	bdc_ptr = (struct scsi_vpd_block_device_characteristics *)ctsio->kern_data_ptr;
	ctsio->kern_sg_entries = 0;

	if (sizeof(*bdc_ptr) < alloc_len) {
		ctsio->residual = alloc_len - sizeof(*bdc_ptr);
		ctsio->kern_data_len = sizeof(*bdc_ptr);
		ctsio->kern_total_len = sizeof(*bdc_ptr);
	} else {
		ctsio->residual = 0;
		ctsio->kern_data_len = alloc_len;
		ctsio->kern_total_len = alloc_len;
	}
	ctsio->kern_data_resid = 0;
	ctsio->kern_rel_offset = 0;
	ctsio->kern_sg_entries = 0;

	/*
	 * The control device is always connected.  The disk device, on the
	 * other hand, may not be online all the time.  Need to change this
	 * to figure out whether the disk device is actually online or not.
	 */
	if (lun != NULL)
		bdc_ptr->device = (SID_QUAL_LU_CONNECTED << 5) |
				  lun->be_lun->lun_type;
	else
		bdc_ptr->device = (SID_QUAL_LU_OFFLINE << 5) | T_DIRECT;
	bdc_ptr->page_code = SVPD_BDC;
	scsi_ulto2b(sizeof(*bdc_ptr) - 4, bdc_ptr->page_length);
	if (lun != NULL &&
	    (value = ctl_get_opt(&lun->be_lun->options, "rpm")) != NULL)
		i = strtol(value, NULL, 0);
	else
		i = CTL_DEFAULT_ROTATION_RATE;
	scsi_ulto2b(i, bdc_ptr->medium_rotation_rate);
	if (lun != NULL &&
	    (value = ctl_get_opt(&lun->be_lun->options, "formfactor")) != NULL)
		i = strtol(value, NULL, 0);
	else
		i = 0;
	bdc_ptr->wab_wac_ff = (i & 0x0f);
	bdc_ptr->flags = SVPD_FUAB | SVPD_VBULS;

	ctl_set_success(ctsio);
	ctsio->io_hdr.flags |= CTL_FLAG_ALLOCATED;
	ctsio->be_move_done = ctl_config_move_done;
	ctl_datamove((union ctl_io *)ctsio);
	return (CTL_RETVAL_COMPLETE);
}

static int
ctl_inquiry_evpd_lbp(struct ctl_scsiio *ctsio, int alloc_len)
{
	struct scsi_vpd_logical_block_prov *lbp_ptr;
	struct ctl_lun *lun;

	lun = (struct ctl_lun *)ctsio->io_hdr.ctl_private[CTL_PRIV_LUN].ptr;

	ctsio->kern_data_ptr = malloc(sizeof(*lbp_ptr), M_CTL, M_WAITOK | M_ZERO);
	lbp_ptr = (struct scsi_vpd_logical_block_prov *)ctsio->kern_data_ptr;
	ctsio->kern_sg_entries = 0;

	if (sizeof(*lbp_ptr) < alloc_len) {
		ctsio->residual = alloc_len - sizeof(*lbp_ptr);
		ctsio->kern_data_len = sizeof(*lbp_ptr);
		ctsio->kern_total_len = sizeof(*lbp_ptr);
	} else {
		ctsio->residual = 0;
		ctsio->kern_data_len = alloc_len;
		ctsio->kern_total_len = alloc_len;
	}
	ctsio->kern_data_resid = 0;
	ctsio->kern_rel_offset = 0;
	ctsio->kern_sg_entries = 0;

	/*
	 * The control device is always connected.  The disk device, on the
	 * other hand, may not be online all the time.  Need to change this
	 * to figure out whether the disk device is actually online or not.
	 */
	if (lun != NULL)
		lbp_ptr->device = (SID_QUAL_LU_CONNECTED << 5) |
				  lun->be_lun->lun_type;
	else
		lbp_ptr->device = (SID_QUAL_LU_OFFLINE << 5) | T_DIRECT;

	lbp_ptr->page_code = SVPD_LBP;
	scsi_ulto2b(sizeof(*lbp_ptr) - 4, lbp_ptr->page_length);
	lbp_ptr->threshold_exponent = CTL_LBP_EXPONENT;
	if (lun != NULL && lun->be_lun->flags & CTL_LUN_FLAG_UNMAP) {
		lbp_ptr->flags = SVPD_LBP_UNMAP | SVPD_LBP_WS16 |
		    SVPD_LBP_WS10 | SVPD_LBP_RZ | SVPD_LBP_ANC_SUP;
		lbp_ptr->prov_type = SVPD_LBP_THIN;
	}

	ctl_set_success(ctsio);
	ctsio->io_hdr.flags |= CTL_FLAG_ALLOCATED;
	ctsio->be_move_done = ctl_config_move_done;
	ctl_datamove((union ctl_io *)ctsio);
	return (CTL_RETVAL_COMPLETE);
}

/*
 * INQUIRY with the EVPD bit set.
 */
static int
ctl_inquiry_evpd(struct ctl_scsiio *ctsio)
{
	struct ctl_lun *lun;
	struct scsi_inquiry *cdb;
	int alloc_len, retval;

	lun = (struct ctl_lun *)ctsio->io_hdr.ctl_private[CTL_PRIV_LUN].ptr;
	cdb = (struct scsi_inquiry *)ctsio->cdb;
	alloc_len = scsi_2btoul(cdb->length);

	switch (cdb->page_code) {
	case SVPD_SUPPORTED_PAGES:
		retval = ctl_inquiry_evpd_supported(ctsio, alloc_len);
		break;
	case SVPD_UNIT_SERIAL_NUMBER:
		retval = ctl_inquiry_evpd_serial(ctsio, alloc_len);
		break;
	case SVPD_DEVICE_ID:
		retval = ctl_inquiry_evpd_devid(ctsio, alloc_len);
		break;
	case SVPD_EXTENDED_INQUIRY_DATA:
		retval = ctl_inquiry_evpd_eid(ctsio, alloc_len);
		break;
	case SVPD_MODE_PAGE_POLICY:
		retval = ctl_inquiry_evpd_mpp(ctsio, alloc_len);
		break;
	case SVPD_SCSI_PORTS:
		retval = ctl_inquiry_evpd_scsi_ports(ctsio, alloc_len);
		break;
	case SVPD_SCSI_TPC:
		retval = ctl_inquiry_evpd_tpc(ctsio, alloc_len);
		break;
	case SVPD_BLOCK_LIMITS:
		if (lun == NULL || lun->be_lun->lun_type != T_DIRECT)
			goto err;
		retval = ctl_inquiry_evpd_block_limits(ctsio, alloc_len);
		break;
	case SVPD_BDC:
		if (lun == NULL || lun->be_lun->lun_type != T_DIRECT)
			goto err;
		retval = ctl_inquiry_evpd_bdc(ctsio, alloc_len);
		break;
	case SVPD_LBP:
		if (lun == NULL || lun->be_lun->lun_type != T_DIRECT)
			goto err;
		retval = ctl_inquiry_evpd_lbp(ctsio, alloc_len);
		break;
	default:
err:
		ctl_set_invalid_field(ctsio,
				      /*sks_valid*/ 1,
				      /*command*/ 1,
				      /*field*/ 2,
				      /*bit_valid*/ 0,
				      /*bit*/ 0);
		ctl_done((union ctl_io *)ctsio);
		retval = CTL_RETVAL_COMPLETE;
		break;
	}

	return (retval);
}

/*
 * Standard INQUIRY data.
 */
static int
ctl_inquiry_std(struct ctl_scsiio *ctsio)
{
	struct scsi_inquiry_data *inq_ptr;
	struct scsi_inquiry *cdb;
	struct ctl_softc *softc = control_softc;
	struct ctl_port *port;
	struct ctl_lun *lun;
	char *val;
	uint32_t alloc_len, data_len;
	ctl_port_type port_type;

	port = ctl_io_port(&ctsio->io_hdr);
	port_type = port->port_type;
	if (port_type == CTL_PORT_IOCTL || port_type == CTL_PORT_INTERNAL)
		port_type = CTL_PORT_SCSI;

	lun = ctsio->io_hdr.ctl_private[CTL_PRIV_LUN].ptr;
	cdb = (struct scsi_inquiry *)ctsio->cdb;
	alloc_len = scsi_2btoul(cdb->length);

	/*
	 * We malloc the full inquiry data size here and fill it
	 * in.  If the user only asks for less, we'll give him
	 * that much.
	 */
	data_len = offsetof(struct scsi_inquiry_data, vendor_specific1);
	ctsio->kern_data_ptr = malloc(data_len, M_CTL, M_WAITOK | M_ZERO);
	inq_ptr = (struct scsi_inquiry_data *)ctsio->kern_data_ptr;
	ctsio->kern_sg_entries = 0;
	ctsio->kern_data_resid = 0;
	ctsio->kern_rel_offset = 0;

	if (data_len < alloc_len) {
		ctsio->residual = alloc_len - data_len;
		ctsio->kern_data_len = data_len;
		ctsio->kern_total_len = data_len;
	} else {
		ctsio->residual = 0;
		ctsio->kern_data_len = alloc_len;
		ctsio->kern_total_len = alloc_len;
	}

	if (lun != NULL) {
		if ((lun->flags & CTL_LUN_PRIMARY_SC) ||
		    softc->ha_link >= CTL_HA_LINK_UNKNOWN) {
			inq_ptr->device = (SID_QUAL_LU_CONNECTED << 5) |
			    lun->be_lun->lun_type;
		} else {
			inq_ptr->device = (SID_QUAL_LU_OFFLINE << 5) |
			    lun->be_lun->lun_type;
		}
		if (lun->flags & CTL_LUN_REMOVABLE)
			inq_ptr->dev_qual2 |= SID_RMB;
	} else
		inq_ptr->device = (SID_QUAL_BAD_LU << 5) | T_NODEVICE;

	/* RMB in byte 2 is 0 */
	inq_ptr->version = SCSI_REV_SPC4;

	/*
	 * According to SAM-3, even if a device only supports a single
	 * level of LUN addressing, it should still set the HISUP bit:
	 *
	 * 4.9.1 Logical unit numbers overview
	 *
	 * All logical unit number formats described in this standard are
	 * hierarchical in structure even when only a single level in that
	 * hierarchy is used. The HISUP bit shall be set to one in the
	 * standard INQUIRY data (see SPC-2) when any logical unit number
	 * format described in this standard is used.  Non-hierarchical
	 * formats are outside the scope of this standard.
	 *
	 * Therefore we set the HiSup bit here.
	 *
	 * The reponse format is 2, per SPC-3.
	 */
	inq_ptr->response_format = SID_HiSup | 2;

	inq_ptr->additional_length = data_len -
	    (offsetof(struct scsi_inquiry_data, additional_length) + 1);
	CTL_DEBUG_PRINT(("additional_length = %d\n",
			 inq_ptr->additional_length));

	inq_ptr->spc3_flags = SPC3_SID_3PC | SPC3_SID_TPGS_IMPLICIT;
	if (port_type == CTL_PORT_SCSI)
		inq_ptr->spc2_flags = SPC2_SID_ADDR16;
	inq_ptr->spc2_flags |= SPC2_SID_MultiP;
	inq_ptr->flags = SID_CmdQue;
	if (port_type == CTL_PORT_SCSI)
		inq_ptr->flags |= SID_WBus16 | SID_Sync;

	/*
	 * Per SPC-3, unused bytes in ASCII strings are filled with spaces.
	 * We have 8 bytes for the vendor name, and 16 bytes for the device
	 * name and 4 bytes for the revision.
	 */
	if (lun == NULL || (val = ctl_get_opt(&lun->be_lun->options,
	    "vendor")) == NULL) {
		strncpy(inq_ptr->vendor, CTL_VENDOR, sizeof(inq_ptr->vendor));
	} else {
		memset(inq_ptr->vendor, ' ', sizeof(inq_ptr->vendor));
		strncpy(inq_ptr->vendor, val,
		    min(sizeof(inq_ptr->vendor), strlen(val)));
	}
	if (lun == NULL) {
		strncpy(inq_ptr->product, CTL_DIRECT_PRODUCT,
		    sizeof(inq_ptr->product));
	} else if ((val = ctl_get_opt(&lun->be_lun->options, "product")) == NULL) {
		switch (lun->be_lun->lun_type) {
		case T_DIRECT:
			strncpy(inq_ptr->product, CTL_DIRECT_PRODUCT,
			    sizeof(inq_ptr->product));
			break;
		case T_PROCESSOR:
			strncpy(inq_ptr->product, CTL_PROCESSOR_PRODUCT,
			    sizeof(inq_ptr->product));
			break;
		case T_CDROM:
			strncpy(inq_ptr->product, CTL_CDROM_PRODUCT,
			    sizeof(inq_ptr->product));
			break;
		default:
			strncpy(inq_ptr->product, CTL_UNKNOWN_PRODUCT,
			    sizeof(inq_ptr->product));
			break;
		}
	} else {
		memset(inq_ptr->product, ' ', sizeof(inq_ptr->product));
		strncpy(inq_ptr->product, val,
		    min(sizeof(inq_ptr->product), strlen(val)));
	}

	/*
	 * XXX make this a macro somewhere so it automatically gets
	 * incremented when we make changes.
	 */
	if (lun == NULL || (val = ctl_get_opt(&lun->be_lun->options,
	    "revision")) == NULL) {
		strncpy(inq_ptr->revision, "0001", sizeof(inq_ptr->revision));
	} else {
		memset(inq_ptr->revision, ' ', sizeof(inq_ptr->revision));
		strncpy(inq_ptr->revision, val,
		    min(sizeof(inq_ptr->revision), strlen(val)));
	}

	/*
	 * For parallel SCSI, we support double transition and single
	 * transition clocking.  We also support QAS (Quick Arbitration
	 * and Selection) and Information Unit transfers on both the
	 * control and array devices.
	 */
	if (port_type == CTL_PORT_SCSI)
		inq_ptr->spi3data = SID_SPI_CLOCK_DT_ST | SID_SPI_QAS |
				    SID_SPI_IUS;

	/* SAM-5 (no version claimed) */
	scsi_ulto2b(0x00A0, inq_ptr->version1);
	/* SPC-4 (no version claimed) */
	scsi_ulto2b(0x0460, inq_ptr->version2);
	if (port_type == CTL_PORT_FC) {
		/* FCP-2 ANSI INCITS.350:2003 */
		scsi_ulto2b(0x0917, inq_ptr->version3);
	} else if (port_type == CTL_PORT_SCSI) {
		/* SPI-4 ANSI INCITS.362:200x */
		scsi_ulto2b(0x0B56, inq_ptr->version3);
	} else if (port_type == CTL_PORT_ISCSI) {
		/* iSCSI (no version claimed) */
		scsi_ulto2b(0x0960, inq_ptr->version3);
	} else if (port_type == CTL_PORT_SAS) {
		/* SAS (no version claimed) */
		scsi_ulto2b(0x0BE0, inq_ptr->version3);
	}

	if (lun == NULL) {
		/* SBC-4 (no version claimed) */
		scsi_ulto2b(0x0600, inq_ptr->version4);
	} else {
		switch (lun->be_lun->lun_type) {
		case T_DIRECT:
			/* SBC-4 (no version claimed) */
			scsi_ulto2b(0x0600, inq_ptr->version4);
			break;
		case T_PROCESSOR:
			break;
		case T_CDROM:
			/* MMC-6 (no version claimed) */
			scsi_ulto2b(0x04E0, inq_ptr->version4);
			break;
		default:
			break;
		}
	}

	ctl_set_success(ctsio);
	ctsio->io_hdr.flags |= CTL_FLAG_ALLOCATED;
	ctsio->be_move_done = ctl_config_move_done;
	ctl_datamove((union ctl_io *)ctsio);
	return (CTL_RETVAL_COMPLETE);
}

int
ctl_inquiry(struct ctl_scsiio *ctsio)
{
	struct scsi_inquiry *cdb;
	int retval;

	CTL_DEBUG_PRINT(("ctl_inquiry\n"));

	cdb = (struct scsi_inquiry *)ctsio->cdb;
	if (cdb->byte2 & SI_EVPD)
		retval = ctl_inquiry_evpd(ctsio);
	else if (cdb->page_code == 0)
		retval = ctl_inquiry_std(ctsio);
	else {
		ctl_set_invalid_field(ctsio,
				      /*sks_valid*/ 1,
				      /*command*/ 1,
				      /*field*/ 2,
				      /*bit_valid*/ 0,
				      /*bit*/ 0);
		ctl_done((union ctl_io *)ctsio);
		return (CTL_RETVAL_COMPLETE);
	}

	return (retval);
}

int
ctl_get_config(struct ctl_scsiio *ctsio)
{
	struct scsi_get_config_header *hdr;
	struct scsi_get_config_feature *feature;
	struct scsi_get_config *cdb;
	struct ctl_lun *lun;
	uint32_t alloc_len, data_len;
	int rt, starting;

	lun = ctsio->io_hdr.ctl_private[CTL_PRIV_LUN].ptr;
	cdb = (struct scsi_get_config *)ctsio->cdb;
	rt = (cdb->rt & SGC_RT_MASK);
	starting = scsi_2btoul(cdb->starting_feature);
	alloc_len = scsi_2btoul(cdb->length);

	data_len = sizeof(struct scsi_get_config_header) +
	    sizeof(struct scsi_get_config_feature) + 8 +
	    sizeof(struct scsi_get_config_feature) + 8 +
	    sizeof(struct scsi_get_config_feature) + 4 +
	    sizeof(struct scsi_get_config_feature) + 4 +
	    sizeof(struct scsi_get_config_feature) + 8 +
	    sizeof(struct scsi_get_config_feature) +
	    sizeof(struct scsi_get_config_feature) + 4 +
	    sizeof(struct scsi_get_config_feature) + 4 +
	    sizeof(struct scsi_get_config_feature) + 4 +
	    sizeof(struct scsi_get_config_feature) + 4 +
	    sizeof(struct scsi_get_config_feature) + 4 +
	    sizeof(struct scsi_get_config_feature) + 4;
	ctsio->kern_data_ptr = malloc(data_len, M_CTL, M_WAITOK | M_ZERO);
	ctsio->kern_sg_entries = 0;
	ctsio->kern_data_resid = 0;
	ctsio->kern_rel_offset = 0;

	hdr = (struct scsi_get_config_header *)ctsio->kern_data_ptr;
	if (lun->flags & CTL_LUN_NO_MEDIA)
		scsi_ulto2b(0x0000, hdr->current_profile);
	else
		scsi_ulto2b(0x0010, hdr->current_profile);
	feature = (struct scsi_get_config_feature *)(hdr + 1);

	if (starting > 0x003b)
		goto done;
	if (starting > 0x003a)
		goto f3b;
	if (starting > 0x002b)
		goto f3a;
	if (starting > 0x002a)
		goto f2b;
	if (starting > 0x001f)
		goto f2a;
	if (starting > 0x001e)
		goto f1f;
	if (starting > 0x001d)
		goto f1e;
	if (starting > 0x0010)
		goto f1d;
	if (starting > 0x0003)
		goto f10;
	if (starting > 0x0002)
		goto f3;
	if (starting > 0x0001)
		goto f2;
	if (starting > 0x0000)
		goto f1;

	/* Profile List */
	scsi_ulto2b(0x0000, feature->feature_code);
	feature->flags = SGC_F_PERSISTENT | SGC_F_CURRENT;
	feature->add_length = 8;
	scsi_ulto2b(0x0008, &feature->feature_data[0]);	/* CD-ROM */
	feature->feature_data[2] = 0x00;
	scsi_ulto2b(0x0010, &feature->feature_data[4]);	/* DVD-ROM */
	feature->feature_data[6] = 0x01;
	feature = (struct scsi_get_config_feature *)
	    &feature->feature_data[feature->add_length];

f1:	/* Core */
	scsi_ulto2b(0x0001, feature->feature_code);
	feature->flags = 0x08 | SGC_F_PERSISTENT | SGC_F_CURRENT;
	feature->add_length = 8;
	scsi_ulto4b(0x00000000, &feature->feature_data[0]);
	feature->feature_data[4] = 0x03;
	feature = (struct scsi_get_config_feature *)
	    &feature->feature_data[feature->add_length];

f2:	/* Morphing */
	scsi_ulto2b(0x0002, feature->feature_code);
	feature->flags = 0x04 | SGC_F_PERSISTENT | SGC_F_CURRENT;
	feature->add_length = 4;
	feature->feature_data[0] = 0x02;
	feature = (struct scsi_get_config_feature *)
	    &feature->feature_data[feature->add_length];

f3:	/* Removable Medium */
	scsi_ulto2b(0x0003, feature->feature_code);
	feature->flags = 0x04 | SGC_F_PERSISTENT | SGC_F_CURRENT;
	feature->add_length = 4;
	feature->feature_data[0] = 0x39;
	feature = (struct scsi_get_config_feature *)
	    &feature->feature_data[feature->add_length];

	if (rt == SGC_RT_CURRENT && (lun->flags & CTL_LUN_NO_MEDIA))
		goto done;

f10:	/* Random Read */
	scsi_ulto2b(0x0010, feature->feature_code);
	feature->flags = 0x00;
	if ((lun->flags & CTL_LUN_NO_MEDIA) == 0)
		feature->flags |= SGC_F_CURRENT;
	feature->add_length = 8;
	scsi_ulto4b(lun->be_lun->blocksize, &feature->feature_data[0]);
	scsi_ulto2b(1, &feature->feature_data[4]);
	feature->feature_data[6] = 0x00;
	feature = (struct scsi_get_config_feature *)
	    &feature->feature_data[feature->add_length];

f1d:	/* Multi-Read */
	scsi_ulto2b(0x001D, feature->feature_code);
	feature->flags = 0x00;
	if ((lun->flags & CTL_LUN_NO_MEDIA) == 0)
		feature->flags |= SGC_F_CURRENT;
	feature->add_length = 0;
	feature = (struct scsi_get_config_feature *)
	    &feature->feature_data[feature->add_length];

f1e:	/* CD Read */
	scsi_ulto2b(0x001E, feature->feature_code);
	feature->flags = 0x00;
	if ((lun->flags & CTL_LUN_NO_MEDIA) == 0)
		feature->flags |= SGC_F_CURRENT;
	feature->add_length = 4;
	feature->feature_data[0] = 0x00;
	feature = (struct scsi_get_config_feature *)
	    &feature->feature_data[feature->add_length];

f1f:	/* DVD Read */
	scsi_ulto2b(0x001F, feature->feature_code);
	feature->flags = 0x08;
	if ((lun->flags & CTL_LUN_NO_MEDIA) == 0)
		feature->flags |= SGC_F_CURRENT;
	feature->add_length = 4;
	feature->feature_data[0] = 0x01;
	feature->feature_data[2] = 0x03;
	feature = (struct scsi_get_config_feature *)
	    &feature->feature_data[feature->add_length];

f2a:	/* DVD+RW */
	scsi_ulto2b(0x002A, feature->feature_code);
	feature->flags = 0x04;
	if ((lun->flags & CTL_LUN_NO_MEDIA) == 0)
		feature->flags |= SGC_F_CURRENT;
	feature->add_length = 4;
	feature->feature_data[0] = 0x00;
	feature->feature_data[1] = 0x00;
	feature = (struct scsi_get_config_feature *)
	    &feature->feature_data[feature->add_length];

f2b:	/* DVD+R */
	scsi_ulto2b(0x002B, feature->feature_code);
	feature->flags = 0x00;
	if ((lun->flags & CTL_LUN_NO_MEDIA) == 0)
		feature->flags |= SGC_F_CURRENT;
	feature->add_length = 4;
	feature->feature_data[0] = 0x00;
	feature = (struct scsi_get_config_feature *)
	    &feature->feature_data[feature->add_length];

f3a:	/* DVD+RW Dual Layer */
	scsi_ulto2b(0x003A, feature->feature_code);
	feature->flags = 0x00;
	if ((lun->flags & CTL_LUN_NO_MEDIA) == 0)
		feature->flags |= SGC_F_CURRENT;
	feature->add_length = 4;
	feature->feature_data[0] = 0x00;
	feature->feature_data[1] = 0x00;
	feature = (struct scsi_get_config_feature *)
	    &feature->feature_data[feature->add_length];

f3b:	/* DVD+R Dual Layer */
	scsi_ulto2b(0x003B, feature->feature_code);
	feature->flags = 0x00;
	if ((lun->flags & CTL_LUN_NO_MEDIA) == 0)
		feature->flags |= SGC_F_CURRENT;
	feature->add_length = 4;
	feature->feature_data[0] = 0x00;
	feature = (struct scsi_get_config_feature *)
	    &feature->feature_data[feature->add_length];

done:
	data_len = (uint8_t *)feature - (uint8_t *)hdr;
	if (rt == SGC_RT_SPECIFIC && data_len > 4) {
		feature = (struct scsi_get_config_feature *)(hdr + 1);
		if (scsi_2btoul(feature->feature_code) == starting)
			feature = (struct scsi_get_config_feature *)
			    &feature->feature_data[feature->add_length];
		data_len = (uint8_t *)feature - (uint8_t *)hdr;
	}
	scsi_ulto4b(data_len - 4, hdr->data_length);
	if (data_len < alloc_len) {
		ctsio->residual = alloc_len - data_len;
		ctsio->kern_data_len = data_len;
		ctsio->kern_total_len = data_len;
	} else {
		ctsio->residual = 0;
		ctsio->kern_data_len = alloc_len;
		ctsio->kern_total_len = alloc_len;
	}

	ctl_set_success(ctsio);
	ctsio->io_hdr.flags |= CTL_FLAG_ALLOCATED;
	ctsio->be_move_done = ctl_config_move_done;
	ctl_datamove((union ctl_io *)ctsio);
	return (CTL_RETVAL_COMPLETE);
}

int
ctl_get_event_status(struct ctl_scsiio *ctsio)
{
	struct scsi_get_event_status_header *hdr;
	struct scsi_get_event_status *cdb;
	struct ctl_lun *lun;
	uint32_t alloc_len, data_len;
	int notif_class;

	lun = ctsio->io_hdr.ctl_private[CTL_PRIV_LUN].ptr;
	cdb = (struct scsi_get_event_status *)ctsio->cdb;
	if ((cdb->byte2 & SGESN_POLLED) == 0) {
		ctl_set_invalid_field(ctsio, /*sks_valid*/ 1, /*command*/ 1,
		    /*field*/ 1, /*bit_valid*/ 1, /*bit*/ 0);
		ctl_done((union ctl_io *)ctsio);
		return (CTL_RETVAL_COMPLETE);
	}
	notif_class = cdb->notif_class;
	alloc_len = scsi_2btoul(cdb->length);

	data_len = sizeof(struct scsi_get_event_status_header);
	ctsio->kern_data_ptr = malloc(data_len, M_CTL, M_WAITOK | M_ZERO);
	ctsio->kern_sg_entries = 0;
	ctsio->kern_data_resid = 0;
	ctsio->kern_rel_offset = 0;

	if (data_len < alloc_len) {
		ctsio->residual = alloc_len - data_len;
		ctsio->kern_data_len = data_len;
		ctsio->kern_total_len = data_len;
	} else {
		ctsio->residual = 0;
		ctsio->kern_data_len = alloc_len;
		ctsio->kern_total_len = alloc_len;
	}

	hdr = (struct scsi_get_event_status_header *)ctsio->kern_data_ptr;
	scsi_ulto2b(0, hdr->descr_length);
	hdr->nea_class = SGESN_NEA;
	hdr->supported_class = 0;

	ctl_set_success(ctsio);
	ctsio->io_hdr.flags |= CTL_FLAG_ALLOCATED;
	ctsio->be_move_done = ctl_config_move_done;
	ctl_datamove((union ctl_io *)ctsio);
	return (CTL_RETVAL_COMPLETE);
}

int
ctl_mechanism_status(struct ctl_scsiio *ctsio)
{
	struct scsi_mechanism_status_header *hdr;
	struct scsi_mechanism_status *cdb;
	struct ctl_lun *lun;
	uint32_t alloc_len, data_len;

	lun = ctsio->io_hdr.ctl_private[CTL_PRIV_LUN].ptr;
	cdb = (struct scsi_mechanism_status *)ctsio->cdb;
	alloc_len = scsi_2btoul(cdb->length);

	data_len = sizeof(struct scsi_mechanism_status_header);
	ctsio->kern_data_ptr = malloc(data_len, M_CTL, M_WAITOK | M_ZERO);
	ctsio->kern_sg_entries = 0;
	ctsio->kern_data_resid = 0;
	ctsio->kern_rel_offset = 0;

	if (data_len < alloc_len) {
		ctsio->residual = alloc_len - data_len;
		ctsio->kern_data_len = data_len;
		ctsio->kern_total_len = data_len;
	} else {
		ctsio->residual = 0;
		ctsio->kern_data_len = alloc_len;
		ctsio->kern_total_len = alloc_len;
	}

	hdr = (struct scsi_mechanism_status_header *)ctsio->kern_data_ptr;
	hdr->state1 = 0x00;
	hdr->state2 = 0xe0;
	scsi_ulto3b(0, hdr->lba);
	hdr->slots_num = 0;
	scsi_ulto2b(0, hdr->slots_length);

	ctl_set_success(ctsio);
	ctsio->io_hdr.flags |= CTL_FLAG_ALLOCATED;
	ctsio->be_move_done = ctl_config_move_done;
	ctl_datamove((union ctl_io *)ctsio);
	return (CTL_RETVAL_COMPLETE);
}

static void
ctl_ultomsf(uint32_t lba, uint8_t *buf)
{

	lba += 150;
	buf[0] = 0;
	buf[1] = bin2bcd((lba / 75) / 60);
	buf[2] = bin2bcd((lba / 75) % 60);
	buf[3] = bin2bcd(lba % 75);
}

int
ctl_read_toc(struct ctl_scsiio *ctsio)
{
	struct scsi_read_toc_hdr *hdr;
	struct scsi_read_toc_type01_descr *descr;
	struct scsi_read_toc *cdb;
	struct ctl_lun *lun;
	uint32_t alloc_len, data_len;
	int format, msf;

	lun = ctsio->io_hdr.ctl_private[CTL_PRIV_LUN].ptr;
	cdb = (struct scsi_read_toc *)ctsio->cdb;
	msf = (cdb->byte2 & CD_MSF) != 0;
	format = cdb->format;
	alloc_len = scsi_2btoul(cdb->data_len);

	data_len = sizeof(struct scsi_read_toc_hdr);
	if (format == 0)
		data_len += 2 * sizeof(struct scsi_read_toc_type01_descr);
	else
		data_len += sizeof(struct scsi_read_toc_type01_descr);
	ctsio->kern_data_ptr = malloc(data_len, M_CTL, M_WAITOK | M_ZERO);
	ctsio->kern_sg_entries = 0;
	ctsio->kern_data_resid = 0;
	ctsio->kern_rel_offset = 0;

	if (data_len < alloc_len) {
		ctsio->residual = alloc_len - data_len;
		ctsio->kern_data_len = data_len;
		ctsio->kern_total_len = data_len;
	} else {
		ctsio->residual = 0;
		ctsio->kern_data_len = alloc_len;
		ctsio->kern_total_len = alloc_len;
	}

	hdr = (struct scsi_read_toc_hdr *)ctsio->kern_data_ptr;
	if (format == 0) {
		scsi_ulto2b(0x12, hdr->data_length);
		hdr->first = 1;
		hdr->last = 1;
		descr = (struct scsi_read_toc_type01_descr *)(hdr + 1);
		descr->addr_ctl = 0x14;
		descr->track_number = 1;
		if (msf)
			ctl_ultomsf(0, descr->track_start);
		else
			scsi_ulto4b(0, descr->track_start);
		descr++;
		descr->addr_ctl = 0x14;
		descr->track_number = 0xaa;
		if (msf)
			ctl_ultomsf(lun->be_lun->maxlba+1, descr->track_start);
		else
			scsi_ulto4b(lun->be_lun->maxlba+1, descr->track_start);
	} else {
		scsi_ulto2b(0x0a, hdr->data_length);
		hdr->first = 1;
		hdr->last = 1;
		descr = (struct scsi_read_toc_type01_descr *)(hdr + 1);
		descr->addr_ctl = 0x14;
		descr->track_number = 1;
		if (msf)
			ctl_ultomsf(0, descr->track_start);
		else
			scsi_ulto4b(0, descr->track_start);
	}

	ctl_set_success(ctsio);
	ctsio->io_hdr.flags |= CTL_FLAG_ALLOCATED;
	ctsio->be_move_done = ctl_config_move_done;
	ctl_datamove((union ctl_io *)ctsio);
	return (CTL_RETVAL_COMPLETE);
}

/*
 * For known CDB types, parse the LBA and length.
 */
static int
ctl_get_lba_len(union ctl_io *io, uint64_t *lba, uint64_t *len)
{
	if (io->io_hdr.io_type != CTL_IO_SCSI)
		return (1);

	switch (io->scsiio.cdb[0]) {
	case COMPARE_AND_WRITE: {
		struct scsi_compare_and_write *cdb;

		cdb = (struct scsi_compare_and_write *)io->scsiio.cdb;

		*lba = scsi_8btou64(cdb->addr);
		*len = cdb->length;
		break;
	}
	case READ_6:
	case WRITE_6: {
		struct scsi_rw_6 *cdb;

		cdb = (struct scsi_rw_6 *)io->scsiio.cdb;

		*lba = scsi_3btoul(cdb->addr);
		/* only 5 bits are valid in the most significant address byte */
		*lba &= 0x1fffff;
		*len = cdb->length;
		break;
	}
	case READ_10:
	case WRITE_10: {
		struct scsi_rw_10 *cdb;

		cdb = (struct scsi_rw_10 *)io->scsiio.cdb;

		*lba = scsi_4btoul(cdb->addr);
		*len = scsi_2btoul(cdb->length);
		break;
	}
	case WRITE_VERIFY_10: {
		struct scsi_write_verify_10 *cdb;

		cdb = (struct scsi_write_verify_10 *)io->scsiio.cdb;

		*lba = scsi_4btoul(cdb->addr);
		*len = scsi_2btoul(cdb->length);
		break;
	}
	case READ_12:
	case WRITE_12: {
		struct scsi_rw_12 *cdb;

		cdb = (struct scsi_rw_12 *)io->scsiio.cdb;

		*lba = scsi_4btoul(cdb->addr);
		*len = scsi_4btoul(cdb->length);
		break;
	}
	case WRITE_VERIFY_12: {
		struct scsi_write_verify_12 *cdb;

		cdb = (struct scsi_write_verify_12 *)io->scsiio.cdb;

		*lba = scsi_4btoul(cdb->addr);
		*len = scsi_4btoul(cdb->length);
		break;
	}
	case READ_16:
	case WRITE_16: {
		struct scsi_rw_16 *cdb;

		cdb = (struct scsi_rw_16 *)io->scsiio.cdb;

		*lba = scsi_8btou64(cdb->addr);
		*len = scsi_4btoul(cdb->length);
		break;
	}
	case WRITE_ATOMIC_16: {
		struct scsi_write_atomic_16 *cdb;

		cdb = (struct scsi_write_atomic_16 *)io->scsiio.cdb;

		*lba = scsi_8btou64(cdb->addr);
		*len = scsi_2btoul(cdb->length);
		break;
	}
	case WRITE_VERIFY_16: {
		struct scsi_write_verify_16 *cdb;

		cdb = (struct scsi_write_verify_16 *)io->scsiio.cdb;

		*lba = scsi_8btou64(cdb->addr);
		*len = scsi_4btoul(cdb->length);
		break;
	}
	case WRITE_SAME_10: {
		struct scsi_write_same_10 *cdb;

		cdb = (struct scsi_write_same_10 *)io->scsiio.cdb;

		*lba = scsi_4btoul(cdb->addr);
		*len = scsi_2btoul(cdb->length);
		break;
	}
	case WRITE_SAME_16: {
		struct scsi_write_same_16 *cdb;

		cdb = (struct scsi_write_same_16 *)io->scsiio.cdb;

		*lba = scsi_8btou64(cdb->addr);
		*len = scsi_4btoul(cdb->length);
		break;
	}
	case VERIFY_10: {
		struct scsi_verify_10 *cdb;

		cdb = (struct scsi_verify_10 *)io->scsiio.cdb;

		*lba = scsi_4btoul(cdb->addr);
		*len = scsi_2btoul(cdb->length);
		break;
	}
	case VERIFY_12: {
		struct scsi_verify_12 *cdb;

		cdb = (struct scsi_verify_12 *)io->scsiio.cdb;

		*lba = scsi_4btoul(cdb->addr);
		*len = scsi_4btoul(cdb->length);
		break;
	}
	case VERIFY_16: {
		struct scsi_verify_16 *cdb;

		cdb = (struct scsi_verify_16 *)io->scsiio.cdb;

		*lba = scsi_8btou64(cdb->addr);
		*len = scsi_4btoul(cdb->length);
		break;
	}
	case UNMAP: {
		*lba = 0;
		*len = UINT64_MAX;
		break;
	}
	case SERVICE_ACTION_IN: {	/* GET LBA STATUS */
		struct scsi_get_lba_status *cdb;

		cdb = (struct scsi_get_lba_status *)io->scsiio.cdb;
		*lba = scsi_8btou64(cdb->addr);
		*len = UINT32_MAX;
		break;
	}
	default:
		return (1);
		break; /* NOTREACHED */
	}

	return (0);
}

static ctl_action
ctl_extent_check_lba(uint64_t lba1, uint64_t len1, uint64_t lba2, uint64_t len2,
    bool seq)
{
	uint64_t endlba1, endlba2;

	endlba1 = lba1 + len1 - (seq ? 0 : 1);
	endlba2 = lba2 + len2 - 1;

	if ((endlba1 < lba2) || (endlba2 < lba1))
		return (CTL_ACTION_PASS);
	else
		return (CTL_ACTION_BLOCK);
}

static int
ctl_extent_check_unmap(union ctl_io *io, uint64_t lba2, uint64_t len2)
{
	struct ctl_ptr_len_flags *ptrlen;
	struct scsi_unmap_desc *buf, *end, *range;
	uint64_t lba;
	uint32_t len;

	/* If not UNMAP -- go other way. */
	if (io->io_hdr.io_type != CTL_IO_SCSI ||
	    io->scsiio.cdb[0] != UNMAP)
		return (CTL_ACTION_ERROR);

	/* If UNMAP without data -- block and wait for data. */
	ptrlen = (struct ctl_ptr_len_flags *)
	    &io->io_hdr.ctl_private[CTL_PRIV_LBA_LEN];
	if ((io->io_hdr.flags & CTL_FLAG_ALLOCATED) == 0 ||
	    ptrlen->ptr == NULL)
		return (CTL_ACTION_BLOCK);

	/* UNMAP with data -- check for collision. */
	buf = (struct scsi_unmap_desc *)ptrlen->ptr;
	end = buf + ptrlen->len / sizeof(*buf);
	for (range = buf; range < end; range++) {
		lba = scsi_8btou64(range->lba);
		len = scsi_4btoul(range->length);
		if ((lba < lba2 + len2) && (lba + len > lba2))
			return (CTL_ACTION_BLOCK);
	}
	return (CTL_ACTION_PASS);
}

static ctl_action
ctl_extent_check(union ctl_io *io1, union ctl_io *io2, bool seq)
{
	uint64_t lba1, lba2;
	uint64_t len1, len2;
	int retval;

	if (ctl_get_lba_len(io2, &lba2, &len2) != 0)
		return (CTL_ACTION_ERROR);

	retval = ctl_extent_check_unmap(io1, lba2, len2);
	if (retval != CTL_ACTION_ERROR)
		return (retval);

	if (ctl_get_lba_len(io1, &lba1, &len1) != 0)
		return (CTL_ACTION_ERROR);

	if (io1->io_hdr.flags & CTL_FLAG_SERSEQ_DONE)
		seq = FALSE;
	return (ctl_extent_check_lba(lba1, len1, lba2, len2, seq));
}

static ctl_action
ctl_extent_check_seq(union ctl_io *io1, union ctl_io *io2)
{
	uint64_t lba1, lba2;
	uint64_t len1, len2;

	if (io1->io_hdr.flags & CTL_FLAG_SERSEQ_DONE)
		return (CTL_ACTION_PASS);
	if (ctl_get_lba_len(io1, &lba1, &len1) != 0)
		return (CTL_ACTION_ERROR);
	if (ctl_get_lba_len(io2, &lba2, &len2) != 0)
		return (CTL_ACTION_ERROR);

	if (lba1 + len1 == lba2)
		return (CTL_ACTION_BLOCK);
	return (CTL_ACTION_PASS);
}

static ctl_action
ctl_check_for_blockage(struct ctl_lun *lun, union ctl_io *pending_io,
    union ctl_io *ooa_io)
{
	const struct ctl_cmd_entry *pending_entry, *ooa_entry;
	const ctl_serialize_action *serialize_row;

	/*
	 * The initiator attempted multiple untagged commands at the same
	 * time.  Can't do that.
	 */
	if ((pending_io->scsiio.tag_type == CTL_TAG_UNTAGGED)
	 && (ooa_io->scsiio.tag_type == CTL_TAG_UNTAGGED)
	 && ((pending_io->io_hdr.nexus.targ_port ==
	      ooa_io->io_hdr.nexus.targ_port)
	  && (pending_io->io_hdr.nexus.initid ==
	      ooa_io->io_hdr.nexus.initid))
	 && ((ooa_io->io_hdr.flags & (CTL_FLAG_ABORT |
	      CTL_FLAG_STATUS_SENT)) == 0))
		return (CTL_ACTION_OVERLAP);

	/*
	 * The initiator attempted to send multiple tagged commands with
	 * the same ID.  (It's fine if different initiators have the same
	 * tag ID.)
	 *
	 * Even if all of those conditions are true, we don't kill the I/O
	 * if the command ahead of us has been aborted.  We won't end up
	 * sending it to the FETD, and it's perfectly legal to resend a
	 * command with the same tag number as long as the previous
	 * instance of this tag number has been aborted somehow.
	 */
	if ((pending_io->scsiio.tag_type != CTL_TAG_UNTAGGED)
	 && (ooa_io->scsiio.tag_type != CTL_TAG_UNTAGGED)
	 && (pending_io->scsiio.tag_num == ooa_io->scsiio.tag_num)
	 && ((pending_io->io_hdr.nexus.targ_port ==
	      ooa_io->io_hdr.nexus.targ_port)
	  && (pending_io->io_hdr.nexus.initid ==
	      ooa_io->io_hdr.nexus.initid))
	 && ((ooa_io->io_hdr.flags & (CTL_FLAG_ABORT |
	      CTL_FLAG_STATUS_SENT)) == 0))
		return (CTL_ACTION_OVERLAP_TAG);

	/*
	 * If we get a head of queue tag, SAM-3 says that we should
	 * immediately execute it.
	 *
	 * What happens if this command would normally block for some other
	 * reason?  e.g. a request sense with a head of queue tag
	 * immediately after a write.  Normally that would block, but this
	 * will result in its getting executed immediately...
	 *
	 * We currently return "pass" instead of "skip", so we'll end up
	 * going through the rest of the queue to check for overlapped tags.
	 *
	 * XXX KDM check for other types of blockage first??
	 */
	if (pending_io->scsiio.tag_type == CTL_TAG_HEAD_OF_QUEUE)
		return (CTL_ACTION_PASS);

	/*
	 * Ordered tags have to block until all items ahead of them
	 * have completed.  If we get called with an ordered tag, we always
	 * block, if something else is ahead of us in the queue.
	 */
	if (pending_io->scsiio.tag_type == CTL_TAG_ORDERED)
		return (CTL_ACTION_BLOCK);

	/*
	 * Simple tags get blocked until all head of queue and ordered tags
	 * ahead of them have completed.  I'm lumping untagged commands in
	 * with simple tags here.  XXX KDM is that the right thing to do?
	 */
	if (((pending_io->scsiio.tag_type == CTL_TAG_UNTAGGED)
	  || (pending_io->scsiio.tag_type == CTL_TAG_SIMPLE))
	 && ((ooa_io->scsiio.tag_type == CTL_TAG_HEAD_OF_QUEUE)
	  || (ooa_io->scsiio.tag_type == CTL_TAG_ORDERED)))
		return (CTL_ACTION_BLOCK);

	pending_entry = ctl_get_cmd_entry(&pending_io->scsiio, NULL);
	KASSERT(pending_entry->seridx < CTL_SERIDX_COUNT,
	    ("%s: Invalid seridx %d for pending CDB %02x %02x @ %p",
	     __func__, pending_entry->seridx, pending_io->scsiio.cdb[0],
	     pending_io->scsiio.cdb[1], pending_io));
	ooa_entry = ctl_get_cmd_entry(&ooa_io->scsiio, NULL);
	if (ooa_entry->seridx == CTL_SERIDX_INVLD)
		return (CTL_ACTION_PASS); /* Unsupported command in OOA queue */
	KASSERT(ooa_entry->seridx < CTL_SERIDX_COUNT,
	    ("%s: Invalid seridx %d for ooa CDB %02x %02x @ %p",
	     __func__, ooa_entry->seridx, ooa_io->scsiio.cdb[0],
	     ooa_io->scsiio.cdb[1], ooa_io));

	serialize_row = ctl_serialize_table[ooa_entry->seridx];

	switch (serialize_row[pending_entry->seridx]) {
	case CTL_SER_BLOCK:
		return (CTL_ACTION_BLOCK);
	case CTL_SER_EXTENT:
		return (ctl_extent_check(ooa_io, pending_io,
		    (lun->be_lun && lun->be_lun->serseq == CTL_LUN_SERSEQ_ON)));
	case CTL_SER_EXTENTOPT:
		if ((lun->mode_pages.control_page[CTL_PAGE_CURRENT].queue_flags
		    & SCP_QUEUE_ALG_MASK) != SCP_QUEUE_ALG_UNRESTRICTED)
			return (ctl_extent_check(ooa_io, pending_io,
			    (lun->be_lun &&
			     lun->be_lun->serseq == CTL_LUN_SERSEQ_ON)));
		return (CTL_ACTION_PASS);
	case CTL_SER_EXTENTSEQ:
		if (lun->be_lun && lun->be_lun->serseq != CTL_LUN_SERSEQ_OFF)
			return (ctl_extent_check_seq(ooa_io, pending_io));
		return (CTL_ACTION_PASS);
	case CTL_SER_PASS:
		return (CTL_ACTION_PASS);
	case CTL_SER_BLOCKOPT:
		if ((lun->mode_pages.control_page[CTL_PAGE_CURRENT].queue_flags
		    & SCP_QUEUE_ALG_MASK) != SCP_QUEUE_ALG_UNRESTRICTED)
			return (CTL_ACTION_BLOCK);
		return (CTL_ACTION_PASS);
	case CTL_SER_SKIP:
		return (CTL_ACTION_SKIP);
	default:
		panic("%s: Invalid serialization value %d for %d => %d",
		    __func__, serialize_row[pending_entry->seridx],
		    pending_entry->seridx, ooa_entry->seridx);
	}

	return (CTL_ACTION_ERROR);
}

/*
 * Check for blockage or overlaps against the OOA (Order Of Arrival) queue.
 * Assumptions:
 * - pending_io is generally either incoming, or on the blocked queue
 * - starting I/O is the I/O we want to start the check with.
 */
static ctl_action
ctl_check_ooa(struct ctl_lun *lun, union ctl_io *pending_io,
	      union ctl_io *starting_io)
{
	union ctl_io *ooa_io;
	ctl_action action;

	mtx_assert(&lun->lun_lock, MA_OWNED);

	/*
	 * Run back along the OOA queue, starting with the current
	 * blocked I/O and going through every I/O before it on the
	 * queue.  If starting_io is NULL, we'll just end up returning
	 * CTL_ACTION_PASS.
	 */
	for (ooa_io = starting_io; ooa_io != NULL;
	     ooa_io = (union ctl_io *)TAILQ_PREV(&ooa_io->io_hdr, ctl_ooaq,
	     ooa_links)){

		/*
		 * This routine just checks to see whether
		 * cur_blocked is blocked by ooa_io, which is ahead
		 * of it in the queue.  It doesn't queue/dequeue
		 * cur_blocked.
		 */
		action = ctl_check_for_blockage(lun, pending_io, ooa_io);
		switch (action) {
		case CTL_ACTION_BLOCK:
		case CTL_ACTION_OVERLAP:
		case CTL_ACTION_OVERLAP_TAG:
		case CTL_ACTION_SKIP:
		case CTL_ACTION_ERROR:
			return (action);
			break; /* NOTREACHED */
		case CTL_ACTION_PASS:
			break;
		default:
			panic("%s: Invalid action %d\n", __func__, action);
		}
	}

	return (CTL_ACTION_PASS);
}

/*
 * Assumptions:
 * - An I/O has just completed, and has been removed from the per-LUN OOA
 *   queue, so some items on the blocked queue may now be unblocked.
 */
static int
ctl_check_blocked(struct ctl_lun *lun)
{
	struct ctl_softc *softc = lun->ctl_softc;
	union ctl_io *cur_blocked, *next_blocked;

	mtx_assert(&lun->lun_lock, MA_OWNED);

	/*
	 * Run forward from the head of the blocked queue, checking each
	 * entry against the I/Os prior to it on the OOA queue to see if
	 * there is still any blockage.
	 *
	 * We cannot use the TAILQ_FOREACH() macro, because it can't deal
	 * with our removing a variable on it while it is traversing the
	 * list.
	 */
	for (cur_blocked = (union ctl_io *)TAILQ_FIRST(&lun->blocked_queue);
	     cur_blocked != NULL; cur_blocked = next_blocked) {
		union ctl_io *prev_ooa;
		ctl_action action;

		next_blocked = (union ctl_io *)TAILQ_NEXT(&cur_blocked->io_hdr,
							  blocked_links);

		prev_ooa = (union ctl_io *)TAILQ_PREV(&cur_blocked->io_hdr,
						      ctl_ooaq, ooa_links);

		/*
		 * If cur_blocked happens to be the first item in the OOA
		 * queue now, prev_ooa will be NULL, and the action
		 * returned will just be CTL_ACTION_PASS.
		 */
		action = ctl_check_ooa(lun, cur_blocked, prev_ooa);

		switch (action) {
		case CTL_ACTION_BLOCK:
			/* Nothing to do here, still blocked */
			break;
		case CTL_ACTION_OVERLAP:
		case CTL_ACTION_OVERLAP_TAG:
			/*
			 * This shouldn't happen!  In theory we've already
			 * checked this command for overlap...
			 */
			break;
		case CTL_ACTION_PASS:
		case CTL_ACTION_SKIP: {
			const struct ctl_cmd_entry *entry;

			/*
			 * The skip case shouldn't happen, this transaction
			 * should have never made it onto the blocked queue.
			 */
			/*
			 * This I/O is no longer blocked, we can remove it
			 * from the blocked queue.  Since this is a TAILQ
			 * (doubly linked list), we can do O(1) removals
			 * from any place on the list.
			 */
			TAILQ_REMOVE(&lun->blocked_queue, &cur_blocked->io_hdr,
				     blocked_links);
			cur_blocked->io_hdr.flags &= ~CTL_FLAG_BLOCKED;

			if ((softc->ha_mode != CTL_HA_MODE_XFER) &&
			    (cur_blocked->io_hdr.flags & CTL_FLAG_FROM_OTHER_SC)){
				/*
				 * Need to send IO back to original side to
				 * run
				 */
				union ctl_ha_msg msg_info;

				cur_blocked->io_hdr.flags &= ~CTL_FLAG_IO_ACTIVE;
				msg_info.hdr.original_sc =
					cur_blocked->io_hdr.original_sc;
				msg_info.hdr.serializing_sc = cur_blocked;
				msg_info.hdr.msg_type = CTL_MSG_R2R;
				ctl_ha_msg_send(CTL_HA_CHAN_CTL, &msg_info,
				    sizeof(msg_info.hdr), M_NOWAIT);
				break;
			}
			entry = ctl_get_cmd_entry(&cur_blocked->scsiio, NULL);

			/*
			 * Check this I/O for LUN state changes that may
			 * have happened while this command was blocked.
			 * The LUN state may have been changed by a command
			 * ahead of us in the queue, so we need to re-check
			 * for any states that can be caused by SCSI
			 * commands.
			 */
			if (ctl_scsiio_lun_check(lun, entry,
						 &cur_blocked->scsiio) == 0) {
				cur_blocked->io_hdr.flags |=
				                      CTL_FLAG_IS_WAS_ON_RTR;
				ctl_enqueue_rtr(cur_blocked);
			} else
				ctl_done(cur_blocked);
			break;
		}
		default:
			/*
			 * This probably shouldn't happen -- we shouldn't
			 * get CTL_ACTION_ERROR, or anything else.
			 */
			break;
		}
	}

	return (CTL_RETVAL_COMPLETE);
}

/*
 * This routine (with one exception) checks LUN flags that can be set by
 * commands ahead of us in the OOA queue.  These flags have to be checked
 * when a command initially comes in, and when we pull a command off the
 * blocked queue and are preparing to execute it.  The reason we have to
 * check these flags for commands on the blocked queue is that the LUN
 * state may have been changed by a command ahead of us while we're on the
 * blocked queue.
 *
 * Ordering is somewhat important with these checks, so please pay
 * careful attention to the placement of any new checks.
 */
static int
ctl_scsiio_lun_check(struct ctl_lun *lun,
    const struct ctl_cmd_entry *entry, struct ctl_scsiio *ctsio)
{
	struct ctl_softc *softc = lun->ctl_softc;
	int retval;
	uint32_t residx;

	retval = 0;

	mtx_assert(&lun->lun_lock, MA_OWNED);

	/*
	 * If this shelf is a secondary shelf controller, we may have to
	 * reject some commands disallowed by HA mode and link state.
	 */
	if ((lun->flags & CTL_LUN_PRIMARY_SC) == 0) {
		if (softc->ha_link == CTL_HA_LINK_OFFLINE &&
		    (entry->flags & CTL_CMD_FLAG_OK_ON_UNAVAIL) == 0) {
			ctl_set_lun_unavail(ctsio);
			retval = 1;
			goto bailout;
		}
		if ((lun->flags & CTL_LUN_PEER_SC_PRIMARY) == 0 &&
		    (entry->flags & CTL_CMD_FLAG_OK_ON_UNAVAIL) == 0) {
			ctl_set_lun_transit(ctsio);
			retval = 1;
			goto bailout;
		}
		if (softc->ha_mode == CTL_HA_MODE_ACT_STBY &&
		    (entry->flags & CTL_CMD_FLAG_OK_ON_STANDBY) == 0) {
			ctl_set_lun_standby(ctsio);
			retval = 1;
			goto bailout;
		}

		/* The rest of checks are only done on executing side */
		if (softc->ha_mode == CTL_HA_MODE_XFER)
			goto bailout;
	}

	if (entry->pattern & CTL_LUN_PAT_WRITE) {
		if (lun->be_lun &&
		    lun->be_lun->flags & CTL_LUN_FLAG_READONLY) {
			ctl_set_hw_write_protected(ctsio);
			retval = 1;
			goto bailout;
		}
		if ((lun->mode_pages.control_page[CTL_PAGE_CURRENT]
		    .eca_and_aen & SCP_SWP) != 0) {
			ctl_set_sense(ctsio, /*current_error*/ 1,
			    /*sense_key*/ SSD_KEY_DATA_PROTECT,
			    /*asc*/ 0x27, /*ascq*/ 0x02, SSD_ELEM_NONE);
			retval = 1;
			goto bailout;
		}
	}

	/*
	 * Check for a reservation conflict.  If this command isn't allowed
	 * even on reserved LUNs, and if this initiator isn't the one who
	 * reserved us, reject the command with a reservation conflict.
	 */
	residx = ctl_get_initindex(&ctsio->io_hdr.nexus);
	if ((lun->flags & CTL_LUN_RESERVED)
	 && ((entry->flags & CTL_CMD_FLAG_ALLOW_ON_RESV) == 0)) {
		if (lun->res_idx != residx) {
			ctl_set_reservation_conflict(ctsio);
			retval = 1;
			goto bailout;
		}
	}

	if ((lun->flags & CTL_LUN_PR_RESERVED) == 0 ||
	    (entry->flags & CTL_CMD_FLAG_ALLOW_ON_PR_RESV)) {
		/* No reservation or command is allowed. */;
	} else if ((entry->flags & CTL_CMD_FLAG_ALLOW_ON_PR_WRESV) &&
	    (lun->pr_res_type == SPR_TYPE_WR_EX ||
	     lun->pr_res_type == SPR_TYPE_WR_EX_RO ||
	     lun->pr_res_type == SPR_TYPE_WR_EX_AR)) {
		/* The command is allowed for Write Exclusive resv. */;
	} else {
		/*
		 * if we aren't registered or it's a res holder type
		 * reservation and this isn't the res holder then set a
		 * conflict.
		 */
		if (ctl_get_prkey(lun, residx) == 0 ||
		    (residx != lun->pr_res_idx && lun->pr_res_type < 4)) {
			ctl_set_reservation_conflict(ctsio);
			retval = 1;
			goto bailout;
		}
	}

	if ((entry->flags & CTL_CMD_FLAG_OK_ON_NO_MEDIA) == 0) {
		if (lun->flags & CTL_LUN_EJECTED)
			ctl_set_lun_ejected(ctsio);
		else if (lun->flags & CTL_LUN_NO_MEDIA) {
			if (lun->flags & CTL_LUN_REMOVABLE)
				ctl_set_lun_no_media(ctsio);
			else
				ctl_set_lun_int_reqd(ctsio);
		} else if (lun->flags & CTL_LUN_STOPPED)
			ctl_set_lun_stopped(ctsio);
		else
			goto bailout;
		retval = 1;
		goto bailout;
	}

bailout:
	return (retval);
}

static void
ctl_failover_io(union ctl_io *io, int have_lock)
{
	ctl_set_busy(&io->scsiio);
	ctl_done(io);
}

static void
ctl_failover_lun(union ctl_io *rio)
{
	struct ctl_softc *softc = control_softc;
	struct ctl_lun *lun;
	struct ctl_io_hdr *io, *next_io;
	uint32_t targ_lun;

	targ_lun = rio->io_hdr.nexus.targ_mapped_lun;
	CTL_DEBUG_PRINT(("FAILOVER for lun %ju\n", targ_lun));

	/* Find and lock the LUN. */
	mtx_lock(&softc->ctl_lock);
	if ((targ_lun < CTL_MAX_LUNS) &&
	    ((lun = softc->ctl_luns[targ_lun]) != NULL)) {
		mtx_lock(&lun->lun_lock);
		mtx_unlock(&softc->ctl_lock);
		if (lun->flags & CTL_LUN_DISABLED) {
			mtx_unlock(&lun->lun_lock);
			return;
		}
	} else {
		mtx_unlock(&softc->ctl_lock);
		return;
	}

	if (softc->ha_mode == CTL_HA_MODE_XFER) {
		TAILQ_FOREACH_SAFE(io, &lun->ooa_queue, ooa_links, next_io) {
			/* We are master */
			if (io->flags & CTL_FLAG_FROM_OTHER_SC) {
				if (io->flags & CTL_FLAG_IO_ACTIVE) {
					io->flags |= CTL_FLAG_ABORT;
					io->flags |= CTL_FLAG_FAILOVER;
				} else { /* This can be only due to DATAMOVE */
					io->msg_type = CTL_MSG_DATAMOVE_DONE;
					io->flags &= ~CTL_FLAG_DMA_INPROG;
					io->flags |= CTL_FLAG_IO_ACTIVE;
					io->port_status = 31340;
					ctl_enqueue_isc((union ctl_io *)io);
				}
			}
			/* We are slave */
			if (io->flags & CTL_FLAG_SENT_2OTHER_SC) {
				io->flags &= ~CTL_FLAG_SENT_2OTHER_SC;
				if (io->flags & CTL_FLAG_IO_ACTIVE) {
					io->flags |= CTL_FLAG_FAILOVER;
				} else {
					ctl_set_busy(&((union ctl_io *)io)->
					    scsiio);
					ctl_done((union ctl_io *)io);
				}
			}
		}
	} else { /* SERIALIZE modes */
		TAILQ_FOREACH_SAFE(io, &lun->blocked_queue, blocked_links,
		    next_io) {
			/* We are master */
			if (io->flags & CTL_FLAG_FROM_OTHER_SC) {
				TAILQ_REMOVE(&lun->blocked_queue, io,
				    blocked_links);
				io->flags &= ~CTL_FLAG_BLOCKED;
				TAILQ_REMOVE(&lun->ooa_queue, io, ooa_links);
				ctl_free_io((union ctl_io *)io);
			}
		}
		TAILQ_FOREACH_SAFE(io, &lun->ooa_queue, ooa_links, next_io) {
			/* We are master */
			if (io->flags & CTL_FLAG_FROM_OTHER_SC) {
				TAILQ_REMOVE(&lun->ooa_queue, io, ooa_links);
				ctl_free_io((union ctl_io *)io);
			}
			/* We are slave */
			if (io->flags & CTL_FLAG_SENT_2OTHER_SC) {
				io->flags &= ~CTL_FLAG_SENT_2OTHER_SC;
				if (!(io->flags & CTL_FLAG_IO_ACTIVE)) {
					ctl_set_busy(&((union ctl_io *)io)->
					    scsiio);
					ctl_done((union ctl_io *)io);
				}
			}
		}
		ctl_check_blocked(lun);
	}
	mtx_unlock(&lun->lun_lock);
}

static int
ctl_scsiio_precheck(struct ctl_softc *softc, struct ctl_scsiio *ctsio)
{
	struct ctl_lun *lun;
	const struct ctl_cmd_entry *entry;
	uint32_t initidx, targ_lun;
	int retval;

	retval = 0;

	lun = NULL;

	targ_lun = ctsio->io_hdr.nexus.targ_mapped_lun;
	if ((targ_lun < CTL_MAX_LUNS)
	 && ((lun = softc->ctl_luns[targ_lun]) != NULL)) {
		/*
		 * If the LUN is invalid, pretend that it doesn't exist.
		 * It will go away as soon as all pending I/O has been
		 * completed.
		 */
		mtx_lock(&lun->lun_lock);
		if (lun->flags & CTL_LUN_DISABLED) {
			mtx_unlock(&lun->lun_lock);
			lun = NULL;
			ctsio->io_hdr.ctl_private[CTL_PRIV_LUN].ptr = NULL;
			ctsio->io_hdr.ctl_private[CTL_PRIV_BACKEND_LUN].ptr = NULL;
		} else {
			ctsio->io_hdr.ctl_private[CTL_PRIV_LUN].ptr = lun;
			ctsio->io_hdr.ctl_private[CTL_PRIV_BACKEND_LUN].ptr =
				lun->be_lun;

			/*
			 * Every I/O goes into the OOA queue for a
			 * particular LUN, and stays there until completion.
			 */
#ifdef CTL_TIME_IO
			if (TAILQ_EMPTY(&lun->ooa_queue)) {
				lun->idle_time += getsbinuptime() -
				    lun->last_busy;
			}
#endif
			TAILQ_INSERT_TAIL(&lun->ooa_queue, &ctsio->io_hdr,
			    ooa_links);
		}
	} else {
		ctsio->io_hdr.ctl_private[CTL_PRIV_LUN].ptr = NULL;
		ctsio->io_hdr.ctl_private[CTL_PRIV_BACKEND_LUN].ptr = NULL;
	}

	/* Get command entry and return error if it is unsuppotyed. */
	entry = ctl_validate_command(ctsio);
	if (entry == NULL) {
		if (lun)
			mtx_unlock(&lun->lun_lock);
		return (retval);
	}

	ctsio->io_hdr.flags &= ~CTL_FLAG_DATA_MASK;
	ctsio->io_hdr.flags |= entry->flags & CTL_FLAG_DATA_MASK;

	/*
	 * Check to see whether we can send this command to LUNs that don't
	 * exist.  This should pretty much only be the case for inquiry
	 * and request sense.  Further checks, below, really require having
	 * a LUN, so we can't really check the command anymore.  Just put
	 * it on the rtr queue.
	 */
	if (lun == NULL) {
		if (entry->flags & CTL_CMD_FLAG_OK_ON_NO_LUN) {
			ctsio->io_hdr.flags |= CTL_FLAG_IS_WAS_ON_RTR;
			ctl_enqueue_rtr((union ctl_io *)ctsio);
			return (retval);
		}

		ctl_set_unsupported_lun(ctsio);
		ctl_done((union ctl_io *)ctsio);
		CTL_DEBUG_PRINT(("ctl_scsiio_precheck: bailing out due to invalid LUN\n"));
		return (retval);
	} else {
		/*
		 * Make sure we support this particular command on this LUN.
		 * e.g., we don't support writes to the control LUN.
		 */
		if (!ctl_cmd_applicable(lun->be_lun->lun_type, entry)) {
			mtx_unlock(&lun->lun_lock);
			ctl_set_invalid_opcode(ctsio);
			ctl_done((union ctl_io *)ctsio);
			return (retval);
		}
	}

	initidx = ctl_get_initindex(&ctsio->io_hdr.nexus);

#ifdef CTL_WITH_CA
	/*
	 * If we've got a request sense, it'll clear the contingent
	 * allegiance condition.  Otherwise, if we have a CA condition for
	 * this initiator, clear it, because it sent down a command other
	 * than request sense.
	 */
	if ((ctsio->cdb[0] != REQUEST_SENSE)
	 && (ctl_is_set(lun->have_ca, initidx)))
		ctl_clear_mask(lun->have_ca, initidx);
#endif

	/*
	 * If the command has this flag set, it handles its own unit
	 * attention reporting, we shouldn't do anything.  Otherwise we
	 * check for any pending unit attentions, and send them back to the
	 * initiator.  We only do this when a command initially comes in,
	 * not when we pull it off the blocked queue.
	 *
	 * According to SAM-3, section 5.3.2, the order that things get
	 * presented back to the host is basically unit attentions caused
	 * by some sort of reset event, busy status, reservation conflicts
	 * or task set full, and finally any other status.
	 *
	 * One issue here is that some of the unit attentions we report
	 * don't fall into the "reset" category (e.g. "reported luns data
	 * has changed").  So reporting it here, before the reservation
	 * check, may be technically wrong.  I guess the only thing to do
	 * would be to check for and report the reset events here, and then
	 * check for the other unit attention types after we check for a
	 * reservation conflict.
	 *
	 * XXX KDM need to fix this
	 */
	if ((entry->flags & CTL_CMD_FLAG_NO_SENSE) == 0) {
		ctl_ua_type ua_type;

		ua_type = ctl_build_ua(lun, initidx, &ctsio->sense_data,
		    SSD_TYPE_NONE);
		if (ua_type != CTL_UA_NONE) {
			mtx_unlock(&lun->lun_lock);
			ctsio->scsi_status = SCSI_STATUS_CHECK_COND;
			ctsio->io_hdr.status = CTL_SCSI_ERROR | CTL_AUTOSENSE;
			ctsio->sense_len = SSD_FULL_SIZE;
			ctl_done((union ctl_io *)ctsio);
			return (retval);
		}
	}


	if (ctl_scsiio_lun_check(lun, entry, ctsio) != 0) {
		mtx_unlock(&lun->lun_lock);
		ctl_done((union ctl_io *)ctsio);
		return (retval);
	}

	/*
	 * XXX CHD this is where we want to send IO to other side if
	 * this LUN is secondary on this SC. We will need to make a copy
	 * of the IO and flag the IO on this side as SENT_2OTHER and the flag
	 * the copy we send as FROM_OTHER.
	 * We also need to stuff the address of the original IO so we can
	 * find it easily. Something similar will need be done on the other
	 * side so when we are done we can find the copy.
	 */
	if ((lun->flags & CTL_LUN_PRIMARY_SC) == 0 &&
	    (lun->flags & CTL_LUN_PEER_SC_PRIMARY) != 0 &&
	    (entry->flags & CTL_CMD_FLAG_RUN_HERE) == 0) {
		union ctl_ha_msg msg_info;
		int isc_retval;

		ctsio->io_hdr.flags |= CTL_FLAG_SENT_2OTHER_SC;
		ctsio->io_hdr.flags &= ~CTL_FLAG_IO_ACTIVE;
		mtx_unlock(&lun->lun_lock);

		msg_info.hdr.msg_type = CTL_MSG_SERIALIZE;
		msg_info.hdr.original_sc = (union ctl_io *)ctsio;
		msg_info.hdr.serializing_sc = NULL;
		msg_info.hdr.nexus = ctsio->io_hdr.nexus;
		msg_info.scsi.tag_num = ctsio->tag_num;
		msg_info.scsi.tag_type = ctsio->tag_type;
		msg_info.scsi.cdb_len = ctsio->cdb_len;
		memcpy(msg_info.scsi.cdb, ctsio->cdb, CTL_MAX_CDBLEN);

		if ((isc_retval = ctl_ha_msg_send(CTL_HA_CHAN_CTL, &msg_info,
		    sizeof(msg_info.scsi) - sizeof(msg_info.scsi.sense_data),
		    M_WAITOK)) > CTL_HA_STATUS_SUCCESS) {
			ctl_set_busy(ctsio);
			ctl_done((union ctl_io *)ctsio);
			return (retval);
		}
		return (retval);
	}

	switch (ctl_check_ooa(lun, (union ctl_io *)ctsio,
			      (union ctl_io *)TAILQ_PREV(&ctsio->io_hdr,
			      ctl_ooaq, ooa_links))) {
	case CTL_ACTION_BLOCK:
		ctsio->io_hdr.flags |= CTL_FLAG_BLOCKED;
		TAILQ_INSERT_TAIL(&lun->blocked_queue, &ctsio->io_hdr,
				  blocked_links);
		mtx_unlock(&lun->lun_lock);
		return (retval);
	case CTL_ACTION_PASS:
	case CTL_ACTION_SKIP:
		ctsio->io_hdr.flags |= CTL_FLAG_IS_WAS_ON_RTR;
		mtx_unlock(&lun->lun_lock);
		ctl_enqueue_rtr((union ctl_io *)ctsio);
		break;
	case CTL_ACTION_OVERLAP:
		mtx_unlock(&lun->lun_lock);
		ctl_set_overlapped_cmd(ctsio);
		ctl_done((union ctl_io *)ctsio);
		break;
	case CTL_ACTION_OVERLAP_TAG:
		mtx_unlock(&lun->lun_lock);
		ctl_set_overlapped_tag(ctsio, ctsio->tag_num & 0xff);
		ctl_done((union ctl_io *)ctsio);
		break;
	case CTL_ACTION_ERROR:
	default:
		mtx_unlock(&lun->lun_lock);
		ctl_set_internal_failure(ctsio,
					 /*sks_valid*/ 0,
					 /*retry_count*/ 0);
		ctl_done((union ctl_io *)ctsio);
		break;
	}
	return (retval);
}

const struct ctl_cmd_entry *
ctl_get_cmd_entry(struct ctl_scsiio *ctsio, int *sa)
{
	const struct ctl_cmd_entry *entry;
	int service_action;

	entry = &ctl_cmd_table[ctsio->cdb[0]];
	if (sa)
		*sa = ((entry->flags & CTL_CMD_FLAG_SA5) != 0);
	if (entry->flags & CTL_CMD_FLAG_SA5) {
		service_action = ctsio->cdb[1] & SERVICE_ACTION_MASK;
		entry = &((const struct ctl_cmd_entry *)
		    entry->execute)[service_action];
	}
	return (entry);
}

const struct ctl_cmd_entry *
ctl_validate_command(struct ctl_scsiio *ctsio)
{
	const struct ctl_cmd_entry *entry;
	int i, sa;
	uint8_t diff;

	entry = ctl_get_cmd_entry(ctsio, &sa);
	if (entry->execute == NULL) {
		if (sa)
			ctl_set_invalid_field(ctsio,
					      /*sks_valid*/ 1,
					      /*command*/ 1,
					      /*field*/ 1,
					      /*bit_valid*/ 1,
					      /*bit*/ 4);
		else
			ctl_set_invalid_opcode(ctsio);
		ctl_done((union ctl_io *)ctsio);
		return (NULL);
	}
	KASSERT(entry->length > 0,
	    ("Not defined length for command 0x%02x/0x%02x",
	     ctsio->cdb[0], ctsio->cdb[1]));
	for (i = 1; i < entry->length; i++) {
		diff = ctsio->cdb[i] & ~entry->usage[i - 1];
		if (diff == 0)
			continue;
		ctl_set_invalid_field(ctsio,
				      /*sks_valid*/ 1,
				      /*command*/ 1,
				      /*field*/ i,
				      /*bit_valid*/ 1,
				      /*bit*/ fls(diff) - 1);
		ctl_done((union ctl_io *)ctsio);
		return (NULL);
	}
	return (entry);
}

static int
ctl_cmd_applicable(uint8_t lun_type, const struct ctl_cmd_entry *entry)
{

	switch (lun_type) {
	case T_DIRECT:
		if ((entry->flags & CTL_CMD_FLAG_OK_ON_DIRECT) == 0)
			return (0);
		break;
	case T_PROCESSOR:
		if ((entry->flags & CTL_CMD_FLAG_OK_ON_PROC) == 0)
			return (0);
		break;
	case T_CDROM:
		if ((entry->flags & CTL_CMD_FLAG_OK_ON_CDROM) == 0)
			return (0);
		break;
	default:
		return (0);
	}
	return (1);
}

static int
ctl_scsiio(struct ctl_scsiio *ctsio)
{
	int retval;
	const struct ctl_cmd_entry *entry;

	retval = CTL_RETVAL_COMPLETE;

	CTL_DEBUG_PRINT(("ctl_scsiio cdb[0]=%02X\n", ctsio->cdb[0]));

	entry = ctl_get_cmd_entry(ctsio, NULL);

	/*
	 * If this I/O has been aborted, just send it straight to
	 * ctl_done() without executing it.
	 */
	if (ctsio->io_hdr.flags & CTL_FLAG_ABORT) {
		ctl_done((union ctl_io *)ctsio);
		goto bailout;
	}

	/*
	 * All the checks should have been handled by ctl_scsiio_precheck().
	 * We should be clear now to just execute the I/O.
	 */
	retval = entry->execute(ctsio);

bailout:
	return (retval);
}

/*
 * Since we only implement one target right now, a bus reset simply resets
 * our single target.
 */
static int
ctl_bus_reset(struct ctl_softc *softc, union ctl_io *io)
{
	return(ctl_target_reset(softc, io, CTL_UA_BUS_RESET));
}

static int
ctl_target_reset(struct ctl_softc *softc, union ctl_io *io,
		 ctl_ua_type ua_type)
{
	struct ctl_port *port;
	struct ctl_lun *lun;
	int retval;

	if (!(io->io_hdr.flags & CTL_FLAG_FROM_OTHER_SC)) {
		union ctl_ha_msg msg_info;

		msg_info.hdr.nexus = io->io_hdr.nexus;
		if (ua_type==CTL_UA_TARG_RESET)
			msg_info.task.task_action = CTL_TASK_TARGET_RESET;
		else
			msg_info.task.task_action = CTL_TASK_BUS_RESET;
		msg_info.hdr.msg_type = CTL_MSG_MANAGE_TASKS;
		msg_info.hdr.original_sc = NULL;
		msg_info.hdr.serializing_sc = NULL;
		ctl_ha_msg_send(CTL_HA_CHAN_CTL, &msg_info,
		    sizeof(msg_info.task), M_WAITOK);
	}
	retval = 0;

	mtx_lock(&softc->ctl_lock);
	port = ctl_io_port(&io->io_hdr);
	STAILQ_FOREACH(lun, &softc->lun_list, links) {
		if (port != NULL &&
		    ctl_lun_map_to_port(port, lun->lun) >= CTL_MAX_LUNS)
			continue;
		retval += ctl_do_lun_reset(lun, io, ua_type);
	}
	mtx_unlock(&softc->ctl_lock);
	io->taskio.task_status = CTL_TASK_FUNCTION_COMPLETE;
	return (retval);
}

/*
 * The LUN should always be set.  The I/O is optional, and is used to
 * distinguish between I/Os sent by this initiator, and by other
 * initiators.  We set unit attention for initiators other than this one.
 * SAM-3 is vague on this point.  It does say that a unit attention should
 * be established for other initiators when a LUN is reset (see section
 * 5.7.3), but it doesn't specifically say that the unit attention should
 * be established for this particular initiator when a LUN is reset.  Here
 * is the relevant text, from SAM-3 rev 8:
 *
 * 5.7.2 When a SCSI initiator port aborts its own tasks
 *
 * When a SCSI initiator port causes its own task(s) to be aborted, no
 * notification that the task(s) have been aborted shall be returned to
 * the SCSI initiator port other than the completion response for the
 * command or task management function action that caused the task(s) to
 * be aborted and notification(s) associated with related effects of the
 * action (e.g., a reset unit attention condition).
 *
 * XXX KDM for now, we're setting unit attention for all initiators.
 */
static int
ctl_do_lun_reset(struct ctl_lun *lun, union ctl_io *io, ctl_ua_type ua_type)
{
	union ctl_io *xio;
#if 0
	uint32_t initidx;
#endif
	int i;

	mtx_lock(&lun->lun_lock);
	/*
	 * Run through the OOA queue and abort each I/O.
	 */
	for (xio = (union ctl_io *)TAILQ_FIRST(&lun->ooa_queue); xio != NULL;
	     xio = (union ctl_io *)TAILQ_NEXT(&xio->io_hdr, ooa_links)) {
		xio->io_hdr.flags |= CTL_FLAG_ABORT | CTL_FLAG_ABORT_STATUS;
	}

	/*
	 * This version sets unit attention for every
	 */
#if 0
	initidx = ctl_get_initindex(&io->io_hdr.nexus);
	ctl_est_ua_all(lun, initidx, ua_type);
#else
	ctl_est_ua_all(lun, -1, ua_type);
#endif

	/*
	 * A reset (any kind, really) clears reservations established with
	 * RESERVE/RELEASE.  It does not clear reservations established
	 * with PERSISTENT RESERVE OUT, but we don't support that at the
	 * moment anyway.  See SPC-2, section 5.6.  SPC-3 doesn't address
	 * reservations made with the RESERVE/RELEASE commands, because
	 * those commands are obsolete in SPC-3.
	 */
	lun->flags &= ~CTL_LUN_RESERVED;

#ifdef CTL_WITH_CA
	for (i = 0; i < CTL_MAX_INITIATORS; i++)
		ctl_clear_mask(lun->have_ca, i);
#endif
	lun->prevent_count = 0;
	for (i = 0; i < CTL_MAX_INITIATORS; i++)
		ctl_clear_mask(lun->prevent, i);
	mtx_unlock(&lun->lun_lock);

	return (0);
}

static int
ctl_lun_reset(struct ctl_softc *softc, union ctl_io *io)
{
	struct ctl_lun *lun;
	uint32_t targ_lun;
	int retval;

	targ_lun = io->io_hdr.nexus.targ_mapped_lun;
	mtx_lock(&softc->ctl_lock);
	if ((targ_lun >= CTL_MAX_LUNS) ||
	    (lun = softc->ctl_luns[targ_lun]) == NULL) {
		mtx_unlock(&softc->ctl_lock);
		io->taskio.task_status = CTL_TASK_LUN_DOES_NOT_EXIST;
		return (1);
	}
	retval = ctl_do_lun_reset(lun, io, CTL_UA_LUN_RESET);
	mtx_unlock(&softc->ctl_lock);
	io->taskio.task_status = CTL_TASK_FUNCTION_COMPLETE;

	if ((io->io_hdr.flags & CTL_FLAG_FROM_OTHER_SC) == 0) {
		union ctl_ha_msg msg_info;

		msg_info.hdr.msg_type = CTL_MSG_MANAGE_TASKS;
		msg_info.hdr.nexus = io->io_hdr.nexus;
		msg_info.task.task_action = CTL_TASK_LUN_RESET;
		msg_info.hdr.original_sc = NULL;
		msg_info.hdr.serializing_sc = NULL;
		ctl_ha_msg_send(CTL_HA_CHAN_CTL, &msg_info,
		    sizeof(msg_info.task), M_WAITOK);
	}
	return (retval);
}

static void
ctl_abort_tasks_lun(struct ctl_lun *lun, uint32_t targ_port, uint32_t init_id,
    int other_sc)
{
	union ctl_io *xio;

	mtx_assert(&lun->lun_lock, MA_OWNED);

	/*
	 * Run through the OOA queue and attempt to find the given I/O.
	 * The target port, initiator ID, tag type and tag number have to
	 * match the values that we got from the initiator.  If we have an
	 * untagged command to abort, simply abort the first untagged command
	 * we come to.  We only allow one untagged command at a time of course.
	 */
	for (xio = (union ctl_io *)TAILQ_FIRST(&lun->ooa_queue); xio != NULL;
	     xio = (union ctl_io *)TAILQ_NEXT(&xio->io_hdr, ooa_links)) {

		if ((targ_port == UINT32_MAX ||
		     targ_port == xio->io_hdr.nexus.targ_port) &&
		    (init_id == UINT32_MAX ||
		     init_id == xio->io_hdr.nexus.initid)) {
			if (targ_port != xio->io_hdr.nexus.targ_port ||
			    init_id != xio->io_hdr.nexus.initid)
				xio->io_hdr.flags |= CTL_FLAG_ABORT_STATUS;
			xio->io_hdr.flags |= CTL_FLAG_ABORT;
			if (!other_sc && !(lun->flags & CTL_LUN_PRIMARY_SC)) {
				union ctl_ha_msg msg_info;

				msg_info.hdr.nexus = xio->io_hdr.nexus;
				msg_info.task.task_action = CTL_TASK_ABORT_TASK;
				msg_info.task.tag_num = xio->scsiio.tag_num;
				msg_info.task.tag_type = xio->scsiio.tag_type;
				msg_info.hdr.msg_type = CTL_MSG_MANAGE_TASKS;
				msg_info.hdr.original_sc = NULL;
				msg_info.hdr.serializing_sc = NULL;
				ctl_ha_msg_send(CTL_HA_CHAN_CTL, &msg_info,
				    sizeof(msg_info.task), M_NOWAIT);
			}
		}
	}
}

static int
ctl_abort_task_set(union ctl_io *io)
{
	struct ctl_softc *softc = control_softc;
	struct ctl_lun *lun;
	uint32_t targ_lun;

	/*
	 * Look up the LUN.
	 */
	targ_lun = io->io_hdr.nexus.targ_mapped_lun;
	mtx_lock(&softc->ctl_lock);
	if ((targ_lun >= CTL_MAX_LUNS) ||
	    (lun = softc->ctl_luns[targ_lun]) == NULL) {
		mtx_unlock(&softc->ctl_lock);
		io->taskio.task_status = CTL_TASK_LUN_DOES_NOT_EXIST;
		return (1);
	}

	mtx_lock(&lun->lun_lock);
	mtx_unlock(&softc->ctl_lock);
	if (io->taskio.task_action == CTL_TASK_ABORT_TASK_SET) {
		ctl_abort_tasks_lun(lun, io->io_hdr.nexus.targ_port,
		    io->io_hdr.nexus.initid,
		    (io->io_hdr.flags & CTL_FLAG_FROM_OTHER_SC) != 0);
	} else { /* CTL_TASK_CLEAR_TASK_SET */
		ctl_abort_tasks_lun(lun, UINT32_MAX, UINT32_MAX,
		    (io->io_hdr.flags & CTL_FLAG_FROM_OTHER_SC) != 0);
	}
	mtx_unlock(&lun->lun_lock);
	io->taskio.task_status = CTL_TASK_FUNCTION_COMPLETE;
	return (0);
}

static int
ctl_i_t_nexus_reset(union ctl_io *io)
{
	struct ctl_softc *softc = control_softc;
	struct ctl_lun *lun;
	uint32_t initidx;

	if (!(io->io_hdr.flags & CTL_FLAG_FROM_OTHER_SC)) {
		union ctl_ha_msg msg_info;

		msg_info.hdr.nexus = io->io_hdr.nexus;
		msg_info.task.task_action = CTL_TASK_I_T_NEXUS_RESET;
		msg_info.hdr.msg_type = CTL_MSG_MANAGE_TASKS;
		msg_info.hdr.original_sc = NULL;
		msg_info.hdr.serializing_sc = NULL;
		ctl_ha_msg_send(CTL_HA_CHAN_CTL, &msg_info,
		    sizeof(msg_info.task), M_WAITOK);
	}

	initidx = ctl_get_initindex(&io->io_hdr.nexus);
	mtx_lock(&softc->ctl_lock);
	STAILQ_FOREACH(lun, &softc->lun_list, links) {
		mtx_lock(&lun->lun_lock);
		ctl_abort_tasks_lun(lun, io->io_hdr.nexus.targ_port,
		    io->io_hdr.nexus.initid, 1);
#ifdef CTL_WITH_CA
		ctl_clear_mask(lun->have_ca, initidx);
#endif
		if ((lun->flags & CTL_LUN_RESERVED) && (lun->res_idx == initidx))
			lun->flags &= ~CTL_LUN_RESERVED;
		if (ctl_is_set(lun->prevent, initidx)) {
			ctl_clear_mask(lun->prevent, initidx);
			lun->prevent_count--;
		}
		ctl_est_ua(lun, initidx, CTL_UA_I_T_NEXUS_LOSS);
		mtx_unlock(&lun->lun_lock);
	}
	mtx_unlock(&softc->ctl_lock);
	io->taskio.task_status = CTL_TASK_FUNCTION_COMPLETE;
	return (0);
}

static int
ctl_abort_task(union ctl_io *io)
{
	union ctl_io *xio;
	struct ctl_lun *lun;
	struct ctl_softc *softc;
#if 0
	struct sbuf sb;
	char printbuf[128];
#endif
	int found;
	uint32_t targ_lun;

	softc = control_softc;
	found = 0;

	/*
	 * Look up the LUN.
	 */
	targ_lun = io->io_hdr.nexus.targ_mapped_lun;
	mtx_lock(&softc->ctl_lock);
	if ((targ_lun >= CTL_MAX_LUNS) ||
	    (lun = softc->ctl_luns[targ_lun]) == NULL) {
		mtx_unlock(&softc->ctl_lock);
		io->taskio.task_status = CTL_TASK_LUN_DOES_NOT_EXIST;
		return (1);
	}

#if 0
	printf("ctl_abort_task: called for lun %lld, tag %d type %d\n",
	       lun->lun, io->taskio.tag_num, io->taskio.tag_type);
#endif

	mtx_lock(&lun->lun_lock);
	mtx_unlock(&softc->ctl_lock);
	/*
	 * Run through the OOA queue and attempt to find the given I/O.
	 * The target port, initiator ID, tag type and tag number have to
	 * match the values that we got from the initiator.  If we have an
	 * untagged command to abort, simply abort the first untagged command
	 * we come to.  We only allow one untagged command at a time of course.
	 */
	for (xio = (union ctl_io *)TAILQ_FIRST(&lun->ooa_queue); xio != NULL;
	     xio = (union ctl_io *)TAILQ_NEXT(&xio->io_hdr, ooa_links)) {
#if 0
		sbuf_new(&sb, printbuf, sizeof(printbuf), SBUF_FIXEDLEN);

		sbuf_printf(&sb, "LUN %lld tag %d type %d%s%s%s%s: ",
			    lun->lun, xio->scsiio.tag_num,
			    xio->scsiio.tag_type,
			    (xio->io_hdr.blocked_links.tqe_prev
			    == NULL) ? "" : " BLOCKED",
			    (xio->io_hdr.flags &
			    CTL_FLAG_DMA_INPROG) ? " DMA" : "",
			    (xio->io_hdr.flags &
			    CTL_FLAG_ABORT) ? " ABORT" : "",
			    (xio->io_hdr.flags &
			    CTL_FLAG_IS_WAS_ON_RTR ? " RTR" : ""));
		ctl_scsi_command_string(&xio->scsiio, NULL, &sb);
		sbuf_finish(&sb);
		printf("%s\n", sbuf_data(&sb));
#endif

		if ((xio->io_hdr.nexus.targ_port != io->io_hdr.nexus.targ_port)
		 || (xio->io_hdr.nexus.initid != io->io_hdr.nexus.initid)
		 || (xio->io_hdr.flags & CTL_FLAG_ABORT))
			continue;

		/*
		 * If the abort says that the task is untagged, the
		 * task in the queue must be untagged.  Otherwise,
		 * we just check to see whether the tag numbers
		 * match.  This is because the QLogic firmware
		 * doesn't pass back the tag type in an abort
		 * request.
		 */
#if 0
		if (((xio->scsiio.tag_type == CTL_TAG_UNTAGGED)
		  && (io->taskio.tag_type == CTL_TAG_UNTAGGED))
		 || (xio->scsiio.tag_num == io->taskio.tag_num))
#endif
		/*
		 * XXX KDM we've got problems with FC, because it
		 * doesn't send down a tag type with aborts.  So we
		 * can only really go by the tag number...
		 * This may cause problems with parallel SCSI.
		 * Need to figure that out!!
		 */
		if (xio->scsiio.tag_num == io->taskio.tag_num) {
			xio->io_hdr.flags |= CTL_FLAG_ABORT;
			found = 1;
			if ((io->io_hdr.flags & CTL_FLAG_FROM_OTHER_SC) == 0 &&
			    !(lun->flags & CTL_LUN_PRIMARY_SC)) {
				union ctl_ha_msg msg_info;

				msg_info.hdr.nexus = io->io_hdr.nexus;
				msg_info.task.task_action = CTL_TASK_ABORT_TASK;
				msg_info.task.tag_num = io->taskio.tag_num;
				msg_info.task.tag_type = io->taskio.tag_type;
				msg_info.hdr.msg_type = CTL_MSG_MANAGE_TASKS;
				msg_info.hdr.original_sc = NULL;
				msg_info.hdr.serializing_sc = NULL;
#if 0
				printf("Sent Abort to other side\n");
#endif
				ctl_ha_msg_send(CTL_HA_CHAN_CTL, &msg_info,
				    sizeof(msg_info.task), M_NOWAIT);
			}
#if 0
			printf("ctl_abort_task: found I/O to abort\n");
#endif
		}
	}
	mtx_unlock(&lun->lun_lock);

	if (found == 0) {
		/*
		 * This isn't really an error.  It's entirely possible for
		 * the abort and command completion to cross on the wire.
		 * This is more of an informative/diagnostic error.
		 */
#if 0
		printf("ctl_abort_task: ABORT sent for nonexistent I/O: "
		       "%u:%u:%u tag %d type %d\n",
		       io->io_hdr.nexus.initid,
		       io->io_hdr.nexus.targ_port,
		       io->io_hdr.nexus.targ_lun, io->taskio.tag_num,
		       io->taskio.tag_type);
#endif
	}
	io->taskio.task_status = CTL_TASK_FUNCTION_COMPLETE;
	return (0);
}

static int
ctl_query_task(union ctl_io *io, int task_set)
{
	union ctl_io *xio;
	struct ctl_lun *lun;
	struct ctl_softc *softc;
	int found = 0;
	uint32_t targ_lun;

	softc = control_softc;
	targ_lun = io->io_hdr.nexus.targ_mapped_lun;
	mtx_lock(&softc->ctl_lock);
	if ((targ_lun >= CTL_MAX_LUNS) ||
	    (lun = softc->ctl_luns[targ_lun]) == NULL) {
		mtx_unlock(&softc->ctl_lock);
		io->taskio.task_status = CTL_TASK_LUN_DOES_NOT_EXIST;
		return (1);
	}
	mtx_lock(&lun->lun_lock);
	mtx_unlock(&softc->ctl_lock);
	for (xio = (union ctl_io *)TAILQ_FIRST(&lun->ooa_queue); xio != NULL;
	     xio = (union ctl_io *)TAILQ_NEXT(&xio->io_hdr, ooa_links)) {

		if ((xio->io_hdr.nexus.targ_port != io->io_hdr.nexus.targ_port)
		 || (xio->io_hdr.nexus.initid != io->io_hdr.nexus.initid)
		 || (xio->io_hdr.flags & CTL_FLAG_ABORT))
			continue;

		if (task_set || xio->scsiio.tag_num == io->taskio.tag_num) {
			found = 1;
			break;
		}
	}
	mtx_unlock(&lun->lun_lock);
	if (found)
		io->taskio.task_status = CTL_TASK_FUNCTION_SUCCEEDED;
	else
		io->taskio.task_status = CTL_TASK_FUNCTION_COMPLETE;
	return (0);
}

static int
ctl_query_async_event(union ctl_io *io)
{
	struct ctl_lun *lun;
	struct ctl_softc *softc;
	ctl_ua_type ua;
	uint32_t targ_lun, initidx;

	softc = control_softc;
	targ_lun = io->io_hdr.nexus.targ_mapped_lun;
	mtx_lock(&softc->ctl_lock);
	if ((targ_lun >= CTL_MAX_LUNS) ||
	    (lun = softc->ctl_luns[targ_lun]) == NULL) {
		mtx_unlock(&softc->ctl_lock);
		io->taskio.task_status = CTL_TASK_LUN_DOES_NOT_EXIST;
		return (1);
	}
	mtx_lock(&lun->lun_lock);
	mtx_unlock(&softc->ctl_lock);
	initidx = ctl_get_initindex(&io->io_hdr.nexus);
	ua = ctl_build_qae(lun, initidx, io->taskio.task_resp);
	mtx_unlock(&lun->lun_lock);
	if (ua != CTL_UA_NONE)
		io->taskio.task_status = CTL_TASK_FUNCTION_SUCCEEDED;
	else
		io->taskio.task_status = CTL_TASK_FUNCTION_COMPLETE;
	return (0);
}

static void
ctl_run_task(union ctl_io *io)
{
	struct ctl_softc *softc = control_softc;
	int retval = 1;

	CTL_DEBUG_PRINT(("ctl_run_task\n"));
	KASSERT(io->io_hdr.io_type == CTL_IO_TASK,
	    ("ctl_run_task: Unextected io_type %d\n", io->io_hdr.io_type));
	io->taskio.task_status = CTL_TASK_FUNCTION_NOT_SUPPORTED;
	bzero(io->taskio.task_resp, sizeof(io->taskio.task_resp));
	switch (io->taskio.task_action) {
	case CTL_TASK_ABORT_TASK:
		retval = ctl_abort_task(io);
		break;
	case CTL_TASK_ABORT_TASK_SET:
	case CTL_TASK_CLEAR_TASK_SET:
		retval = ctl_abort_task_set(io);
		break;
	case CTL_TASK_CLEAR_ACA:
		break;
	case CTL_TASK_I_T_NEXUS_RESET:
		retval = ctl_i_t_nexus_reset(io);
		break;
	case CTL_TASK_LUN_RESET:
		retval = ctl_lun_reset(softc, io);
		break;
	case CTL_TASK_TARGET_RESET:
		retval = ctl_target_reset(softc, io, CTL_UA_TARG_RESET);
		break;
	case CTL_TASK_BUS_RESET:
		retval = ctl_bus_reset(softc, io);
		break;
	case CTL_TASK_PORT_LOGIN:
		break;
	case CTL_TASK_PORT_LOGOUT:
		break;
	case CTL_TASK_QUERY_TASK:
		retval = ctl_query_task(io, 0);
		break;
	case CTL_TASK_QUERY_TASK_SET:
		retval = ctl_query_task(io, 1);
		break;
	case CTL_TASK_QUERY_ASYNC_EVENT:
		retval = ctl_query_async_event(io);
		break;
	default:
		printf("%s: got unknown task management event %d\n",
		       __func__, io->taskio.task_action);
		break;
	}
	if (retval == 0)
		io->io_hdr.status = CTL_SUCCESS;
	else
		io->io_hdr.status = CTL_ERROR;
	ctl_done(io);
}

/*
 * For HA operation.  Handle commands that come in from the other
 * controller.
 */
static void
ctl_handle_isc(union ctl_io *io)
{
	int free_io;
	struct ctl_lun *lun;
	struct ctl_softc *softc = control_softc;
	uint32_t targ_lun;

	targ_lun = io->io_hdr.nexus.targ_mapped_lun;
	lun = softc->ctl_luns[targ_lun];

	switch (io->io_hdr.msg_type) {
	case CTL_MSG_SERIALIZE:
		free_io = ctl_serialize_other_sc_cmd(&io->scsiio);
		break;
	case CTL_MSG_R2R: {
		const struct ctl_cmd_entry *entry;

		/*
		 * This is only used in SER_ONLY mode.
		 */
		free_io = 0;
		entry = ctl_get_cmd_entry(&io->scsiio, NULL);
		mtx_lock(&lun->lun_lock);
		if (ctl_scsiio_lun_check(lun,
		    entry, (struct ctl_scsiio *)io) != 0) {
			mtx_unlock(&lun->lun_lock);
			ctl_done(io);
			break;
		}
		io->io_hdr.flags |= CTL_FLAG_IS_WAS_ON_RTR;
		mtx_unlock(&lun->lun_lock);
		ctl_enqueue_rtr(io);
		break;
	}
	case CTL_MSG_FINISH_IO:
		if (softc->ha_mode == CTL_HA_MODE_XFER) {
			free_io = 0;
			ctl_done(io);
		} else {
			free_io = 1;
			mtx_lock(&lun->lun_lock);
			TAILQ_REMOVE(&lun->ooa_queue, &io->io_hdr,
				     ooa_links);
			ctl_check_blocked(lun);
			mtx_unlock(&lun->lun_lock);
		}
		break;
	case CTL_MSG_PERS_ACTION:
		ctl_hndl_per_res_out_on_other_sc(
			(union ctl_ha_msg *)&io->presio.pr_msg);
		free_io = 1;
		break;
	case CTL_MSG_BAD_JUJU:
		free_io = 0;
		ctl_done(io);
		break;
	case CTL_MSG_DATAMOVE:
		/* Only used in XFER mode */
		free_io = 0;
		ctl_datamove_remote(io);
		break;
	case CTL_MSG_DATAMOVE_DONE:
		/* Only used in XFER mode */
		free_io = 0;
		io->scsiio.be_move_done(io);
		break;
	case CTL_MSG_FAILOVER:
		ctl_failover_lun(io);
		free_io = 1;
		break;
	default:
		free_io = 1;
		printf("%s: Invalid message type %d\n",
		       __func__, io->io_hdr.msg_type);
		break;
	}
	if (free_io)
		ctl_free_io(io);

}


/*
 * Returns the match type in the case of a match, or CTL_LUN_PAT_NONE if
 * there is no match.
 */
static ctl_lun_error_pattern
ctl_cmd_pattern_match(struct ctl_scsiio *ctsio, struct ctl_error_desc *desc)
{
	const struct ctl_cmd_entry *entry;
	ctl_lun_error_pattern filtered_pattern, pattern;

	pattern = desc->error_pattern;

	/*
	 * XXX KDM we need more data passed into this function to match a
	 * custom pattern, and we actually need to implement custom pattern
	 * matching.
	 */
	if (pattern & CTL_LUN_PAT_CMD)
		return (CTL_LUN_PAT_CMD);

	if ((pattern & CTL_LUN_PAT_MASK) == CTL_LUN_PAT_ANY)
		return (CTL_LUN_PAT_ANY);

	entry = ctl_get_cmd_entry(ctsio, NULL);

	filtered_pattern = entry->pattern & pattern;

	/*
	 * If the user requested specific flags in the pattern (e.g.
	 * CTL_LUN_PAT_RANGE), make sure the command supports all of those
	 * flags.
	 *
	 * If the user did not specify any flags, it doesn't matter whether
	 * or not the command supports the flags.
	 */
	if ((filtered_pattern & ~CTL_LUN_PAT_MASK) !=
	     (pattern & ~CTL_LUN_PAT_MASK))
		return (CTL_LUN_PAT_NONE);

	/*
	 * If the user asked for a range check, see if the requested LBA
	 * range overlaps with this command's LBA range.
	 */
	if (filtered_pattern & CTL_LUN_PAT_RANGE) {
		uint64_t lba1;
		uint64_t len1;
		ctl_action action;
		int retval;

		retval = ctl_get_lba_len((union ctl_io *)ctsio, &lba1, &len1);
		if (retval != 0)
			return (CTL_LUN_PAT_NONE);

		action = ctl_extent_check_lba(lba1, len1, desc->lba_range.lba,
					      desc->lba_range.len, FALSE);
		/*
		 * A "pass" means that the LBA ranges don't overlap, so
		 * this doesn't match the user's range criteria.
		 */
		if (action == CTL_ACTION_PASS)
			return (CTL_LUN_PAT_NONE);
	}

	return (filtered_pattern);
}

static void
ctl_inject_error(struct ctl_lun *lun, union ctl_io *io)
{
	struct ctl_error_desc *desc, *desc2;

	mtx_assert(&lun->lun_lock, MA_OWNED);

	STAILQ_FOREACH_SAFE(desc, &lun->error_list, links, desc2) {
		ctl_lun_error_pattern pattern;
		/*
		 * Check to see whether this particular command matches
		 * the pattern in the descriptor.
		 */
		pattern = ctl_cmd_pattern_match(&io->scsiio, desc);
		if ((pattern & CTL_LUN_PAT_MASK) == CTL_LUN_PAT_NONE)
			continue;

		switch (desc->lun_error & CTL_LUN_INJ_TYPE) {
		case CTL_LUN_INJ_ABORTED:
			ctl_set_aborted(&io->scsiio);
			break;
		case CTL_LUN_INJ_MEDIUM_ERR:
			ctl_set_medium_error(&io->scsiio,
			    (io->io_hdr.flags & CTL_FLAG_DATA_MASK) !=
			     CTL_FLAG_DATA_OUT);
			break;
		case CTL_LUN_INJ_UA:
			/* 29h/00h  POWER ON, RESET, OR BUS DEVICE RESET
			 * OCCURRED */
			ctl_set_ua(&io->scsiio, 0x29, 0x00);
			break;
		case CTL_LUN_INJ_CUSTOM:
			/*
			 * We're assuming the user knows what he is doing.
			 * Just copy the sense information without doing
			 * checks.
			 */
			bcopy(&desc->custom_sense, &io->scsiio.sense_data,
			      MIN(sizeof(desc->custom_sense),
				  sizeof(io->scsiio.sense_data)));
			io->scsiio.scsi_status = SCSI_STATUS_CHECK_COND;
			io->scsiio.sense_len = SSD_FULL_SIZE;
			io->io_hdr.status = CTL_SCSI_ERROR | CTL_AUTOSENSE;
			break;
		case CTL_LUN_INJ_NONE:
		default:
			/*
			 * If this is an error injection type we don't know
			 * about, clear the continuous flag (if it is set)
			 * so it will get deleted below.
			 */
			desc->lun_error &= ~CTL_LUN_INJ_CONTINUOUS;
			break;
		}
		/*
		 * By default, each error injection action is a one-shot
		 */
		if (desc->lun_error & CTL_LUN_INJ_CONTINUOUS)
			continue;

		STAILQ_REMOVE(&lun->error_list, desc, ctl_error_desc, links);

		free(desc, M_CTL);
	}
}

#ifdef CTL_IO_DELAY
static void
ctl_datamove_timer_wakeup(void *arg)
{
	union ctl_io *io;

	io = (union ctl_io *)arg;

	ctl_datamove(io);
}
#endif /* CTL_IO_DELAY */

void
ctl_datamove(union ctl_io *io)
{
	struct ctl_lun *lun;
	void (*fe_datamove)(union ctl_io *io);

	mtx_assert(&control_softc->ctl_lock, MA_NOTOWNED);

	CTL_DEBUG_PRINT(("ctl_datamove\n"));

	lun = (struct ctl_lun *)io->io_hdr.ctl_private[CTL_PRIV_LUN].ptr;
#ifdef CTL_TIME_IO
	if ((time_uptime - io->io_hdr.start_time) > ctl_time_io_secs) {
		char str[256];
		char path_str[64];
		struct sbuf sb;

		ctl_scsi_path_string(io, path_str, sizeof(path_str));
		sbuf_new(&sb, str, sizeof(str), SBUF_FIXEDLEN);

		sbuf_cat(&sb, path_str);
		switch (io->io_hdr.io_type) {
		case CTL_IO_SCSI:
			ctl_scsi_command_string(&io->scsiio, NULL, &sb);
			sbuf_printf(&sb, "\n");
			sbuf_cat(&sb, path_str);
			sbuf_printf(&sb, "Tag: 0x%04x, type %d\n",
				    io->scsiio.tag_num, io->scsiio.tag_type);
			break;
		case CTL_IO_TASK:
			sbuf_printf(&sb, "Task I/O type: %d, Tag: 0x%04x, "
				    "Tag Type: %d\n", io->taskio.task_action,
				    io->taskio.tag_num, io->taskio.tag_type);
			break;
		default:
			panic("%s: Invalid CTL I/O type %d\n",
			    __func__, io->io_hdr.io_type);
		}
		sbuf_cat(&sb, path_str);
		sbuf_printf(&sb, "ctl_datamove: %jd seconds\n",
			    (intmax_t)time_uptime - io->io_hdr.start_time);
		sbuf_finish(&sb);
		printf("%s", sbuf_data(&sb));
	}
#endif /* CTL_TIME_IO */

#ifdef CTL_IO_DELAY
	if (io->io_hdr.flags & CTL_FLAG_DELAY_DONE) {
		io->io_hdr.flags &= ~CTL_FLAG_DELAY_DONE;
	} else {
		if ((lun != NULL)
		 && (lun->delay_info.datamove_delay > 0)) {

			callout_init(&io->io_hdr.delay_callout, /*mpsafe*/ 1);
			io->io_hdr.flags |= CTL_FLAG_DELAY_DONE;
			callout_reset(&io->io_hdr.delay_callout,
				      lun->delay_info.datamove_delay * hz,
				      ctl_datamove_timer_wakeup, io);
			if (lun->delay_info.datamove_type ==
			    CTL_DELAY_TYPE_ONESHOT)
				lun->delay_info.datamove_delay = 0;
			return;
		}
	}
#endif

	/*
	 * This command has been aborted.  Set the port status, so we fail
	 * the data move.
	 */
	if (io->io_hdr.flags & CTL_FLAG_ABORT) {
		printf("ctl_datamove: tag 0x%04x on (%u:%u:%u) aborted\n",
		       io->scsiio.tag_num, io->io_hdr.nexus.initid,
		       io->io_hdr.nexus.targ_port,
		       io->io_hdr.nexus.targ_lun);
		io->io_hdr.port_status = 31337;
		/*
		 * Note that the backend, in this case, will get the
		 * callback in its context.  In other cases it may get
		 * called in the frontend's interrupt thread context.
		 */
		io->scsiio.be_move_done(io);
		return;
	}

	/* Don't confuse frontend with zero length data move. */
	if (io->scsiio.kern_data_len == 0) {
		io->scsiio.be_move_done(io);
		return;
	}

	fe_datamove = ctl_io_port(&io->io_hdr)->fe_datamove;
	fe_datamove(io);
}

static void
ctl_send_datamove_done(union ctl_io *io, int have_lock)
{
	union ctl_ha_msg msg;
#ifdef CTL_TIME_IO
	struct bintime cur_bt;
#endif

	memset(&msg, 0, sizeof(msg));
	msg.hdr.msg_type = CTL_MSG_DATAMOVE_DONE;
	msg.hdr.original_sc = io;
	msg.hdr.serializing_sc = io->io_hdr.serializing_sc;
	msg.hdr.nexus = io->io_hdr.nexus;
	msg.hdr.status = io->io_hdr.status;
	msg.scsi.tag_num = io->scsiio.tag_num;
	msg.scsi.tag_type = io->scsiio.tag_type;
	msg.scsi.scsi_status = io->scsiio.scsi_status;
	memcpy(&msg.scsi.sense_data, &io->scsiio.sense_data,
	       io->scsiio.sense_len);
	msg.scsi.sense_len = io->scsiio.sense_len;
	msg.scsi.sense_residual = io->scsiio.sense_residual;
	msg.scsi.fetd_status = io->io_hdr.port_status;
	msg.scsi.residual = io->scsiio.residual;
	io->io_hdr.flags &= ~CTL_FLAG_IO_ACTIVE;
	if (io->io_hdr.flags & CTL_FLAG_FAILOVER) {
		ctl_failover_io(io, /*have_lock*/ have_lock);
		return;
	}
	ctl_ha_msg_send(CTL_HA_CHAN_CTL, &msg,
	    sizeof(msg.scsi) - sizeof(msg.scsi.sense_data) +
	    msg.scsi.sense_len, M_WAITOK);

#ifdef CTL_TIME_IO
	getbinuptime(&cur_bt);
	bintime_sub(&cur_bt, &io->io_hdr.dma_start_bt);
	bintime_add(&io->io_hdr.dma_bt, &cur_bt);
#endif
	io->io_hdr.num_dmas++;
}

/*
 * The DMA to the remote side is done, now we need to tell the other side
 * we're done so it can continue with its data movement.
 */
static void
ctl_datamove_remote_write_cb(struct ctl_ha_dt_req *rq)
{
	union ctl_io *io;
	int i;

	io = rq->context;

	if (rq->ret != CTL_HA_STATUS_SUCCESS) {
		printf("%s: ISC DMA write failed with error %d", __func__,
		       rq->ret);
		ctl_set_internal_failure(&io->scsiio,
					 /*sks_valid*/ 1,
					 /*retry_count*/ rq->ret);
	}

	ctl_dt_req_free(rq);

	for (i = 0; i < io->scsiio.kern_sg_entries; i++)
		free(io->io_hdr.local_sglist[i].addr, M_CTL);
	free(io->io_hdr.remote_sglist, M_CTL);
	io->io_hdr.remote_sglist = NULL;
	io->io_hdr.local_sglist = NULL;

	/*
	 * The data is in local and remote memory, so now we need to send
	 * status (good or back) back to the other side.
	 */
	ctl_send_datamove_done(io, /*have_lock*/ 0);
}

/*
 * We've moved the data from the host/controller into local memory.  Now we
 * need to push it over to the remote controller's memory.
 */
static int
ctl_datamove_remote_dm_write_cb(union ctl_io *io)
{
	int retval;

	retval = ctl_datamove_remote_xfer(io, CTL_HA_DT_CMD_WRITE,
					  ctl_datamove_remote_write_cb);
	return (retval);
}

static void
ctl_datamove_remote_write(union ctl_io *io)
{
	int retval;
	void (*fe_datamove)(union ctl_io *io);

	/*
	 * - Get the data from the host/HBA into local memory.
	 * - DMA memory from the local controller to the remote controller.
	 * - Send status back to the remote controller.
	 */

	retval = ctl_datamove_remote_sgl_setup(io);
	if (retval != 0)
		return;

	/* Switch the pointer over so the FETD knows what to do */
	io->scsiio.kern_data_ptr = (uint8_t *)io->io_hdr.local_sglist;

	/*
	 * Use a custom move done callback, since we need to send completion
	 * back to the other controller, not to the backend on this side.
	 */
	io->scsiio.be_move_done = ctl_datamove_remote_dm_write_cb;

	fe_datamove = ctl_io_port(&io->io_hdr)->fe_datamove;
	fe_datamove(io);
}

static int
ctl_datamove_remote_dm_read_cb(union ctl_io *io)
{
#if 0
	char str[256];
	char path_str[64];
	struct sbuf sb;
#endif
	int i;

	for (i = 0; i < io->scsiio.kern_sg_entries; i++)
		free(io->io_hdr.local_sglist[i].addr, M_CTL);
	free(io->io_hdr.remote_sglist, M_CTL);
	io->io_hdr.remote_sglist = NULL;
	io->io_hdr.local_sglist = NULL;

#if 0
	scsi_path_string(io, path_str, sizeof(path_str));
	sbuf_new(&sb, str, sizeof(str), SBUF_FIXEDLEN);
	sbuf_cat(&sb, path_str);
	scsi_command_string(&io->scsiio, NULL, &sb);
	sbuf_printf(&sb, "\n");
	sbuf_cat(&sb, path_str);
	sbuf_printf(&sb, "Tag: 0x%04x, type %d\n",
		    io->scsiio.tag_num, io->scsiio.tag_type);
	sbuf_cat(&sb, path_str);
	sbuf_printf(&sb, "%s: flags %#x, status %#x\n", __func__,
		    io->io_hdr.flags, io->io_hdr.status);
	sbuf_finish(&sb);
	printk("%s", sbuf_data(&sb));
#endif


	/*
	 * The read is done, now we need to send status (good or bad) back
	 * to the other side.
	 */
	ctl_send_datamove_done(io, /*have_lock*/ 0);

	return (0);
}

static void
ctl_datamove_remote_read_cb(struct ctl_ha_dt_req *rq)
{
	union ctl_io *io;
	void (*fe_datamove)(union ctl_io *io);

	io = rq->context;

	if (rq->ret != CTL_HA_STATUS_SUCCESS) {
		printf("%s: ISC DMA read failed with error %d\n", __func__,
		       rq->ret);
		ctl_set_internal_failure(&io->scsiio,
					 /*sks_valid*/ 1,
					 /*retry_count*/ rq->ret);
	}

	ctl_dt_req_free(rq);

	/* Switch the pointer over so the FETD knows what to do */
	io->scsiio.kern_data_ptr = (uint8_t *)io->io_hdr.local_sglist;

	/*
	 * Use a custom move done callback, since we need to send completion
	 * back to the other controller, not to the backend on this side.
	 */
	io->scsiio.be_move_done = ctl_datamove_remote_dm_read_cb;

	/* XXX KDM add checks like the ones in ctl_datamove? */

	fe_datamove = ctl_io_port(&io->io_hdr)->fe_datamove;
	fe_datamove(io);
}

static int
ctl_datamove_remote_sgl_setup(union ctl_io *io)
{
	struct ctl_sg_entry *local_sglist;
	uint32_t len_to_go;
	int retval;
	int i;

	retval = 0;
	local_sglist = io->io_hdr.local_sglist;
	len_to_go = io->scsiio.kern_data_len;

	/*
	 * The difficult thing here is that the size of the various
	 * S/G segments may be different than the size from the
	 * remote controller.  That'll make it harder when DMAing
	 * the data back to the other side.
	 */
	for (i = 0; len_to_go > 0; i++) {
		local_sglist[i].len = MIN(len_to_go, CTL_HA_DATAMOVE_SEGMENT);
		local_sglist[i].addr =
		    malloc(local_sglist[i].len, M_CTL, M_WAITOK);

		len_to_go -= local_sglist[i].len;
	}
	/*
	 * Reset the number of S/G entries accordingly.  The original
	 * number of S/G entries is available in rem_sg_entries.
	 */
	io->scsiio.kern_sg_entries = i;

#if 0
	printf("%s: kern_sg_entries = %d\n", __func__,
	       io->scsiio.kern_sg_entries);
	for (i = 0; i < io->scsiio.kern_sg_entries; i++)
		printf("%s: sg[%d] = %p, %lu\n", __func__, i,
		       local_sglist[i].addr, local_sglist[i].len);
#endif

	return (retval);
}

static int
ctl_datamove_remote_xfer(union ctl_io *io, unsigned command,
			 ctl_ha_dt_cb callback)
{
	struct ctl_ha_dt_req *rq;
	struct ctl_sg_entry *remote_sglist, *local_sglist;
	uint32_t local_used, remote_used, total_used;
	int i, j, isc_ret;

	rq = ctl_dt_req_alloc();

	/*
	 * If we failed to allocate the request, and if the DMA didn't fail
	 * anyway, set busy status.  This is just a resource allocation
	 * failure.
	 */
	if ((rq == NULL)
	 && ((io->io_hdr.status & CTL_STATUS_MASK) != CTL_STATUS_NONE &&
	     (io->io_hdr.status & CTL_STATUS_MASK) != CTL_SUCCESS))
		ctl_set_busy(&io->scsiio);

	if ((io->io_hdr.status & CTL_STATUS_MASK) != CTL_STATUS_NONE &&
	    (io->io_hdr.status & CTL_STATUS_MASK) != CTL_SUCCESS) {

		if (rq != NULL)
			ctl_dt_req_free(rq);

		/*
		 * The data move failed.  We need to return status back
		 * to the other controller.  No point in trying to DMA
		 * data to the remote controller.
		 */

		ctl_send_datamove_done(io, /*have_lock*/ 0);

		return (1);
	}

	local_sglist = io->io_hdr.local_sglist;
	remote_sglist = io->io_hdr.remote_sglist;
	local_used = 0;
	remote_used = 0;
	total_used = 0;

	/*
	 * Pull/push the data over the wire from/to the other controller.
	 * This takes into account the possibility that the local and
	 * remote sglists may not be identical in terms of the size of
	 * the elements and the number of elements.
	 *
	 * One fundamental assumption here is that the length allocated for
	 * both the local and remote sglists is identical.  Otherwise, we've
	 * essentially got a coding error of some sort.
	 */
	isc_ret = CTL_HA_STATUS_SUCCESS;
	for (i = 0, j = 0; total_used < io->scsiio.kern_data_len; ) {
		uint32_t cur_len;
		uint8_t *tmp_ptr;

		rq->command = command;
		rq->context = io;

		/*
		 * Both pointers should be aligned.  But it is possible
		 * that the allocation length is not.  They should both
		 * also have enough slack left over at the end, though,
		 * to round up to the next 8 byte boundary.
		 */
		cur_len = MIN(local_sglist[i].len - local_used,
			      remote_sglist[j].len - remote_used);
		rq->size = cur_len;

		tmp_ptr = (uint8_t *)local_sglist[i].addr;
		tmp_ptr += local_used;

#if 0
		/* Use physical addresses when talking to ISC hardware */
		if ((io->io_hdr.flags & CTL_FLAG_BUS_ADDR) == 0) {
			/* XXX KDM use busdma */
			rq->local = vtophys(tmp_ptr);
		} else
			rq->local = tmp_ptr;
#else
		KASSERT((io->io_hdr.flags & CTL_FLAG_BUS_ADDR) == 0,
		    ("HA does not support BUS_ADDR"));
		rq->local = tmp_ptr;
#endif

		tmp_ptr = (uint8_t *)remote_sglist[j].addr;
		tmp_ptr += remote_used;
		rq->remote = tmp_ptr;

		rq->callback = NULL;

		local_used += cur_len;
		if (local_used >= local_sglist[i].len) {
			i++;
			local_used = 0;
		}

		remote_used += cur_len;
		if (remote_used >= remote_sglist[j].len) {
			j++;
			remote_used = 0;
		}
		total_used += cur_len;

		if (total_used >= io->scsiio.kern_data_len)
			rq->callback = callback;

#if 0
		printf("%s: %s: local %p remote %p size %d\n", __func__,
		       (command == CTL_HA_DT_CMD_WRITE) ? "WRITE" : "READ",
		       rq->local, rq->remote, rq->size);
#endif

		isc_ret = ctl_dt_single(rq);
		if (isc_ret > CTL_HA_STATUS_SUCCESS)
			break;
	}
	if (isc_ret != CTL_HA_STATUS_WAIT) {
		rq->ret = isc_ret;
		callback(rq);
	}

	return (0);
}

static void
ctl_datamove_remote_read(union ctl_io *io)
{
	int retval;
	int i;

	/*
	 * This will send an error to the other controller in the case of a
	 * failure.
	 */
	retval = ctl_datamove_remote_sgl_setup(io);
	if (retval != 0)
		return;

	retval = ctl_datamove_remote_xfer(io, CTL_HA_DT_CMD_READ,
					  ctl_datamove_remote_read_cb);
	if (retval != 0) {
		/*
		 * Make sure we free memory if there was an error..  The
		 * ctl_datamove_remote_xfer() function will send the
		 * datamove done message, or call the callback with an
		 * error if there is a problem.
		 */
		for (i = 0; i < io->scsiio.kern_sg_entries; i++)
			free(io->io_hdr.local_sglist[i].addr, M_CTL);
		free(io->io_hdr.remote_sglist, M_CTL);
		io->io_hdr.remote_sglist = NULL;
		io->io_hdr.local_sglist = NULL;
	}
}

/*
 * Process a datamove request from the other controller.  This is used for
 * XFER mode only, not SER_ONLY mode.  For writes, we DMA into local memory
 * first.  Once that is complete, the data gets DMAed into the remote
 * controller's memory.  For reads, we DMA from the remote controller's
 * memory into our memory first, and then move it out to the FETD.
 */
static void
ctl_datamove_remote(union ctl_io *io)
{

	mtx_assert(&control_softc->ctl_lock, MA_NOTOWNED);

	if (io->io_hdr.flags & CTL_FLAG_FAILOVER) {
		ctl_failover_io(io, /*have_lock*/ 0);
		return;
	}

	/*
	 * Note that we look for an aborted I/O here, but don't do some of
	 * the other checks that ctl_datamove() normally does.
	 * We don't need to run the datamove delay code, since that should
	 * have been done if need be on the other controller.
	 */
	if (io->io_hdr.flags & CTL_FLAG_ABORT) {
		printf("%s: tag 0x%04x on (%u:%u:%u) aborted\n", __func__,
		       io->scsiio.tag_num, io->io_hdr.nexus.initid,
		       io->io_hdr.nexus.targ_port,
		       io->io_hdr.nexus.targ_lun);
		io->io_hdr.port_status = 31338;
		ctl_send_datamove_done(io, /*have_lock*/ 0);
		return;
	}

	if ((io->io_hdr.flags & CTL_FLAG_DATA_MASK) == CTL_FLAG_DATA_OUT)
		ctl_datamove_remote_write(io);
	else if ((io->io_hdr.flags & CTL_FLAG_DATA_MASK) == CTL_FLAG_DATA_IN)
		ctl_datamove_remote_read(io);
	else {
		io->io_hdr.port_status = 31339;
		ctl_send_datamove_done(io, /*have_lock*/ 0);
	}
}

static void
ctl_process_done(union ctl_io *io)
{
	struct ctl_lun *lun;
	struct ctl_softc *softc = control_softc;
	void (*fe_done)(union ctl_io *io);
	union ctl_ha_msg msg;
	uint32_t targ_port = io->io_hdr.nexus.targ_port;

	CTL_DEBUG_PRINT(("ctl_process_done\n"));
	fe_done = softc->ctl_ports[targ_port]->fe_done;

#ifdef CTL_TIME_IO
	if ((time_uptime - io->io_hdr.start_time) > ctl_time_io_secs) {
		char str[256];
		char path_str[64];
		struct sbuf sb;

		ctl_scsi_path_string(io, path_str, sizeof(path_str));
		sbuf_new(&sb, str, sizeof(str), SBUF_FIXEDLEN);

		sbuf_cat(&sb, path_str);
		switch (io->io_hdr.io_type) {
		case CTL_IO_SCSI:
			ctl_scsi_command_string(&io->scsiio, NULL, &sb);
			sbuf_printf(&sb, "\n");
			sbuf_cat(&sb, path_str);
			sbuf_printf(&sb, "Tag: 0x%04x, type %d\n",
				    io->scsiio.tag_num, io->scsiio.tag_type);
			break;
		case CTL_IO_TASK:
			sbuf_printf(&sb, "Task I/O type: %d, Tag: 0x%04x, "
				    "Tag Type: %d\n", io->taskio.task_action,
				    io->taskio.tag_num, io->taskio.tag_type);
			break;
		default:
			panic("%s: Invalid CTL I/O type %d\n",
			    __func__, io->io_hdr.io_type);
		}
		sbuf_cat(&sb, path_str);
		sbuf_printf(&sb, "ctl_process_done: %jd seconds\n",
			    (intmax_t)time_uptime - io->io_hdr.start_time);
		sbuf_finish(&sb);
		printf("%s", sbuf_data(&sb));
	}
#endif /* CTL_TIME_IO */

	switch (io->io_hdr.io_type) {
	case CTL_IO_SCSI:
		break;
	case CTL_IO_TASK:
		if (ctl_debug & CTL_DEBUG_INFO)
			ctl_io_error_print(io, NULL);
		fe_done(io);
		return;
	default:
		panic("%s: Invalid CTL I/O type %d\n",
		    __func__, io->io_hdr.io_type);
	}

	lun = (struct ctl_lun *)io->io_hdr.ctl_private[CTL_PRIV_LUN].ptr;
	if (lun == NULL) {
		CTL_DEBUG_PRINT(("NULL LUN for lun %d\n",
				 io->io_hdr.nexus.targ_mapped_lun));
		goto bailout;
	}

	mtx_lock(&lun->lun_lock);

	/*
	 * Check to see if we have any errors to inject here.  We only
	 * inject errors for commands that don't already have errors set.
	 */
	if (!STAILQ_EMPTY(&lun->error_list) &&
	    ((io->io_hdr.status & CTL_STATUS_MASK) == CTL_SUCCESS) &&
	    ((io->io_hdr.flags & CTL_FLAG_STATUS_SENT) == 0))
		ctl_inject_error(lun, io);

	/*
	 * XXX KDM how do we treat commands that aren't completed
	 * successfully?
	 *
	 * XXX KDM should we also track I/O latency?
	 */
	if ((io->io_hdr.status & CTL_STATUS_MASK) == CTL_SUCCESS &&
	    io->io_hdr.io_type == CTL_IO_SCSI) {
#ifdef CTL_TIME_IO
		struct bintime cur_bt;
#endif
		int type;

		if ((io->io_hdr.flags & CTL_FLAG_DATA_MASK) ==
		    CTL_FLAG_DATA_IN)
			type = CTL_STATS_READ;
		else if ((io->io_hdr.flags & CTL_FLAG_DATA_MASK) ==
		    CTL_FLAG_DATA_OUT)
			type = CTL_STATS_WRITE;
		else
			type = CTL_STATS_NO_IO;

		lun->stats.ports[targ_port].bytes[type] +=
		    io->scsiio.kern_total_len;
		lun->stats.ports[targ_port].operations[type]++;
#ifdef CTL_TIME_IO
		bintime_add(&lun->stats.ports[targ_port].dma_time[type],
		   &io->io_hdr.dma_bt);
		getbinuptime(&cur_bt);
		bintime_sub(&cur_bt, &io->io_hdr.start_bt);
		bintime_add(&lun->stats.ports[targ_port].time[type], &cur_bt);
#endif
		lun->stats.ports[targ_port].num_dmas[type] +=
		    io->io_hdr.num_dmas;
	}

	/*
	 * Remove this from the OOA queue.
	 */
	TAILQ_REMOVE(&lun->ooa_queue, &io->io_hdr, ooa_links);
#ifdef CTL_TIME_IO
	if (TAILQ_EMPTY(&lun->ooa_queue))
		lun->last_busy = getsbinuptime();
#endif

	/*
	 * Run through the blocked queue on this LUN and see if anything
	 * has become unblocked, now that this transaction is done.
	 */
	ctl_check_blocked(lun);

	/*
	 * If the LUN has been invalidated, free it if there is nothing
	 * left on its OOA queue.
	 */
	if ((lun->flags & CTL_LUN_INVALID)
	 && TAILQ_EMPTY(&lun->ooa_queue)) {
		mtx_unlock(&lun->lun_lock);
		mtx_lock(&softc->ctl_lock);
		ctl_free_lun(lun);
		mtx_unlock(&softc->ctl_lock);
	} else
		mtx_unlock(&lun->lun_lock);

bailout:

	/*
	 * If this command has been aborted, make sure we set the status
	 * properly.  The FETD is responsible for freeing the I/O and doing
	 * whatever it needs to do to clean up its state.
	 */
	if (io->io_hdr.flags & CTL_FLAG_ABORT)
		ctl_set_task_aborted(&io->scsiio);

	/*
	 * If enabled, print command error status.
	 */
	if ((io->io_hdr.status & CTL_STATUS_MASK) != CTL_SUCCESS &&
	    (ctl_debug & CTL_DEBUG_INFO) != 0)
		ctl_io_error_print(io, NULL);

	/*
	 * Tell the FETD or the other shelf controller we're done with this
	 * command.  Note that only SCSI commands get to this point.  Task
	 * management commands are completed above.
	 */
	if ((softc->ha_mode != CTL_HA_MODE_XFER) &&
	    (io->io_hdr.flags & CTL_FLAG_SENT_2OTHER_SC)) {
		memset(&msg, 0, sizeof(msg));
		msg.hdr.msg_type = CTL_MSG_FINISH_IO;
		msg.hdr.serializing_sc = io->io_hdr.serializing_sc;
		msg.hdr.nexus = io->io_hdr.nexus;
		ctl_ha_msg_send(CTL_HA_CHAN_CTL, &msg,
		    sizeof(msg.scsi) - sizeof(msg.scsi.sense_data),
		    M_WAITOK);
	}

	fe_done(io);
}

#ifdef CTL_WITH_CA
/*
 * Front end should call this if it doesn't do autosense.  When the request
 * sense comes back in from the initiator, we'll dequeue this and send it.
 */
int
ctl_queue_sense(union ctl_io *io)
{
	struct ctl_lun *lun;
	struct ctl_port *port;
	struct ctl_softc *softc;
	uint32_t initidx, targ_lun;

	softc = control_softc;

	CTL_DEBUG_PRINT(("ctl_queue_sense\n"));

	/*
	 * LUN lookup will likely move to the ctl_work_thread() once we
	 * have our new queueing infrastructure (that doesn't put things on
	 * a per-LUN queue initially).  That is so that we can handle
	 * things like an INQUIRY to a LUN that we don't have enabled.  We
	 * can't deal with that right now.
	 */
	mtx_lock(&softc->ctl_lock);

	/*
	 * If we don't have a LUN for this, just toss the sense
	 * information.
	 */
	port = ctl_io_port(&ctsio->io_hdr);
	targ_lun = ctl_lun_map_from_port(port, io->io_hdr.nexus.targ_lun);
	if ((targ_lun < CTL_MAX_LUNS)
	 && (softc->ctl_luns[targ_lun] != NULL))
		lun = softc->ctl_luns[targ_lun];
	else
		goto bailout;

	initidx = ctl_get_initindex(&io->io_hdr.nexus);

	mtx_lock(&lun->lun_lock);
	/*
	 * Already have CA set for this LUN...toss the sense information.
	 */
	if (ctl_is_set(lun->have_ca, initidx)) {
		mtx_unlock(&lun->lun_lock);
		goto bailout;
	}

	memcpy(&lun->pending_sense[initidx], &io->scsiio.sense_data,
	       MIN(sizeof(lun->pending_sense[initidx]),
	       sizeof(io->scsiio.sense_data)));
	ctl_set_mask(lun->have_ca, initidx);
	mtx_unlock(&lun->lun_lock);

bailout:
	mtx_unlock(&softc->ctl_lock);

	ctl_free_io(io);

	return (CTL_RETVAL_COMPLETE);
}
#endif

/*
 * Primary command inlet from frontend ports.  All SCSI and task I/O
 * requests must go through this function.
 */
int
ctl_queue(union ctl_io *io)
{
	struct ctl_port *port;

	CTL_DEBUG_PRINT(("ctl_queue cdb[0]=%02X\n", io->scsiio.cdb[0]));

#ifdef CTL_TIME_IO
	io->io_hdr.start_time = time_uptime;
	getbinuptime(&io->io_hdr.start_bt);
#endif /* CTL_TIME_IO */

	/* Map FE-specific LUN ID into global one. */
	port = ctl_io_port(&io->io_hdr);
	io->io_hdr.nexus.targ_mapped_lun =
	    ctl_lun_map_from_port(port, io->io_hdr.nexus.targ_lun);

	switch (io->io_hdr.io_type) {
	case CTL_IO_SCSI:
	case CTL_IO_TASK:
		if (ctl_debug & CTL_DEBUG_CDB)
			ctl_io_print(io);
		ctl_enqueue_incoming(io);
		break;
	default:
		printf("ctl_queue: unknown I/O type %d\n", io->io_hdr.io_type);
		return (EINVAL);
	}

	return (CTL_RETVAL_COMPLETE);
}

#ifdef CTL_IO_DELAY
static void
ctl_done_timer_wakeup(void *arg)
{
	union ctl_io *io;

	io = (union ctl_io *)arg;
	ctl_done(io);
}
#endif /* CTL_IO_DELAY */

void
ctl_serseq_done(union ctl_io *io)
{
	struct ctl_lun *lun;

	lun = (struct ctl_lun *)io->io_hdr.ctl_private[CTL_PRIV_LUN].ptr;
	if (lun->be_lun == NULL ||
	    lun->be_lun->serseq == CTL_LUN_SERSEQ_OFF)
		return;
	mtx_lock(&lun->lun_lock);
	io->io_hdr.flags |= CTL_FLAG_SERSEQ_DONE;
	ctl_check_blocked(lun);
	mtx_unlock(&lun->lun_lock);
}

void
ctl_done(union ctl_io *io)
{

	/*
	 * Enable this to catch duplicate completion issues.
	 */
#if 0
	if (io->io_hdr.flags & CTL_FLAG_ALREADY_DONE) {
		printf("%s: type %d msg %d cdb %x iptl: "
		       "%u:%u:%u tag 0x%04x "
		       "flag %#x status %x\n",
			__func__,
			io->io_hdr.io_type,
			io->io_hdr.msg_type,
			io->scsiio.cdb[0],
			io->io_hdr.nexus.initid,
			io->io_hdr.nexus.targ_port,
			io->io_hdr.nexus.targ_lun,
			(io->io_hdr.io_type ==
			CTL_IO_TASK) ?
			io->taskio.tag_num :
			io->scsiio.tag_num,
		        io->io_hdr.flags,
			io->io_hdr.status);
	} else
		io->io_hdr.flags |= CTL_FLAG_ALREADY_DONE;
#endif

	/*
	 * This is an internal copy of an I/O, and should not go through
	 * the normal done processing logic.
	 */
	if (io->io_hdr.flags & CTL_FLAG_INT_COPY)
		return;

#ifdef CTL_IO_DELAY
	if (io->io_hdr.flags & CTL_FLAG_DELAY_DONE) {
		struct ctl_lun *lun;

		lun =(struct ctl_lun *)io->io_hdr.ctl_private[CTL_PRIV_LUN].ptr;

		io->io_hdr.flags &= ~CTL_FLAG_DELAY_DONE;
	} else {
		struct ctl_lun *lun;

		lun =(struct ctl_lun *)io->io_hdr.ctl_private[CTL_PRIV_LUN].ptr;

		if ((lun != NULL)
		 && (lun->delay_info.done_delay > 0)) {

			callout_init(&io->io_hdr.delay_callout, /*mpsafe*/ 1);
			io->io_hdr.flags |= CTL_FLAG_DELAY_DONE;
			callout_reset(&io->io_hdr.delay_callout,
				      lun->delay_info.done_delay * hz,
				      ctl_done_timer_wakeup, io);
			if (lun->delay_info.done_type == CTL_DELAY_TYPE_ONESHOT)
				lun->delay_info.done_delay = 0;
			return;
		}
	}
#endif /* CTL_IO_DELAY */

	ctl_enqueue_done(io);
}

static void
ctl_work_thread(void *arg)
{
	struct ctl_thread *thr = (struct ctl_thread *)arg;
	struct ctl_softc *softc = thr->ctl_softc;
	union ctl_io *io;
	int retval;

	CTL_DEBUG_PRINT(("ctl_work_thread starting\n"));

	for (;;) {
		/*
		 * We handle the queues in this order:
		 * - ISC
		 * - done queue (to free up resources, unblock other commands)
		 * - RtR queue
		 * - incoming queue
		 *
		 * If those queues are empty, we break out of the loop and
		 * go to sleep.
		 */
		mtx_lock(&thr->queue_lock);
		io = (union ctl_io *)STAILQ_FIRST(&thr->isc_queue);
		if (io != NULL) {
			STAILQ_REMOVE_HEAD(&thr->isc_queue, links);
			mtx_unlock(&thr->queue_lock);
			ctl_handle_isc(io);
			continue;
		}
		io = (union ctl_io *)STAILQ_FIRST(&thr->done_queue);
		if (io != NULL) {
			STAILQ_REMOVE_HEAD(&thr->done_queue, links);
			/* clear any blocked commands, call fe_done */
			mtx_unlock(&thr->queue_lock);
			ctl_process_done(io);
			continue;
		}
		io = (union ctl_io *)STAILQ_FIRST(&thr->incoming_queue);
		if (io != NULL) {
			STAILQ_REMOVE_HEAD(&thr->incoming_queue, links);
			mtx_unlock(&thr->queue_lock);
			if (io->io_hdr.io_type == CTL_IO_TASK)
				ctl_run_task(io);
			else
				ctl_scsiio_precheck(softc, &io->scsiio);
			continue;
		}
		io = (union ctl_io *)STAILQ_FIRST(&thr->rtr_queue);
		if (io != NULL) {
			STAILQ_REMOVE_HEAD(&thr->rtr_queue, links);
			mtx_unlock(&thr->queue_lock);
			retval = ctl_scsiio(&io->scsiio);
			if (retval != CTL_RETVAL_COMPLETE)
				CTL_DEBUG_PRINT(("ctl_scsiio failed\n"));
			continue;
		}

		/* Sleep until we have something to do. */
		mtx_sleep(thr, &thr->queue_lock, PDROP | PRIBIO, "-", 0);
	}
}

static void
ctl_lun_thread(void *arg)
{
	struct ctl_softc *softc = (struct ctl_softc *)arg;
	struct ctl_be_lun *be_lun;

	CTL_DEBUG_PRINT(("ctl_lun_thread starting\n"));

	for (;;) {
		mtx_lock(&softc->ctl_lock);
		be_lun = STAILQ_FIRST(&softc->pending_lun_queue);
		if (be_lun != NULL) {
			STAILQ_REMOVE_HEAD(&softc->pending_lun_queue, links);
			mtx_unlock(&softc->ctl_lock);
			ctl_create_lun(be_lun);
			continue;
		}

		/* Sleep until we have something to do. */
		mtx_sleep(&softc->pending_lun_queue, &softc->ctl_lock,
		    PDROP | PRIBIO, "-", 0);
	}
}

static void
ctl_thresh_thread(void *arg)
{
	struct ctl_softc *softc = (struct ctl_softc *)arg;
	struct ctl_lun *lun;
	struct scsi_da_rw_recovery_page *rwpage;
	struct ctl_logical_block_provisioning_page *page;
	const char *attr;
	union ctl_ha_msg msg;
	uint64_t thres, val;
	int i, e, set;

	CTL_DEBUG_PRINT(("ctl_thresh_thread starting\n"));

	for (;;) {
		mtx_lock(&softc->ctl_lock);
		STAILQ_FOREACH(lun, &softc->lun_list, links) {
			if ((lun->flags & CTL_LUN_DISABLED) ||
			    (lun->flags & CTL_LUN_NO_MEDIA) ||
			    lun->backend->lun_attr == NULL)
				continue;
			if ((lun->flags & CTL_LUN_PRIMARY_SC) == 0 &&
			    softc->ha_mode == CTL_HA_MODE_XFER)
				continue;
			rwpage = &lun->mode_pages.rw_er_page[CTL_PAGE_CURRENT];
			if ((rwpage->byte8 & SMS_RWER_LBPERE) == 0)
				continue;
			e = 0;
			page = &lun->mode_pages.lbp_page[CTL_PAGE_CURRENT];
			for (i = 0; i < CTL_NUM_LBP_THRESH; i++) {
				if ((page->descr[i].flags & SLBPPD_ENABLED) == 0)
					continue;
				thres = scsi_4btoul(page->descr[i].count);
				thres <<= CTL_LBP_EXPONENT;
				switch (page->descr[i].resource) {
				case 0x01:
					attr = "blocksavail";
					break;
				case 0x02:
					attr = "blocksused";
					break;
				case 0xf1:
					attr = "poolblocksavail";
					break;
				case 0xf2:
					attr = "poolblocksused";
					break;
				default:
					continue;
				}
				mtx_unlock(&softc->ctl_lock); // XXX
				val = lun->backend->lun_attr(
				    lun->be_lun->be_lun, attr);
				mtx_lock(&softc->ctl_lock);
				if (val == UINT64_MAX)
					continue;
				if ((page->descr[i].flags & SLBPPD_ARMING_MASK)
				    == SLBPPD_ARMING_INC)
					e = (val >= thres);
				else
					e = (val <= thres);
				if (e)
					break;
			}
			mtx_lock(&lun->lun_lock);
			if (e) {
				scsi_u64to8b((uint8_t *)&page->descr[i] -
				    (uint8_t *)page, lun->ua_tpt_info);
				if (lun->lasttpt == 0 ||
				    time_uptime - lun->lasttpt >= CTL_LBP_UA_PERIOD) {
					lun->lasttpt = time_uptime;
					ctl_est_ua_all(lun, -1, CTL_UA_THIN_PROV_THRES);
					set = 1;
				} else
					set = 0;
			} else {
				lun->lasttpt = 0;
				ctl_clr_ua_all(lun, -1, CTL_UA_THIN_PROV_THRES);
				set = -1;
			}
			mtx_unlock(&lun->lun_lock);
			if (set != 0 &&
			    lun->ctl_softc->ha_mode == CTL_HA_MODE_XFER) {
				/* Send msg to other side. */
				bzero(&msg.ua, sizeof(msg.ua));
				msg.hdr.msg_type = CTL_MSG_UA;
				msg.hdr.nexus.initid = -1;
				msg.hdr.nexus.targ_port = -1;
				msg.hdr.nexus.targ_lun = lun->lun;
				msg.hdr.nexus.targ_mapped_lun = lun->lun;
				msg.ua.ua_all = 1;
				msg.ua.ua_set = (set > 0);
				msg.ua.ua_type = CTL_UA_THIN_PROV_THRES;
				memcpy(msg.ua.ua_info, lun->ua_tpt_info, 8);
				mtx_unlock(&softc->ctl_lock); // XXX
				ctl_ha_msg_send(CTL_HA_CHAN_CTL, &msg,
				    sizeof(msg.ua), M_WAITOK);
				mtx_lock(&softc->ctl_lock);
			}
		}
		mtx_unlock(&softc->ctl_lock);
		pause("-", CTL_LBP_PERIOD * hz);
	}
}

static void
ctl_enqueue_incoming(union ctl_io *io)
{
	struct ctl_softc *softc = control_softc;
	struct ctl_thread *thr;
	u_int idx;

	idx = (io->io_hdr.nexus.targ_port * 127 +
	       io->io_hdr.nexus.initid) % worker_threads;
	thr = &softc->threads[idx];
	mtx_lock(&thr->queue_lock);
	STAILQ_INSERT_TAIL(&thr->incoming_queue, &io->io_hdr, links);
	mtx_unlock(&thr->queue_lock);
	wakeup(thr);
}

static void
ctl_enqueue_rtr(union ctl_io *io)
{
	struct ctl_softc *softc = control_softc;
	struct ctl_thread *thr;

	thr = &softc->threads[io->io_hdr.nexus.targ_mapped_lun % worker_threads];
	mtx_lock(&thr->queue_lock);
	STAILQ_INSERT_TAIL(&thr->rtr_queue, &io->io_hdr, links);
	mtx_unlock(&thr->queue_lock);
	wakeup(thr);
}

static void
ctl_enqueue_done(union ctl_io *io)
{
	struct ctl_softc *softc = control_softc;
	struct ctl_thread *thr;

	thr = &softc->threads[io->io_hdr.nexus.targ_mapped_lun % worker_threads];
	mtx_lock(&thr->queue_lock);
	STAILQ_INSERT_TAIL(&thr->done_queue, &io->io_hdr, links);
	mtx_unlock(&thr->queue_lock);
	wakeup(thr);
}

static void
ctl_enqueue_isc(union ctl_io *io)
{
	struct ctl_softc *softc = control_softc;
	struct ctl_thread *thr;

	thr = &softc->threads[io->io_hdr.nexus.targ_mapped_lun % worker_threads];
	mtx_lock(&thr->queue_lock);
	STAILQ_INSERT_TAIL(&thr->isc_queue, &io->io_hdr, links);
	mtx_unlock(&thr->queue_lock);
	wakeup(thr);
}

/*
 *  vim: ts=8
 */<|MERGE_RESOLUTION|>--- conflicted
+++ resolved
@@ -1028,12 +1028,9 @@
 	    (lun = softc->ctl_luns[msg->hdr.nexus.targ_mapped_lun]) != NULL) {
 		mtx_lock(&lun->lun_lock);
 		mtx_unlock(&softc->ctl_lock);
-<<<<<<< HEAD
-=======
 		if (msg->ua.ua_type == CTL_UA_THIN_PROV_THRES &&
 		    msg->ua.ua_set)
 			memcpy(lun->ua_tpt_info, msg->ua.ua_info, 8);
->>>>>>> a12e9d2b
 		if (msg->ua.ua_all) {
 			if (msg->ua.ua_set)
 				ctl_est_ua_all(lun, iid, msg->ua.ua_type);
@@ -1093,15 +1090,9 @@
 		/* If peer is primary and we are not -- use data */
 		if ((lun->flags & CTL_LUN_PRIMARY_SC) == 0 &&
 		    (lun->flags & CTL_LUN_PEER_SC_PRIMARY)) {
-<<<<<<< HEAD
-			lun->PRGeneration = msg->lun.pr_generation;
-			lun->pr_res_idx = msg->lun.pr_res_idx;
-			lun->res_type = msg->lun.pr_res_type;
-=======
 			lun->pr_generation = msg->lun.pr_generation;
 			lun->pr_res_idx = msg->lun.pr_res_idx;
 			lun->pr_res_type = msg->lun.pr_res_type;
->>>>>>> a12e9d2b
 			lun->pr_key_count = msg->lun.pr_key_count;
 			for (k = 0; k < CTL_MAX_INITIATORS; k++)
 				ctl_clr_prkey(lun, k);
@@ -2206,8 +2197,6 @@
 
 	targ_lun = ctsio->io_hdr.nexus.targ_mapped_lun;
 	mtx_lock(&softc->ctl_lock);
-<<<<<<< HEAD
-=======
 
 	/* Make sure that we know about this port. */
 	port = ctl_io_port(&ctsio->io_hdr);
@@ -2218,7 +2207,6 @@
 	}
 
 	/* Make sure that we know about this LUN. */
->>>>>>> a12e9d2b
 	if ((targ_lun < CTL_MAX_LUNS) &&
 	    ((lun = softc->ctl_luns[targ_lun]) != NULL)) {
 		mtx_lock(&lun->lun_lock);
@@ -2776,74 +2764,6 @@
 #endif /* CTL_IO_DELAY */
 		break;
 	}
-<<<<<<< HEAD
-	case CTL_REALSYNC_SET: {
-		int *syncstate;
-
-		syncstate = (int *)addr;
-
-		mtx_lock(&softc->ctl_lock);
-		switch (*syncstate) {
-		case 0:
-			softc->flags &= ~CTL_FLAG_REAL_SYNC;
-			break;
-		case 1:
-			softc->flags |= CTL_FLAG_REAL_SYNC;
-			break;
-		default:
-			retval = EINVAL;
-			break;
-		}
-		mtx_unlock(&softc->ctl_lock);
-		break;
-	}
-	case CTL_REALSYNC_GET: {
-		int *syncstate;
-
-		syncstate = (int*)addr;
-
-		mtx_lock(&softc->ctl_lock);
-		if (softc->flags & CTL_FLAG_REAL_SYNC)
-			*syncstate = 1;
-		else
-			*syncstate = 0;
-		mtx_unlock(&softc->ctl_lock);
-
-		break;
-	}
-	case CTL_SETSYNC:
-	case CTL_GETSYNC: {
-		struct ctl_sync_info *sync_info;
-		struct ctl_lun *lun;
-
-		sync_info = (struct ctl_sync_info *)addr;
-
-		mtx_lock(&softc->ctl_lock);
-		lun = softc->ctl_luns[sync_info->lun_id];
-		if (lun == NULL) {
-			mtx_unlock(&softc->ctl_lock);
-			sync_info->status = CTL_GS_SYNC_NO_LUN;
-			break;
-		}
-		/*
-		 * Get or set the sync interval.  We're not bounds checking
-		 * in the set case, hopefully the user won't do something
-		 * silly.
-		 */
-		mtx_lock(&lun->lun_lock);
-		mtx_unlock(&softc->ctl_lock);
-		if (cmd == CTL_GETSYNC)
-			sync_info->sync_interval = lun->sync_interval;
-		else
-			lun->sync_interval = sync_info->sync_interval;
-		mtx_unlock(&lun->lun_lock);
-
-		sync_info->status = CTL_GS_SYNC_OK;
-
-		break;
-	}
-=======
->>>>>>> a12e9d2b
 	case CTL_GETSTATS: {
 		struct ctl_stats *stats;
 		int i;
@@ -8633,20 +8553,11 @@
 static void
 ctl_hndl_per_res_out_on_other_sc(union ctl_ha_msg *msg)
 {
-<<<<<<< HEAD
-	struct ctl_lun *lun;
-	struct ctl_softc *softc;
-	int i;
-	uint32_t residx, targ_lun;
-
-	softc = control_softc;
-=======
 	struct ctl_softc *softc = control_softc;
 	struct ctl_lun *lun;
 	int i;
 	uint32_t residx, targ_lun;
 
->>>>>>> a12e9d2b
 	targ_lun = msg->hdr.nexus.targ_mapped_lun;
 	mtx_lock(&softc->ctl_lock);
 	if ((targ_lun >= CTL_MAX_LUNS) ||
