--- conflicted
+++ resolved
@@ -64,13 +64,8 @@
 #define MAXCPU		1
 #endif /* SMP || KLD_MODULE */
 
-<<<<<<< HEAD
-#ifndef MAXDOMAIN
-#define	MAXDOMAIN	1
-=======
 #ifndef MAXMEMDOM
 #define	MAXMEMDOM	1
->>>>>>> cc92c098
 #endif
 
 #define ALIGNBYTES	_ALIGNBYTES
