/*-
 * Copyright (c) 1997, Stefan Esser <se@freebsd.org>
 * Copyright (c) 2000, Michael Smith <msmith@freebsd.org>
 * Copyright (c) 2000, BSDi
 * All rights reserved.
 *
 * Redistribution and use in source and binary forms, with or without
 * modification, are permitted provided that the following conditions
 * are met:
 * 1. Redistributions of source code must retain the above copyright
 *    notice unmodified, this list of conditions, and the following
 *    disclaimer.
 * 2. Redistributions in binary form must reproduce the above copyright
 *    notice, this list of conditions and the following disclaimer in the
 *    documentation and/or other materials provided with the distribution.
 *
 * THIS SOFTWARE IS PROVIDED BY THE AUTHOR ``AS IS'' AND ANY EXPRESS OR
 * IMPLIED WARRANTIES, INCLUDING, BUT NOT LIMITED TO, THE IMPLIED WARRANTIES
 * OF MERCHANTABILITY AND FITNESS FOR A PARTICULAR PURPOSE ARE DISCLAIMED.
 * IN NO EVENT SHALL THE AUTHOR BE LIABLE FOR ANY DIRECT, INDIRECT,
 * INCIDENTAL, SPECIAL, EXEMPLARY, OR CONSEQUENTIAL DAMAGES (INCLUDING, BUT
 * NOT LIMITED TO, PROCUREMENT OF SUBSTITUTE GOODS OR SERVICES; LOSS OF USE,
 * DATA, OR PROFITS; OR BUSINESS INTERRUPTION) HOWEVER CAUSED AND ON ANY
 * THEORY OF LIABILITY, WHETHER IN CONTRACT, STRICT LIABILITY, OR TORT
 * (INCLUDING NEGLIGENCE OR OTHERWISE) ARISING IN ANY WAY OUT OF THE USE OF
 * THIS SOFTWARE, EVEN IF ADVISED OF THE POSSIBILITY OF SUCH DAMAGE.
 */

#include <sys/cdefs.h>
__FBSDID("$FreeBSD$");

#include "opt_bus.h"

#include <sys/param.h>
#include <sys/systm.h>
#include <sys/malloc.h>
#include <sys/module.h>
#include <sys/linker.h>
#include <sys/fcntl.h>
#include <sys/conf.h>
#include <sys/kernel.h>
#include <sys/queue.h>
#include <sys/sysctl.h>
#include <sys/endian.h>

#include <vm/vm.h>
#include <vm/pmap.h>
#include <vm/vm_extern.h>

#include <sys/bus.h>
#include <machine/bus.h>
#include <sys/rman.h>
#include <machine/resource.h>
#include <machine/stdarg.h>

#if defined(__i386__) || defined(__amd64__) || defined(__powerpc__)
#include <machine/intr_machdep.h>
#endif

#include <sys/pciio.h>
#include <dev/pci/pcireg.h>
#include <dev/pci/pcivar.h>
#include <dev/pci/pci_private.h>

#include <dev/usb/controller/xhcireg.h>
#include <dev/usb/controller/ehcireg.h>
#include <dev/usb/controller/ohcireg.h>
#include <dev/usb/controller/uhcireg.h>

#include "pcib_if.h"
#include "pci_if.h"

#define	PCIR_IS_BIOS(cfg, reg)						\
	(((cfg)->hdrtype == PCIM_HDRTYPE_NORMAL && reg == PCIR_BIOS) ||	\
	 ((cfg)->hdrtype == PCIM_HDRTYPE_BRIDGE && reg == PCIR_BIOS_1))

static int		pci_has_quirk(uint32_t devid, int quirk);
static pci_addr_t	pci_mapbase(uint64_t mapreg);
static const char	*pci_maptype(uint64_t mapreg);
static int		pci_mapsize(uint64_t testval);
static int		pci_maprange(uint64_t mapreg);
static pci_addr_t	pci_rombase(uint64_t mapreg);
static int		pci_romsize(uint64_t testval);
static void		pci_fixancient(pcicfgregs *cfg);
static int		pci_printf(pcicfgregs *cfg, const char *fmt, ...);

static int		pci_porten(device_t dev);
static int		pci_memen(device_t dev);
static void		pci_assign_interrupt(device_t bus, device_t dev,
			    int force_route);
static int		pci_add_map(device_t bus, device_t dev, int reg,
			    struct resource_list *rl, int force, int prefetch);
static int		pci_probe(device_t dev);
static int		pci_attach(device_t dev);
#ifdef PCI_RES_BUS
static int		pci_detach(device_t dev);
#endif
static void		pci_load_vendor_data(void);
static int		pci_describe_parse_line(char **ptr, int *vendor,
			    int *device, char **desc);
static char		*pci_describe_device(device_t dev);
static int		pci_modevent(module_t mod, int what, void *arg);
static void		pci_hdrtypedata(device_t pcib, int b, int s, int f,
			    pcicfgregs *cfg);
static void		pci_read_cap(device_t pcib, pcicfgregs *cfg);
static int		pci_read_vpd_reg(device_t pcib, pcicfgregs *cfg,
			    int reg, uint32_t *data);
#if 0
static int		pci_write_vpd_reg(device_t pcib, pcicfgregs *cfg,
			    int reg, uint32_t data);
#endif
static void		pci_read_vpd(device_t pcib, pcicfgregs *cfg);
static void		pci_mask_msix(device_t dev, u_int index);
static void		pci_unmask_msix(device_t dev, u_int index);
static int		pci_msi_blacklisted(void);
static int		pci_msix_blacklisted(void);
static void		pci_resume_msi(device_t dev);
static void		pci_resume_msix(device_t dev);
static int		pci_remap_intr_method(device_t bus, device_t dev,
			    u_int irq);

static uint16_t		pci_get_rid_method(device_t dev, device_t child);

static device_method_t pci_methods[] = {
	/* Device interface */
	DEVMETHOD(device_probe,		pci_probe),
	DEVMETHOD(device_attach,	pci_attach),
#ifdef PCI_RES_BUS
	DEVMETHOD(device_detach,	pci_detach),
#else
	DEVMETHOD(device_detach,	bus_generic_detach),
#endif
	DEVMETHOD(device_shutdown,	bus_generic_shutdown),
<<<<<<< HEAD
=======
	DEVMETHOD(device_suspend,	bus_generic_suspend),
	DEVMETHOD(device_resume,	pci_resume),
>>>>>>> 191df998

	/* Bus interface */
	DEVMETHOD(bus_print_child,	pci_print_child),
	DEVMETHOD(bus_probe_nomatch,	pci_probe_nomatch),
	DEVMETHOD(bus_read_ivar,	pci_read_ivar),
	DEVMETHOD(bus_write_ivar,	pci_write_ivar),
	DEVMETHOD(bus_driver_added,	pci_driver_added),
	DEVMETHOD(bus_setup_intr,	pci_setup_intr),
	DEVMETHOD(bus_teardown_intr,	pci_teardown_intr),
	DEVMETHOD(bus_suspend_child,	pci_suspend_child),
	DEVMETHOD(bus_resume_child,	pci_resume_child),

	DEVMETHOD(bus_get_dma_tag,	pci_get_dma_tag),
	DEVMETHOD(bus_get_resource_list,pci_get_resource_list),
	DEVMETHOD(bus_set_resource,	bus_generic_rl_set_resource),
	DEVMETHOD(bus_get_resource,	bus_generic_rl_get_resource),
	DEVMETHOD(bus_delete_resource,	pci_delete_resource),
	DEVMETHOD(bus_alloc_resource,	pci_alloc_resource),
	DEVMETHOD(bus_adjust_resource,	bus_generic_adjust_resource),
	DEVMETHOD(bus_release_resource,	pci_release_resource),
	DEVMETHOD(bus_activate_resource, pci_activate_resource),
	DEVMETHOD(bus_deactivate_resource, pci_deactivate_resource),
	DEVMETHOD(bus_child_detached,	pci_child_detached),
	DEVMETHOD(bus_child_pnpinfo_str, pci_child_pnpinfo_str_method),
	DEVMETHOD(bus_child_location_str, pci_child_location_str_method),
	DEVMETHOD(bus_remap_intr,	pci_remap_intr_method),
	DEVMETHOD(bus_suspend_child,	pci_suspend_child),
	DEVMETHOD(bus_resume_child,	pci_resume_child),

	/* PCI interface */
	DEVMETHOD(pci_read_config,	pci_read_config_method),
	DEVMETHOD(pci_write_config,	pci_write_config_method),
	DEVMETHOD(pci_enable_busmaster,	pci_enable_busmaster_method),
	DEVMETHOD(pci_disable_busmaster, pci_disable_busmaster_method),
	DEVMETHOD(pci_enable_io,	pci_enable_io_method),
	DEVMETHOD(pci_disable_io,	pci_disable_io_method),
	DEVMETHOD(pci_get_vpd_ident,	pci_get_vpd_ident_method),
	DEVMETHOD(pci_get_vpd_readonly,	pci_get_vpd_readonly_method),
	DEVMETHOD(pci_get_powerstate,	pci_get_powerstate_method),
	DEVMETHOD(pci_set_powerstate,	pci_set_powerstate_method),
	DEVMETHOD(pci_assign_interrupt,	pci_assign_interrupt_method),
	DEVMETHOD(pci_find_cap,		pci_find_cap_method),
	DEVMETHOD(pci_find_extcap,	pci_find_extcap_method),
	DEVMETHOD(pci_find_htcap,	pci_find_htcap_method),
	DEVMETHOD(pci_alloc_msi,	pci_alloc_msi_method),
	DEVMETHOD(pci_alloc_msix,	pci_alloc_msix_method),
	DEVMETHOD(pci_enable_msi,	pci_enable_msi_method),
	DEVMETHOD(pci_enable_msix,	pci_enable_msix_method),
	DEVMETHOD(pci_disable_msi,	pci_disable_msi_method),
	DEVMETHOD(pci_remap_msix,	pci_remap_msix_method),
	DEVMETHOD(pci_release_msi,	pci_release_msi_method),
	DEVMETHOD(pci_msi_count,	pci_msi_count_method),
	DEVMETHOD(pci_msix_count,	pci_msix_count_method),
	DEVMETHOD(pci_get_rid,		pci_get_rid_method),
	DEVMETHOD(pci_child_added,	pci_child_added_method),

	DEVMETHOD_END
};

DEFINE_CLASS_0(pci, pci_driver, pci_methods, sizeof(struct pci_softc));

static devclass_t pci_devclass;
EARLY_DRIVER_MODULE(pci, pcib, pci_driver, pci_devclass, pci_modevent, NULL, BUS_PASS_BUS);
MODULE_VERSION(pci, 1);

static char	*pci_vendordata;
static size_t	pci_vendordata_size;

struct pci_quirk {
	uint32_t devid;	/* Vendor/device of the card */
	int	type;
#define	PCI_QUIRK_MAP_REG	1 /* PCI map register in weird place */
#define	PCI_QUIRK_DISABLE_MSI	2 /* Neither MSI nor MSI-X work */
#define	PCI_QUIRK_ENABLE_MSI_VM	3 /* Older chipset in VM where MSI works */
#define	PCI_QUIRK_UNMAP_REG	4 /* Ignore PCI map register */
#define	PCI_QUIRK_DISABLE_MSIX	5 /* MSI-X doesn't work */
#define	PCI_QUIRK_MSI_INTX_BUG	6 /* PCIM_CMD_INTxDIS disables MSI */
	int	arg1;
	int	arg2;
};

static const struct pci_quirk pci_quirks[] = {
	/* The Intel 82371AB and 82443MX have a map register at offset 0x90. */
	{ 0x71138086, PCI_QUIRK_MAP_REG,	0x90,	 0 },
	{ 0x719b8086, PCI_QUIRK_MAP_REG,	0x90,	 0 },
	/* As does the Serverworks OSB4 (the SMBus mapping register) */
	{ 0x02001166, PCI_QUIRK_MAP_REG,	0x90,	 0 },

	/*
	 * MSI doesn't work with the ServerWorks CNB20-HE Host Bridge
	 * or the CMIC-SL (AKA ServerWorks GC_LE).
	 */
	{ 0x00141166, PCI_QUIRK_DISABLE_MSI,	0,	0 },
	{ 0x00171166, PCI_QUIRK_DISABLE_MSI,	0,	0 },

	/*
	 * MSI doesn't work on earlier Intel chipsets including
	 * E7500, E7501, E7505, 845, 865, 875/E7210, and 855.
	 */
	{ 0x25408086, PCI_QUIRK_DISABLE_MSI,	0,	0 },
	{ 0x254c8086, PCI_QUIRK_DISABLE_MSI,	0,	0 },
	{ 0x25508086, PCI_QUIRK_DISABLE_MSI,	0,	0 },
	{ 0x25608086, PCI_QUIRK_DISABLE_MSI,	0,	0 },
	{ 0x25708086, PCI_QUIRK_DISABLE_MSI,	0,	0 },
	{ 0x25788086, PCI_QUIRK_DISABLE_MSI,	0,	0 },
	{ 0x35808086, PCI_QUIRK_DISABLE_MSI,	0,	0 },

	/*
	 * MSI doesn't work with devices behind the AMD 8131 HT-PCIX
	 * bridge.
	 */
	{ 0x74501022, PCI_QUIRK_DISABLE_MSI,	0,	0 },

	/*
	 * MSI-X allocation doesn't work properly for devices passed through
	 * by VMware up to at least ESXi 5.1.
	 */
	{ 0x079015ad, PCI_QUIRK_DISABLE_MSIX,	0,	0 }, /* PCI/PCI-X */
	{ 0x07a015ad, PCI_QUIRK_DISABLE_MSIX,	0,	0 }, /* PCIe */

	/*
	 * Some virtualization environments emulate an older chipset
	 * but support MSI just fine.  QEMU uses the Intel 82440.
	 */
	{ 0x12378086, PCI_QUIRK_ENABLE_MSI_VM,	0,	0 },

	/*
	 * HPET MMIO base address may appear in Bar1 for AMD SB600 SMBus
	 * controller depending on SoftPciRst register (PM_IO 0x55 [7]).
	 * It prevents us from attaching hpet(4) when the bit is unset.
	 * Note this quirk only affects SB600 revision A13 and earlier.
	 * For SB600 A21 and later, firmware must set the bit to hide it.
	 * For SB700 and later, it is unused and hardcoded to zero.
	 */
	{ 0x43851002, PCI_QUIRK_UNMAP_REG,	0x14,	0 },

	/*
	 * Atheros AR8161/AR8162/E2200 Ethernet controllers have a bug that
	 * MSI interrupt does not assert if PCIM_CMD_INTxDIS bit of the
	 * command register is set.
	 */
	{ 0x10911969, PCI_QUIRK_MSI_INTX_BUG,	0,	0 },
	{ 0xE0911969, PCI_QUIRK_MSI_INTX_BUG,	0,	0 },
	{ 0x10901969, PCI_QUIRK_MSI_INTX_BUG,	0,	0 },

	/*
	 * Broadcom BCM5714(S)/BCM5715(S)/BCM5780(S) Ethernet MACs don't
	 * issue MSI interrupts with PCIM_CMD_INTxDIS set either.
	 */
	{ 0x166814e4, PCI_QUIRK_MSI_INTX_BUG,	0,	0 }, /* BCM5714 */
	{ 0x166914e4, PCI_QUIRK_MSI_INTX_BUG,	0,	0 }, /* BCM5714S */
	{ 0x166a14e4, PCI_QUIRK_MSI_INTX_BUG,	0,	0 }, /* BCM5780 */
	{ 0x166b14e4, PCI_QUIRK_MSI_INTX_BUG,	0,	0 }, /* BCM5780S */
	{ 0x167814e4, PCI_QUIRK_MSI_INTX_BUG,	0,	0 }, /* BCM5715 */
	{ 0x167914e4, PCI_QUIRK_MSI_INTX_BUG,	0,	0 }, /* BCM5715S */

	{ 0 }
};

/* map register information */
#define	PCI_MAPMEM	0x01	/* memory map */
#define	PCI_MAPMEMP	0x02	/* prefetchable memory map */
#define	PCI_MAPPORT	0x04	/* port map */

struct devlist pci_devq;
uint32_t pci_generation;
uint32_t pci_numdevs = 0;
static int pcie_chipset, pcix_chipset;

/* sysctl vars */
SYSCTL_NODE(_hw, OID_AUTO, pci, CTLFLAG_RD, 0, "PCI bus tuning parameters");

static int pci_enable_io_modes = 1;
SYSCTL_INT(_hw_pci, OID_AUTO, enable_io_modes, CTLFLAG_RWTUN,
    &pci_enable_io_modes, 1,
    "Enable I/O and memory bits in the config register.  Some BIOSes do not\n\
enable these bits correctly.  We'd like to do this all the time, but there\n\
are some peripherals that this causes problems with.");

static int pci_do_realloc_bars = 0;
SYSCTL_INT(_hw_pci, OID_AUTO, realloc_bars, CTLFLAG_RWTUN,
    &pci_do_realloc_bars, 0,
    "Attempt to allocate a new range for any BARs whose original "
    "firmware-assigned ranges fail to allocate during the initial device scan.");

static int pci_do_power_nodriver = 0;
SYSCTL_INT(_hw_pci, OID_AUTO, do_power_nodriver, CTLFLAG_RWTUN,
    &pci_do_power_nodriver, 0,
  "Place a function into D3 state when no driver attaches to it.  0 means\n\
disable.  1 means conservatively place devices into D3 state.  2 means\n\
agressively place devices into D3 state.  3 means put absolutely everything\n\
in D3 state.");

int pci_do_power_resume = 1;
SYSCTL_INT(_hw_pci, OID_AUTO, do_power_resume, CTLFLAG_RWTUN,
    &pci_do_power_resume, 1,
  "Transition from D3 -> D0 on resume.");

int pci_do_power_suspend = 1;
SYSCTL_INT(_hw_pci, OID_AUTO, do_power_suspend, CTLFLAG_RWTUN,
    &pci_do_power_suspend, 1,
  "Transition from D0 -> D3 on suspend.");

static int pci_do_msi = 1;
SYSCTL_INT(_hw_pci, OID_AUTO, enable_msi, CTLFLAG_RWTUN, &pci_do_msi, 1,
    "Enable support for MSI interrupts");

static int pci_do_msix = 1;
SYSCTL_INT(_hw_pci, OID_AUTO, enable_msix, CTLFLAG_RWTUN, &pci_do_msix, 1,
    "Enable support for MSI-X interrupts");

static int pci_honor_msi_blacklist = 1;
SYSCTL_INT(_hw_pci, OID_AUTO, honor_msi_blacklist, CTLFLAG_RDTUN,
    &pci_honor_msi_blacklist, 1, "Honor chipset blacklist for MSI/MSI-X");

#if defined(__i386__) || defined(__amd64__)
static int pci_usb_takeover = 1;
#else
static int pci_usb_takeover = 0;
#endif
SYSCTL_INT(_hw_pci, OID_AUTO, usb_early_takeover, CTLFLAG_RDTUN,
    &pci_usb_takeover, 1, "Enable early takeover of USB controllers.\n\
Disable this if you depend on BIOS emulation of USB devices, that is\n\
you use USB devices (like keyboard or mouse) but do not load USB drivers");

static int pci_clear_bars;
SYSCTL_INT(_hw_pci, OID_AUTO, clear_bars, CTLFLAG_RDTUN, &pci_clear_bars, 0,
    "Ignore firmware-assigned resources for BARs.");

#if defined(NEW_PCIB) && defined(PCI_RES_BUS)
static int pci_clear_buses;
SYSCTL_INT(_hw_pci, OID_AUTO, clear_buses, CTLFLAG_RDTUN, &pci_clear_buses, 0,
    "Ignore firmware-assigned bus numbers.");
#endif

static int pci_enable_ari = 1;
SYSCTL_INT(_hw_pci, OID_AUTO, enable_ari, CTLFLAG_RDTUN, &pci_enable_ari,
    0, "Enable support for PCIe Alternative RID Interpretation");

static int
pci_has_quirk(uint32_t devid, int quirk)
{
	const struct pci_quirk *q;

	for (q = &pci_quirks[0]; q->devid; q++) {
		if (q->devid == devid && q->type == quirk)
			return (1);
	}
	return (0);
}

/* Find a device_t by bus/slot/function in domain 0 */

device_t
pci_find_bsf(uint8_t bus, uint8_t slot, uint8_t func)
{

	return (pci_find_dbsf(0, bus, slot, func));
}

/* Find a device_t by domain/bus/slot/function */

device_t
pci_find_dbsf(uint32_t domain, uint8_t bus, uint8_t slot, uint8_t func)
{
	struct pci_devinfo *dinfo;

	STAILQ_FOREACH(dinfo, &pci_devq, pci_links) {
		if ((dinfo->cfg.domain == domain) &&
		    (dinfo->cfg.bus == bus) &&
		    (dinfo->cfg.slot == slot) &&
		    (dinfo->cfg.func == func)) {
			return (dinfo->cfg.dev);
		}
	}

	return (NULL);
}

/* Find a device_t by vendor/device ID */

device_t
pci_find_device(uint16_t vendor, uint16_t device)
{
	struct pci_devinfo *dinfo;

	STAILQ_FOREACH(dinfo, &pci_devq, pci_links) {
		if ((dinfo->cfg.vendor == vendor) &&
		    (dinfo->cfg.device == device)) {
			return (dinfo->cfg.dev);
		}
	}

	return (NULL);
}

device_t
pci_find_class(uint8_t class, uint8_t subclass)
{
	struct pci_devinfo *dinfo;

	STAILQ_FOREACH(dinfo, &pci_devq, pci_links) {
		if (dinfo->cfg.baseclass == class &&
		    dinfo->cfg.subclass == subclass) {
			return (dinfo->cfg.dev);
		}
	}

	return (NULL);
}

static int
pci_printf(pcicfgregs *cfg, const char *fmt, ...)
{
	va_list ap;
	int retval;

	retval = printf("pci%d:%d:%d:%d: ", cfg->domain, cfg->bus, cfg->slot,
	    cfg->func);
	va_start(ap, fmt);
	retval += vprintf(fmt, ap);
	va_end(ap);
	return (retval);
}

/* return base address of memory or port map */

static pci_addr_t
pci_mapbase(uint64_t mapreg)
{

	if (PCI_BAR_MEM(mapreg))
		return (mapreg & PCIM_BAR_MEM_BASE);
	else
		return (mapreg & PCIM_BAR_IO_BASE);
}

/* return map type of memory or port map */

static const char *
pci_maptype(uint64_t mapreg)
{

	if (PCI_BAR_IO(mapreg))
		return ("I/O Port");
	if (mapreg & PCIM_BAR_MEM_PREFETCH)
		return ("Prefetchable Memory");
	return ("Memory");
}

/* return log2 of map size decoded for memory or port map */

static int
pci_mapsize(uint64_t testval)
{
	int ln2size;

	testval = pci_mapbase(testval);
	ln2size = 0;
	if (testval != 0) {
		while ((testval & 1) == 0)
		{
			ln2size++;
			testval >>= 1;
		}
	}
	return (ln2size);
}

/* return base address of device ROM */

static pci_addr_t
pci_rombase(uint64_t mapreg)
{

	return (mapreg & PCIM_BIOS_ADDR_MASK);
}

/* return log2 of map size decided for device ROM */

static int
pci_romsize(uint64_t testval)
{
	int ln2size;

	testval = pci_rombase(testval);
	ln2size = 0;
	if (testval != 0) {
		while ((testval & 1) == 0)
		{
			ln2size++;
			testval >>= 1;
		}
	}
	return (ln2size);
}
	
/* return log2 of address range supported by map register */

static int
pci_maprange(uint64_t mapreg)
{
	int ln2range = 0;

	if (PCI_BAR_IO(mapreg))
		ln2range = 32;
	else
		switch (mapreg & PCIM_BAR_MEM_TYPE) {
		case PCIM_BAR_MEM_32:
			ln2range = 32;
			break;
		case PCIM_BAR_MEM_1MB:
			ln2range = 20;
			break;
		case PCIM_BAR_MEM_64:
			ln2range = 64;
			break;
		}
	return (ln2range);
}

/* adjust some values from PCI 1.0 devices to match 2.0 standards ... */

static void
pci_fixancient(pcicfgregs *cfg)
{
	if ((cfg->hdrtype & PCIM_HDRTYPE) != PCIM_HDRTYPE_NORMAL)
		return;

	/* PCI to PCI bridges use header type 1 */
	if (cfg->baseclass == PCIC_BRIDGE && cfg->subclass == PCIS_BRIDGE_PCI)
		cfg->hdrtype = PCIM_HDRTYPE_BRIDGE;
}

/* extract header type specific config data */

static void
pci_hdrtypedata(device_t pcib, int b, int s, int f, pcicfgregs *cfg)
{
#define	REG(n, w)	PCIB_READ_CONFIG(pcib, b, s, f, n, w)
	switch (cfg->hdrtype & PCIM_HDRTYPE) {
	case PCIM_HDRTYPE_NORMAL:
		cfg->subvendor      = REG(PCIR_SUBVEND_0, 2);
		cfg->subdevice      = REG(PCIR_SUBDEV_0, 2);
		cfg->nummaps	    = PCI_MAXMAPS_0;
		break;
	case PCIM_HDRTYPE_BRIDGE:
		cfg->nummaps	    = PCI_MAXMAPS_1;
		break;
	case PCIM_HDRTYPE_CARDBUS:
		cfg->subvendor      = REG(PCIR_SUBVEND_2, 2);
		cfg->subdevice      = REG(PCIR_SUBDEV_2, 2);
		cfg->nummaps	    = PCI_MAXMAPS_2;
		break;
	}
#undef REG
}

/* read configuration header into pcicfgregs structure */
struct pci_devinfo *
pci_read_device(device_t pcib, int d, int b, int s, int f, size_t size)
{
#define	REG(n, w)	PCIB_READ_CONFIG(pcib, b, s, f, n, w)
	pcicfgregs *cfg = NULL;
	struct pci_devinfo *devlist_entry;
	struct devlist *devlist_head;

	devlist_head = &pci_devq;

	devlist_entry = NULL;

	if (REG(PCIR_DEVVENDOR, 4) != 0xfffffffful) {
		devlist_entry = malloc(size, M_DEVBUF, M_WAITOK | M_ZERO);
		if (devlist_entry == NULL)
			return (NULL);

		cfg = &devlist_entry->cfg;

		cfg->domain		= d;
		cfg->bus		= b;
		cfg->slot		= s;
		cfg->func		= f;
		cfg->vendor		= REG(PCIR_VENDOR, 2);
		cfg->device		= REG(PCIR_DEVICE, 2);
		cfg->cmdreg		= REG(PCIR_COMMAND, 2);
		cfg->statreg		= REG(PCIR_STATUS, 2);
		cfg->baseclass		= REG(PCIR_CLASS, 1);
		cfg->subclass		= REG(PCIR_SUBCLASS, 1);
		cfg->progif		= REG(PCIR_PROGIF, 1);
		cfg->revid		= REG(PCIR_REVID, 1);
		cfg->hdrtype		= REG(PCIR_HDRTYPE, 1);
		cfg->cachelnsz		= REG(PCIR_CACHELNSZ, 1);
		cfg->lattimer		= REG(PCIR_LATTIMER, 1);
		cfg->intpin		= REG(PCIR_INTPIN, 1);
		cfg->intline		= REG(PCIR_INTLINE, 1);

		cfg->mingnt		= REG(PCIR_MINGNT, 1);
		cfg->maxlat		= REG(PCIR_MAXLAT, 1);

		cfg->mfdev		= (cfg->hdrtype & PCIM_MFDEV) != 0;
		cfg->hdrtype		&= ~PCIM_MFDEV;
		STAILQ_INIT(&cfg->maps);

		pci_fixancient(cfg);
		pci_hdrtypedata(pcib, b, s, f, cfg);

		if (REG(PCIR_STATUS, 2) & PCIM_STATUS_CAPPRESENT)
			pci_read_cap(pcib, cfg);

		STAILQ_INSERT_TAIL(devlist_head, devlist_entry, pci_links);

		devlist_entry->conf.pc_sel.pc_domain = cfg->domain;
		devlist_entry->conf.pc_sel.pc_bus = cfg->bus;
		devlist_entry->conf.pc_sel.pc_dev = cfg->slot;
		devlist_entry->conf.pc_sel.pc_func = cfg->func;
		devlist_entry->conf.pc_hdr = cfg->hdrtype;

		devlist_entry->conf.pc_subvendor = cfg->subvendor;
		devlist_entry->conf.pc_subdevice = cfg->subdevice;
		devlist_entry->conf.pc_vendor = cfg->vendor;
		devlist_entry->conf.pc_device = cfg->device;

		devlist_entry->conf.pc_class = cfg->baseclass;
		devlist_entry->conf.pc_subclass = cfg->subclass;
		devlist_entry->conf.pc_progif = cfg->progif;
		devlist_entry->conf.pc_revid = cfg->revid;

		pci_numdevs++;
		pci_generation++;
	}
	return (devlist_entry);
#undef REG
}

static void
pci_read_cap(device_t pcib, pcicfgregs *cfg)
{
#define	REG(n, w)	PCIB_READ_CONFIG(pcib, cfg->bus, cfg->slot, cfg->func, n, w)
#define	WREG(n, v, w)	PCIB_WRITE_CONFIG(pcib, cfg->bus, cfg->slot, cfg->func, n, v, w)
#if defined(__i386__) || defined(__amd64__) || defined(__powerpc__)
	uint64_t addr;
#endif
	uint32_t val;
	int	ptr, nextptr, ptrptr;

	switch (cfg->hdrtype & PCIM_HDRTYPE) {
	case PCIM_HDRTYPE_NORMAL:
	case PCIM_HDRTYPE_BRIDGE:
		ptrptr = PCIR_CAP_PTR;
		break;
	case PCIM_HDRTYPE_CARDBUS:
		ptrptr = PCIR_CAP_PTR_2;	/* cardbus capabilities ptr */
		break;
	default:
		return;		/* no extended capabilities support */
	}
	nextptr = REG(ptrptr, 1);	/* sanity check? */

	/*
	 * Read capability entries.
	 */
	while (nextptr != 0) {
		/* Sanity check */
		if (nextptr > 255) {
			printf("illegal PCI extended capability offset %d\n",
			    nextptr);
			return;
		}
		/* Find the next entry */
		ptr = nextptr;
		nextptr = REG(ptr + PCICAP_NEXTPTR, 1);

		/* Process this entry */
		switch (REG(ptr + PCICAP_ID, 1)) {
		case PCIY_PMG:		/* PCI power management */
			if (cfg->pp.pp_cap == 0) {
				cfg->pp.pp_cap = REG(ptr + PCIR_POWER_CAP, 2);
				cfg->pp.pp_status = ptr + PCIR_POWER_STATUS;
				cfg->pp.pp_bse = ptr + PCIR_POWER_BSE;
				if ((nextptr - ptr) > PCIR_POWER_DATA)
					cfg->pp.pp_data = ptr + PCIR_POWER_DATA;
			}
			break;
		case PCIY_HT:		/* HyperTransport */
			/* Determine HT-specific capability type. */
			val = REG(ptr + PCIR_HT_COMMAND, 2);

			if ((val & 0xe000) == PCIM_HTCAP_SLAVE)
				cfg->ht.ht_slave = ptr;

#if defined(__i386__) || defined(__amd64__) || defined(__powerpc__)
			switch (val & PCIM_HTCMD_CAP_MASK) {
			case PCIM_HTCAP_MSI_MAPPING:
				if (!(val & PCIM_HTCMD_MSI_FIXED)) {
					/* Sanity check the mapping window. */
					addr = REG(ptr + PCIR_HTMSI_ADDRESS_HI,
					    4);
					addr <<= 32;
					addr |= REG(ptr + PCIR_HTMSI_ADDRESS_LO,
					    4);
					if (addr != MSI_INTEL_ADDR_BASE)
						device_printf(pcib,
	    "HT device at pci%d:%d:%d:%d has non-default MSI window 0x%llx\n",
						    cfg->domain, cfg->bus,
						    cfg->slot, cfg->func,
						    (long long)addr);
				} else
					addr = MSI_INTEL_ADDR_BASE;

				cfg->ht.ht_msimap = ptr;
				cfg->ht.ht_msictrl = val;
				cfg->ht.ht_msiaddr = addr;
				break;
			}
#endif
			break;
		case PCIY_MSI:		/* PCI MSI */
			cfg->msi.msi_location = ptr;
			cfg->msi.msi_ctrl = REG(ptr + PCIR_MSI_CTRL, 2);
			cfg->msi.msi_msgnum = 1 << ((cfg->msi.msi_ctrl &
						     PCIM_MSICTRL_MMC_MASK)>>1);
			break;
		case PCIY_MSIX:		/* PCI MSI-X */
			cfg->msix.msix_location = ptr;
			cfg->msix.msix_ctrl = REG(ptr + PCIR_MSIX_CTRL, 2);
			cfg->msix.msix_msgnum = (cfg->msix.msix_ctrl &
			    PCIM_MSIXCTRL_TABLE_SIZE) + 1;
			val = REG(ptr + PCIR_MSIX_TABLE, 4);
			cfg->msix.msix_table_bar = PCIR_BAR(val &
			    PCIM_MSIX_BIR_MASK);
			cfg->msix.msix_table_offset = val & ~PCIM_MSIX_BIR_MASK;
			val = REG(ptr + PCIR_MSIX_PBA, 4);
			cfg->msix.msix_pba_bar = PCIR_BAR(val &
			    PCIM_MSIX_BIR_MASK);
			cfg->msix.msix_pba_offset = val & ~PCIM_MSIX_BIR_MASK;
			break;
		case PCIY_VPD:		/* PCI Vital Product Data */
			cfg->vpd.vpd_reg = ptr;
			break;
		case PCIY_SUBVENDOR:
			/* Should always be true. */
			if ((cfg->hdrtype & PCIM_HDRTYPE) ==
			    PCIM_HDRTYPE_BRIDGE) {
				val = REG(ptr + PCIR_SUBVENDCAP_ID, 4);
				cfg->subvendor = val & 0xffff;
				cfg->subdevice = val >> 16;
			}
			break;
		case PCIY_PCIX:		/* PCI-X */
			/*
			 * Assume we have a PCI-X chipset if we have
			 * at least one PCI-PCI bridge with a PCI-X
			 * capability.  Note that some systems with
			 * PCI-express or HT chipsets might match on
			 * this check as well.
			 */
			if ((cfg->hdrtype & PCIM_HDRTYPE) ==
			    PCIM_HDRTYPE_BRIDGE)
				pcix_chipset = 1;
			cfg->pcix.pcix_location = ptr;
			break;
		case PCIY_EXPRESS:	/* PCI-express */
			/*
			 * Assume we have a PCI-express chipset if we have
			 * at least one PCI-express device.
			 */
			pcie_chipset = 1;
			cfg->pcie.pcie_location = ptr;
			val = REG(ptr + PCIER_FLAGS, 2);
			cfg->pcie.pcie_type = val & PCIEM_FLAGS_TYPE;
			break;
		default:
			break;
		}
	}

#if defined(__powerpc__)
	/*
	 * Enable the MSI mapping window for all HyperTransport
	 * slaves.  PCI-PCI bridges have their windows enabled via
	 * PCIB_MAP_MSI().
	 */
	if (cfg->ht.ht_slave != 0 && cfg->ht.ht_msimap != 0 &&
	    !(cfg->ht.ht_msictrl & PCIM_HTCMD_MSI_ENABLE)) {
		device_printf(pcib,
	    "Enabling MSI window for HyperTransport slave at pci%d:%d:%d:%d\n",
		    cfg->domain, cfg->bus, cfg->slot, cfg->func);
		 cfg->ht.ht_msictrl |= PCIM_HTCMD_MSI_ENABLE;
		 WREG(cfg->ht.ht_msimap + PCIR_HT_COMMAND, cfg->ht.ht_msictrl,
		     2);
	}
#endif
/* REG and WREG use carry through to next functions */
}

/*
 * PCI Vital Product Data
 */

#define	PCI_VPD_TIMEOUT		1000000

static int
pci_read_vpd_reg(device_t pcib, pcicfgregs *cfg, int reg, uint32_t *data)
{
	int count = PCI_VPD_TIMEOUT;

	KASSERT((reg & 3) == 0, ("VPD register must by 4 byte aligned"));

	WREG(cfg->vpd.vpd_reg + PCIR_VPD_ADDR, reg, 2);

	while ((REG(cfg->vpd.vpd_reg + PCIR_VPD_ADDR, 2) & 0x8000) != 0x8000) {
		if (--count < 0)
			return (ENXIO);
		DELAY(1);	/* limit looping */
	}
	*data = (REG(cfg->vpd.vpd_reg + PCIR_VPD_DATA, 4));

	return (0);
}

#if 0
static int
pci_write_vpd_reg(device_t pcib, pcicfgregs *cfg, int reg, uint32_t data)
{
	int count = PCI_VPD_TIMEOUT;

	KASSERT((reg & 3) == 0, ("VPD register must by 4 byte aligned"));

	WREG(cfg->vpd.vpd_reg + PCIR_VPD_DATA, data, 4);
	WREG(cfg->vpd.vpd_reg + PCIR_VPD_ADDR, reg | 0x8000, 2);
	while ((REG(cfg->vpd.vpd_reg + PCIR_VPD_ADDR, 2) & 0x8000) == 0x8000) {
		if (--count < 0)
			return (ENXIO);
		DELAY(1);	/* limit looping */
	}

	return (0);
}
#endif

#undef PCI_VPD_TIMEOUT

struct vpd_readstate {
	device_t	pcib;
	pcicfgregs	*cfg;
	uint32_t	val;
	int		bytesinval;
	int		off;
	uint8_t		cksum;
};

static int
vpd_nextbyte(struct vpd_readstate *vrs, uint8_t *data)
{
	uint32_t reg;
	uint8_t byte;

	if (vrs->bytesinval == 0) {
		if (pci_read_vpd_reg(vrs->pcib, vrs->cfg, vrs->off, &reg))
			return (ENXIO);
		vrs->val = le32toh(reg);
		vrs->off += 4;
		byte = vrs->val & 0xff;
		vrs->bytesinval = 3;
	} else {
		vrs->val = vrs->val >> 8;
		byte = vrs->val & 0xff;
		vrs->bytesinval--;
	}

	vrs->cksum += byte;
	*data = byte;
	return (0);
}

static void
pci_read_vpd(device_t pcib, pcicfgregs *cfg)
{
	struct vpd_readstate vrs;
	int state;
	int name;
	int remain;
	int i;
	int alloc, off;		/* alloc/off for RO/W arrays */
	int cksumvalid;
	int dflen;
	uint8_t byte;
	uint8_t byte2;

	/* init vpd reader */
	vrs.bytesinval = 0;
	vrs.off = 0;
	vrs.pcib = pcib;
	vrs.cfg = cfg;
	vrs.cksum = 0;

	state = 0;
	name = remain = i = 0;	/* shut up stupid gcc */
	alloc = off = 0;	/* shut up stupid gcc */
	dflen = 0;		/* shut up stupid gcc */
	cksumvalid = -1;
	while (state >= 0) {
		if (vpd_nextbyte(&vrs, &byte)) {
			state = -2;
			break;
		}
#if 0
		printf("vpd: val: %#x, off: %d, bytesinval: %d, byte: %#hhx, " \
		    "state: %d, remain: %d, name: %#x, i: %d\n", vrs.val,
		    vrs.off, vrs.bytesinval, byte, state, remain, name, i);
#endif
		switch (state) {
		case 0:		/* item name */
			if (byte & 0x80) {
				if (vpd_nextbyte(&vrs, &byte2)) {
					state = -2;
					break;
				}
				remain = byte2;
				if (vpd_nextbyte(&vrs, &byte2)) {
					state = -2;
					break;
				}
				remain |= byte2 << 8;
				if (remain > (0x7f*4 - vrs.off)) {
					state = -1;
					pci_printf(cfg,
					    "invalid VPD data, remain %#x\n",
					    remain);
				}
				name = byte & 0x7f;
			} else {
				remain = byte & 0x7;
				name = (byte >> 3) & 0xf;
			}
			switch (name) {
			case 0x2:	/* String */
				cfg->vpd.vpd_ident = malloc(remain + 1,
				    M_DEVBUF, M_WAITOK);
				i = 0;
				state = 1;
				break;
			case 0xf:	/* End */
				state = -1;
				break;
			case 0x10:	/* VPD-R */
				alloc = 8;
				off = 0;
				cfg->vpd.vpd_ros = malloc(alloc *
				    sizeof(*cfg->vpd.vpd_ros), M_DEVBUF,
				    M_WAITOK | M_ZERO);
				state = 2;
				break;
			case 0x11:	/* VPD-W */
				alloc = 8;
				off = 0;
				cfg->vpd.vpd_w = malloc(alloc *
				    sizeof(*cfg->vpd.vpd_w), M_DEVBUF,
				    M_WAITOK | M_ZERO);
				state = 5;
				break;
			default:	/* Invalid data, abort */
				state = -1;
				break;
			}
			break;

		case 1:	/* Identifier String */
			cfg->vpd.vpd_ident[i++] = byte;
			remain--;
			if (remain == 0)  {
				cfg->vpd.vpd_ident[i] = '\0';
				state = 0;
			}
			break;

		case 2:	/* VPD-R Keyword Header */
			if (off == alloc) {
				cfg->vpd.vpd_ros = reallocf(cfg->vpd.vpd_ros,
				    (alloc *= 2) * sizeof(*cfg->vpd.vpd_ros),
				    M_DEVBUF, M_WAITOK | M_ZERO);
			}
			cfg->vpd.vpd_ros[off].keyword[0] = byte;
			if (vpd_nextbyte(&vrs, &byte2)) {
				state = -2;
				break;
			}
			cfg->vpd.vpd_ros[off].keyword[1] = byte2;
			if (vpd_nextbyte(&vrs, &byte2)) {
				state = -2;
				break;
			}
			cfg->vpd.vpd_ros[off].len = dflen = byte2;
			if (dflen == 0 &&
			    strncmp(cfg->vpd.vpd_ros[off].keyword, "RV",
			    2) == 0) {
				/*
				 * if this happens, we can't trust the rest
				 * of the VPD.
				 */
				pci_printf(cfg, "bad keyword length: %d\n",
				    dflen);
				cksumvalid = 0;
				state = -1;
				break;
			} else if (dflen == 0) {
				cfg->vpd.vpd_ros[off].value = malloc(1 *
				    sizeof(*cfg->vpd.vpd_ros[off].value),
				    M_DEVBUF, M_WAITOK);
				cfg->vpd.vpd_ros[off].value[0] = '\x00';
			} else
				cfg->vpd.vpd_ros[off].value = malloc(
				    (dflen + 1) *
				    sizeof(*cfg->vpd.vpd_ros[off].value),
				    M_DEVBUF, M_WAITOK);
			remain -= 3;
			i = 0;
			/* keep in sync w/ state 3's transistions */
			if (dflen == 0 && remain == 0)
				state = 0;
			else if (dflen == 0)
				state = 2;
			else
				state = 3;
			break;

		case 3:	/* VPD-R Keyword Value */
			cfg->vpd.vpd_ros[off].value[i++] = byte;
			if (strncmp(cfg->vpd.vpd_ros[off].keyword,
			    "RV", 2) == 0 && cksumvalid == -1) {
				if (vrs.cksum == 0)
					cksumvalid = 1;
				else {
					if (bootverbose)
						pci_printf(cfg,
					    "bad VPD cksum, remain %hhu\n",
						    vrs.cksum);
					cksumvalid = 0;
					state = -1;
					break;
				}
			}
			dflen--;
			remain--;
			/* keep in sync w/ state 2's transistions */
			if (dflen == 0)
				cfg->vpd.vpd_ros[off++].value[i++] = '\0';
			if (dflen == 0 && remain == 0) {
				cfg->vpd.vpd_rocnt = off;
				cfg->vpd.vpd_ros = reallocf(cfg->vpd.vpd_ros,
				    off * sizeof(*cfg->vpd.vpd_ros),
				    M_DEVBUF, M_WAITOK | M_ZERO);
				state = 0;
			} else if (dflen == 0)
				state = 2;
			break;

		case 4:
			remain--;
			if (remain == 0)
				state = 0;
			break;

		case 5:	/* VPD-W Keyword Header */
			if (off == alloc) {
				cfg->vpd.vpd_w = reallocf(cfg->vpd.vpd_w,
				    (alloc *= 2) * sizeof(*cfg->vpd.vpd_w),
				    M_DEVBUF, M_WAITOK | M_ZERO);
			}
			cfg->vpd.vpd_w[off].keyword[0] = byte;
			if (vpd_nextbyte(&vrs, &byte2)) {
				state = -2;
				break;
			}
			cfg->vpd.vpd_w[off].keyword[1] = byte2;
			if (vpd_nextbyte(&vrs, &byte2)) {
				state = -2;
				break;
			}
			cfg->vpd.vpd_w[off].len = dflen = byte2;
			cfg->vpd.vpd_w[off].start = vrs.off - vrs.bytesinval;
			cfg->vpd.vpd_w[off].value = malloc((dflen + 1) *
			    sizeof(*cfg->vpd.vpd_w[off].value),
			    M_DEVBUF, M_WAITOK);
			remain -= 3;
			i = 0;
			/* keep in sync w/ state 6's transistions */
			if (dflen == 0 && remain == 0)
				state = 0;
			else if (dflen == 0)
				state = 5;
			else
				state = 6;
			break;

		case 6:	/* VPD-W Keyword Value */
			cfg->vpd.vpd_w[off].value[i++] = byte;
			dflen--;
			remain--;
			/* keep in sync w/ state 5's transistions */
			if (dflen == 0)
				cfg->vpd.vpd_w[off++].value[i++] = '\0';
			if (dflen == 0 && remain == 0) {
				cfg->vpd.vpd_wcnt = off;
				cfg->vpd.vpd_w = reallocf(cfg->vpd.vpd_w,
				    off * sizeof(*cfg->vpd.vpd_w),
				    M_DEVBUF, M_WAITOK | M_ZERO);
				state = 0;
			} else if (dflen == 0)
				state = 5;
			break;

		default:
			pci_printf(cfg, "invalid state: %d\n", state);
			state = -1;
			break;
		}
	}

	if (cksumvalid == 0 || state < -1) {
		/* read-only data bad, clean up */
		if (cfg->vpd.vpd_ros != NULL) {
			for (off = 0; cfg->vpd.vpd_ros[off].value; off++)
				free(cfg->vpd.vpd_ros[off].value, M_DEVBUF);
			free(cfg->vpd.vpd_ros, M_DEVBUF);
			cfg->vpd.vpd_ros = NULL;
		}
	}
	if (state < -1) {
		/* I/O error, clean up */
		pci_printf(cfg, "failed to read VPD data.\n");
		if (cfg->vpd.vpd_ident != NULL) {
			free(cfg->vpd.vpd_ident, M_DEVBUF);
			cfg->vpd.vpd_ident = NULL;
		}
		if (cfg->vpd.vpd_w != NULL) {
			for (off = 0; cfg->vpd.vpd_w[off].value; off++)
				free(cfg->vpd.vpd_w[off].value, M_DEVBUF);
			free(cfg->vpd.vpd_w, M_DEVBUF);
			cfg->vpd.vpd_w = NULL;
		}
	}
	cfg->vpd.vpd_cached = 1;
#undef REG
#undef WREG
}

int
pci_get_vpd_ident_method(device_t dev, device_t child, const char **identptr)
{
	struct pci_devinfo *dinfo = device_get_ivars(child);
	pcicfgregs *cfg = &dinfo->cfg;

	if (!cfg->vpd.vpd_cached && cfg->vpd.vpd_reg != 0)
		pci_read_vpd(device_get_parent(dev), cfg);

	*identptr = cfg->vpd.vpd_ident;

	if (*identptr == NULL)
		return (ENXIO);

	return (0);
}

int
pci_get_vpd_readonly_method(device_t dev, device_t child, const char *kw,
	const char **vptr)
{
	struct pci_devinfo *dinfo = device_get_ivars(child);
	pcicfgregs *cfg = &dinfo->cfg;
	int i;

	if (!cfg->vpd.vpd_cached && cfg->vpd.vpd_reg != 0)
		pci_read_vpd(device_get_parent(dev), cfg);

	for (i = 0; i < cfg->vpd.vpd_rocnt; i++)
		if (memcmp(kw, cfg->vpd.vpd_ros[i].keyword,
		    sizeof(cfg->vpd.vpd_ros[i].keyword)) == 0) {
			*vptr = cfg->vpd.vpd_ros[i].value;
			return (0);
		}

	*vptr = NULL;
	return (ENXIO);
}

struct pcicfg_vpd *
pci_fetch_vpd_list(device_t dev)
{
	struct pci_devinfo *dinfo = device_get_ivars(dev);
	pcicfgregs *cfg = &dinfo->cfg;

	if (!cfg->vpd.vpd_cached && cfg->vpd.vpd_reg != 0)
		pci_read_vpd(device_get_parent(device_get_parent(dev)), cfg);
	return (&cfg->vpd);
}

/*
 * Find the requested HyperTransport capability and return the offset
 * in configuration space via the pointer provided.  The function
 * returns 0 on success and an error code otherwise.
 */
int
pci_find_htcap_method(device_t dev, device_t child, int capability, int *capreg)
{
	int ptr, error;
	uint16_t val;

	error = pci_find_cap(child, PCIY_HT, &ptr);
	if (error)
		return (error);

	/*
	 * Traverse the capabilities list checking each HT capability
	 * to see if it matches the requested HT capability.
	 */
	while (ptr != 0) {
		val = pci_read_config(child, ptr + PCIR_HT_COMMAND, 2);
		if (capability == PCIM_HTCAP_SLAVE ||
		    capability == PCIM_HTCAP_HOST)
			val &= 0xe000;
		else
			val &= PCIM_HTCMD_CAP_MASK;
		if (val == capability) {
			if (capreg != NULL)
				*capreg = ptr;
			return (0);
		}

		/* Skip to the next HT capability. */
		while (ptr != 0) {
			ptr = pci_read_config(child, ptr + PCICAP_NEXTPTR, 1);
			if (pci_read_config(child, ptr + PCICAP_ID, 1) ==
			    PCIY_HT)
				break;
		}
	}
	return (ENOENT);
}

/*
 * Find the requested capability and return the offset in
 * configuration space via the pointer provided.  The function returns
 * 0 on success and an error code otherwise.
 */
int
pci_find_cap_method(device_t dev, device_t child, int capability,
    int *capreg)
{
	struct pci_devinfo *dinfo = device_get_ivars(child);
	pcicfgregs *cfg = &dinfo->cfg;
	u_int32_t status;
	u_int8_t ptr;

	/*
	 * Check the CAP_LIST bit of the PCI status register first.
	 */
	status = pci_read_config(child, PCIR_STATUS, 2);
	if (!(status & PCIM_STATUS_CAPPRESENT))
		return (ENXIO);

	/*
	 * Determine the start pointer of the capabilities list.
	 */
	switch (cfg->hdrtype & PCIM_HDRTYPE) {
	case PCIM_HDRTYPE_NORMAL:
	case PCIM_HDRTYPE_BRIDGE:
		ptr = PCIR_CAP_PTR;
		break;
	case PCIM_HDRTYPE_CARDBUS:
		ptr = PCIR_CAP_PTR_2;
		break;
	default:
		/* XXX: panic? */
		return (ENXIO);		/* no extended capabilities support */
	}
	ptr = pci_read_config(child, ptr, 1);

	/*
	 * Traverse the capabilities list.
	 */
	while (ptr != 0) {
		if (pci_read_config(child, ptr + PCICAP_ID, 1) == capability) {
			if (capreg != NULL)
				*capreg = ptr;
			return (0);
		}
		ptr = pci_read_config(child, ptr + PCICAP_NEXTPTR, 1);
	}

	return (ENOENT);
}

/*
 * Find the requested extended capability and return the offset in
 * configuration space via the pointer provided.  The function returns
 * 0 on success and an error code otherwise.
 */
int
pci_find_extcap_method(device_t dev, device_t child, int capability,
    int *capreg)
{
	struct pci_devinfo *dinfo = device_get_ivars(child);
	pcicfgregs *cfg = &dinfo->cfg;
	uint32_t ecap;
	uint16_t ptr;

	/* Only supported for PCI-express devices. */
	if (cfg->pcie.pcie_location == 0)
		return (ENXIO);

	ptr = PCIR_EXTCAP;
	ecap = pci_read_config(child, ptr, 4);
	if (ecap == 0xffffffff || ecap == 0)
		return (ENOENT);
	for (;;) {
		if (PCI_EXTCAP_ID(ecap) == capability) {
			if (capreg != NULL)
				*capreg = ptr;
			return (0);
		}
		ptr = PCI_EXTCAP_NEXTPTR(ecap);
		if (ptr == 0)
			break;
		ecap = pci_read_config(child, ptr, 4);
	}

	return (ENOENT);
}

/*
 * Support for MSI-X message interrupts.
 */
void
pci_enable_msix_method(device_t dev, device_t child, u_int index,
    uint64_t address, uint32_t data)
{
	struct pci_devinfo *dinfo = device_get_ivars(child);
	struct pcicfg_msix *msix = &dinfo->cfg.msix;
	uint32_t offset;

	KASSERT(msix->msix_table_len > index, ("bogus index"));
	offset = msix->msix_table_offset + index * 16;
	bus_write_4(msix->msix_table_res, offset, address & 0xffffffff);
	bus_write_4(msix->msix_table_res, offset + 4, address >> 32);
	bus_write_4(msix->msix_table_res, offset + 8, data);

	/* Enable MSI -> HT mapping. */
	pci_ht_map_msi(child, address);
}

void
pci_mask_msix(device_t dev, u_int index)
{
	struct pci_devinfo *dinfo = device_get_ivars(dev);
	struct pcicfg_msix *msix = &dinfo->cfg.msix;
	uint32_t offset, val;

	KASSERT(msix->msix_msgnum > index, ("bogus index"));
	offset = msix->msix_table_offset + index * 16 + 12;
	val = bus_read_4(msix->msix_table_res, offset);
	if (!(val & PCIM_MSIX_VCTRL_MASK)) {
		val |= PCIM_MSIX_VCTRL_MASK;
		bus_write_4(msix->msix_table_res, offset, val);
	}
}

void
pci_unmask_msix(device_t dev, u_int index)
{
	struct pci_devinfo *dinfo = device_get_ivars(dev);
	struct pcicfg_msix *msix = &dinfo->cfg.msix;
	uint32_t offset, val;

	KASSERT(msix->msix_table_len > index, ("bogus index"));
	offset = msix->msix_table_offset + index * 16 + 12;
	val = bus_read_4(msix->msix_table_res, offset);
	if (val & PCIM_MSIX_VCTRL_MASK) {
		val &= ~PCIM_MSIX_VCTRL_MASK;
		bus_write_4(msix->msix_table_res, offset, val);
	}
}

int
pci_pending_msix(device_t dev, u_int index)
{
	struct pci_devinfo *dinfo = device_get_ivars(dev);
	struct pcicfg_msix *msix = &dinfo->cfg.msix;
	uint32_t offset, bit;

	KASSERT(msix->msix_table_len > index, ("bogus index"));
	offset = msix->msix_pba_offset + (index / 32) * 4;
	bit = 1 << index % 32;
	return (bus_read_4(msix->msix_pba_res, offset) & bit);
}

/*
 * Restore MSI-X registers and table during resume.  If MSI-X is
 * enabled then walk the virtual table to restore the actual MSI-X
 * table.
 */
static void
pci_resume_msix(device_t dev)
{
	struct pci_devinfo *dinfo = device_get_ivars(dev);
	struct pcicfg_msix *msix = &dinfo->cfg.msix;
	struct msix_table_entry *mte;
	struct msix_vector *mv;
	int i;

	if (msix->msix_alloc > 0) {
		/* First, mask all vectors. */
		for (i = 0; i < msix->msix_msgnum; i++)
			pci_mask_msix(dev, i);

		/* Second, program any messages with at least one handler. */
		for (i = 0; i < msix->msix_table_len; i++) {
			mte = &msix->msix_table[i];
			if (mte->mte_vector == 0 || mte->mte_handlers == 0)
				continue;
			mv = &msix->msix_vectors[mte->mte_vector - 1];
			pci_enable_msix(dev, i, mv->mv_address, mv->mv_data);
			pci_unmask_msix(dev, i);
		}
	}
	pci_write_config(dev, msix->msix_location + PCIR_MSIX_CTRL,
	    msix->msix_ctrl, 2);
}

/*
 * Attempt to allocate *count MSI-X messages.  The actual number allocated is
 * returned in *count.  After this function returns, each message will be
 * available to the driver as SYS_RES_IRQ resources starting at rid 1.
 */
int
pci_alloc_msix_method(device_t dev, device_t child, int *count)
{
	struct pci_devinfo *dinfo = device_get_ivars(child);
	pcicfgregs *cfg = &dinfo->cfg;
	struct resource_list_entry *rle;
	int actual, error, i, irq, max;

	/* Don't let count == 0 get us into trouble. */
	if (*count == 0)
		return (EINVAL);

	/* If rid 0 is allocated, then fail. */
	rle = resource_list_find(&dinfo->resources, SYS_RES_IRQ, 0);
	if (rle != NULL && rle->res != NULL)
		return (ENXIO);

	/* Already have allocated messages? */
	if (cfg->msi.msi_alloc != 0 || cfg->msix.msix_alloc != 0)
		return (ENXIO);

	/* If MSI-X is blacklisted for this system, fail. */
	if (pci_msix_blacklisted())
		return (ENXIO);

	/* MSI-X capability present? */
	if (cfg->msix.msix_location == 0 || !pci_do_msix)
		return (ENODEV);

	/* Make sure the appropriate BARs are mapped. */
	rle = resource_list_find(&dinfo->resources, SYS_RES_MEMORY,
	    cfg->msix.msix_table_bar);
	if (rle == NULL || rle->res == NULL ||
	    !(rman_get_flags(rle->res) & RF_ACTIVE))
		return (ENXIO);
	cfg->msix.msix_table_res = rle->res;
	if (cfg->msix.msix_pba_bar != cfg->msix.msix_table_bar) {
		rle = resource_list_find(&dinfo->resources, SYS_RES_MEMORY,
		    cfg->msix.msix_pba_bar);
		if (rle == NULL || rle->res == NULL ||
		    !(rman_get_flags(rle->res) & RF_ACTIVE))
			return (ENXIO);
	}
	cfg->msix.msix_pba_res = rle->res;

	if (bootverbose)
		device_printf(child,
		    "attempting to allocate %d MSI-X vectors (%d supported)\n",
		    *count, cfg->msix.msix_msgnum);
	max = min(*count, cfg->msix.msix_msgnum);
	for (i = 0; i < max; i++) {
		/* Allocate a message. */
		error = PCIB_ALLOC_MSIX(device_get_parent(dev), child, &irq);
		if (error) {
			if (i == 0)
				return (error);
			break;
		}
		resource_list_add(&dinfo->resources, SYS_RES_IRQ, i + 1, irq,
		    irq, 1);
	}
	actual = i;

	if (bootverbose) {
		rle = resource_list_find(&dinfo->resources, SYS_RES_IRQ, 1);
		if (actual == 1)
			device_printf(child, "using IRQ %lu for MSI-X\n",
			    rle->start);
		else {
			int run;

			/*
			 * Be fancy and try to print contiguous runs of
			 * IRQ values as ranges.  'irq' is the previous IRQ.
			 * 'run' is true if we are in a range.
			 */
			device_printf(child, "using IRQs %lu", rle->start);
			irq = rle->start;
			run = 0;
			for (i = 1; i < actual; i++) {
				rle = resource_list_find(&dinfo->resources,
				    SYS_RES_IRQ, i + 1);

				/* Still in a run? */
				if (rle->start == irq + 1) {
					run = 1;
					irq++;
					continue;
				}

				/* Finish previous range. */
				if (run) {
					printf("-%d", irq);
					run = 0;
				}

				/* Start new range. */
				printf(",%lu", rle->start);
				irq = rle->start;
			}

			/* Unfinished range? */
			if (run)
				printf("-%d", irq);
			printf(" for MSI-X\n");
		}
	}

	/* Mask all vectors. */
	for (i = 0; i < cfg->msix.msix_msgnum; i++)
		pci_mask_msix(child, i);

	/* Allocate and initialize vector data and virtual table. */
	cfg->msix.msix_vectors = malloc(sizeof(struct msix_vector) * actual,
	    M_DEVBUF, M_WAITOK | M_ZERO);
	cfg->msix.msix_table = malloc(sizeof(struct msix_table_entry) * actual,
	    M_DEVBUF, M_WAITOK | M_ZERO);
	for (i = 0; i < actual; i++) {
		rle = resource_list_find(&dinfo->resources, SYS_RES_IRQ, i + 1);
		cfg->msix.msix_vectors[i].mv_irq = rle->start;
		cfg->msix.msix_table[i].mte_vector = i + 1;
	}

	/* Update control register to enable MSI-X. */
	cfg->msix.msix_ctrl |= PCIM_MSIXCTRL_MSIX_ENABLE;
	pci_write_config(child, cfg->msix.msix_location + PCIR_MSIX_CTRL,
	    cfg->msix.msix_ctrl, 2);

	/* Update counts of alloc'd messages. */
	cfg->msix.msix_alloc = actual;
	cfg->msix.msix_table_len = actual;
	*count = actual;
	return (0);
}

/*
 * By default, pci_alloc_msix() will assign the allocated IRQ
 * resources consecutively to the first N messages in the MSI-X table.
 * However, device drivers may want to use different layouts if they
 * either receive fewer messages than they asked for, or they wish to
 * populate the MSI-X table sparsely.  This method allows the driver
 * to specify what layout it wants.  It must be called after a
 * successful pci_alloc_msix() but before any of the associated
 * SYS_RES_IRQ resources are allocated via bus_alloc_resource().
 *
 * The 'vectors' array contains 'count' message vectors.  The array
 * maps directly to the MSI-X table in that index 0 in the array
 * specifies the vector for the first message in the MSI-X table, etc.
 * The vector value in each array index can either be 0 to indicate
 * that no vector should be assigned to a message slot, or it can be a
 * number from 1 to N (where N is the count returned from a
 * succcessful call to pci_alloc_msix()) to indicate which message
 * vector (IRQ) to be used for the corresponding message.
 *
 * On successful return, each message with a non-zero vector will have
 * an associated SYS_RES_IRQ whose rid is equal to the array index +
 * 1.  Additionally, if any of the IRQs allocated via the previous
 * call to pci_alloc_msix() are not used in the mapping, those IRQs
 * will be freed back to the system automatically.
 *
 * For example, suppose a driver has a MSI-X table with 6 messages and
 * asks for 6 messages, but pci_alloc_msix() only returns a count of
 * 3.  Call the three vectors allocated by pci_alloc_msix() A, B, and
 * C.  After the call to pci_alloc_msix(), the device will be setup to
 * have an MSI-X table of ABC--- (where - means no vector assigned).
 * If the driver then passes a vector array of { 1, 0, 1, 2, 0, 2 },
 * then the MSI-X table will look like A-AB-B, and the 'C' vector will
 * be freed back to the system.  This device will also have valid
 * SYS_RES_IRQ rids of 1, 3, 4, and 6.
 *
 * In any case, the SYS_RES_IRQ rid X will always map to the message
 * at MSI-X table index X - 1 and will only be valid if a vector is
 * assigned to that table entry.
 */
int
pci_remap_msix_method(device_t dev, device_t child, int count,
    const u_int *vectors)
{
	struct pci_devinfo *dinfo = device_get_ivars(child);
	struct pcicfg_msix *msix = &dinfo->cfg.msix;
	struct resource_list_entry *rle;
	int i, irq, j, *used;

	/*
	 * Have to have at least one message in the table but the
	 * table can't be bigger than the actual MSI-X table in the
	 * device.
	 */
	if (count == 0 || count > msix->msix_msgnum)
		return (EINVAL);

	/* Sanity check the vectors. */
	for (i = 0; i < count; i++)
		if (vectors[i] > msix->msix_alloc)
			return (EINVAL);

	/*
	 * Make sure there aren't any holes in the vectors to be used.
	 * It's a big pain to support it, and it doesn't really make
	 * sense anyway.  Also, at least one vector must be used.
	 */
	used = malloc(sizeof(int) * msix->msix_alloc, M_DEVBUF, M_WAITOK |
	    M_ZERO);
	for (i = 0; i < count; i++)
		if (vectors[i] != 0)
			used[vectors[i] - 1] = 1;
	for (i = 0; i < msix->msix_alloc - 1; i++)
		if (used[i] == 0 && used[i + 1] == 1) {
			free(used, M_DEVBUF);
			return (EINVAL);
		}
	if (used[0] != 1) {
		free(used, M_DEVBUF);
		return (EINVAL);
	}
	
	/* Make sure none of the resources are allocated. */
	for (i = 0; i < msix->msix_table_len; i++) {
		if (msix->msix_table[i].mte_vector == 0)
			continue;
		if (msix->msix_table[i].mte_handlers > 0)
			return (EBUSY);
		rle = resource_list_find(&dinfo->resources, SYS_RES_IRQ, i + 1);
		KASSERT(rle != NULL, ("missing resource"));
		if (rle->res != NULL)
			return (EBUSY);
	}

	/* Free the existing resource list entries. */
	for (i = 0; i < msix->msix_table_len; i++) {
		if (msix->msix_table[i].mte_vector == 0)
			continue;
		resource_list_delete(&dinfo->resources, SYS_RES_IRQ, i + 1);
	}

	/*
	 * Build the new virtual table keeping track of which vectors are
	 * used.
	 */
	free(msix->msix_table, M_DEVBUF);
	msix->msix_table = malloc(sizeof(struct msix_table_entry) * count,
	    M_DEVBUF, M_WAITOK | M_ZERO);
	for (i = 0; i < count; i++)
		msix->msix_table[i].mte_vector = vectors[i];
	msix->msix_table_len = count;

	/* Free any unused IRQs and resize the vectors array if necessary. */
	j = msix->msix_alloc - 1;
	if (used[j] == 0) {
		struct msix_vector *vec;

		while (used[j] == 0) {
			PCIB_RELEASE_MSIX(device_get_parent(dev), child,
			    msix->msix_vectors[j].mv_irq);
			j--;
		}
		vec = malloc(sizeof(struct msix_vector) * (j + 1), M_DEVBUF,
		    M_WAITOK);
		bcopy(msix->msix_vectors, vec, sizeof(struct msix_vector) *
		    (j + 1));
		free(msix->msix_vectors, M_DEVBUF);
		msix->msix_vectors = vec;
		msix->msix_alloc = j + 1;
	}
	free(used, M_DEVBUF);

	/* Map the IRQs onto the rids. */
	for (i = 0; i < count; i++) {
		if (vectors[i] == 0)
			continue;
		irq = msix->msix_vectors[vectors[i]].mv_irq;
		resource_list_add(&dinfo->resources, SYS_RES_IRQ, i + 1, irq,
		    irq, 1);
	}

	if (bootverbose) {
		device_printf(child, "Remapped MSI-X IRQs as: ");
		for (i = 0; i < count; i++) {
			if (i != 0)
				printf(", ");
			if (vectors[i] == 0)
				printf("---");
			else
				printf("%d",
				    msix->msix_vectors[vectors[i]].mv_irq);
		}
		printf("\n");
	}

	return (0);
}

static int
pci_release_msix(device_t dev, device_t child)
{
	struct pci_devinfo *dinfo = device_get_ivars(child);
	struct pcicfg_msix *msix = &dinfo->cfg.msix;
	struct resource_list_entry *rle;
	int i;

	/* Do we have any messages to release? */
	if (msix->msix_alloc == 0)
		return (ENODEV);

	/* Make sure none of the resources are allocated. */
	for (i = 0; i < msix->msix_table_len; i++) {
		if (msix->msix_table[i].mte_vector == 0)
			continue;
		if (msix->msix_table[i].mte_handlers > 0)
			return (EBUSY);
		rle = resource_list_find(&dinfo->resources, SYS_RES_IRQ, i + 1);
		KASSERT(rle != NULL, ("missing resource"));
		if (rle->res != NULL)
			return (EBUSY);
	}

	/* Update control register to disable MSI-X. */
	msix->msix_ctrl &= ~PCIM_MSIXCTRL_MSIX_ENABLE;
	pci_write_config(child, msix->msix_location + PCIR_MSIX_CTRL,
	    msix->msix_ctrl, 2);

	/* Free the resource list entries. */
	for (i = 0; i < msix->msix_table_len; i++) {
		if (msix->msix_table[i].mte_vector == 0)
			continue;
		resource_list_delete(&dinfo->resources, SYS_RES_IRQ, i + 1);
	}
	free(msix->msix_table, M_DEVBUF);
	msix->msix_table_len = 0;

	/* Release the IRQs. */
	for (i = 0; i < msix->msix_alloc; i++)
		PCIB_RELEASE_MSIX(device_get_parent(dev), child,
		    msix->msix_vectors[i].mv_irq);
	free(msix->msix_vectors, M_DEVBUF);
	msix->msix_alloc = 0;
	return (0);
}

/*
 * Return the max supported MSI-X messages this device supports.
 * Basically, assuming the MD code can alloc messages, this function
 * should return the maximum value that pci_alloc_msix() can return.
 * Thus, it is subject to the tunables, etc.
 */
int
pci_msix_count_method(device_t dev, device_t child)
{
	struct pci_devinfo *dinfo = device_get_ivars(child);
	struct pcicfg_msix *msix = &dinfo->cfg.msix;

	if (pci_do_msix && msix->msix_location != 0)
		return (msix->msix_msgnum);
	return (0);
}

/*
 * HyperTransport MSI mapping control
 */
void
pci_ht_map_msi(device_t dev, uint64_t addr)
{
	struct pci_devinfo *dinfo = device_get_ivars(dev);
	struct pcicfg_ht *ht = &dinfo->cfg.ht;

	if (!ht->ht_msimap)
		return;

	if (addr && !(ht->ht_msictrl & PCIM_HTCMD_MSI_ENABLE) &&
	    ht->ht_msiaddr >> 20 == addr >> 20) {
		/* Enable MSI -> HT mapping. */
		ht->ht_msictrl |= PCIM_HTCMD_MSI_ENABLE;
		pci_write_config(dev, ht->ht_msimap + PCIR_HT_COMMAND,
		    ht->ht_msictrl, 2);
	}

	if (!addr && ht->ht_msictrl & PCIM_HTCMD_MSI_ENABLE) {
		/* Disable MSI -> HT mapping. */
		ht->ht_msictrl &= ~PCIM_HTCMD_MSI_ENABLE;
		pci_write_config(dev, ht->ht_msimap + PCIR_HT_COMMAND,
		    ht->ht_msictrl, 2);
	}
}

int
pci_get_max_read_req(device_t dev)
{
	struct pci_devinfo *dinfo = device_get_ivars(dev);
	int cap;
	uint16_t val;

	cap = dinfo->cfg.pcie.pcie_location;
	if (cap == 0)
		return (0);
	val = pci_read_config(dev, cap + PCIER_DEVICE_CTL, 2);
	val &= PCIEM_CTL_MAX_READ_REQUEST;
	val >>= 12;
	return (1 << (val + 7));
}

int
pci_set_max_read_req(device_t dev, int size)
{
	struct pci_devinfo *dinfo = device_get_ivars(dev);
	int cap;
	uint16_t val;

	cap = dinfo->cfg.pcie.pcie_location;
	if (cap == 0)
		return (0);
	if (size < 128)
		size = 128;
	if (size > 4096)
		size = 4096;
	size = (1 << (fls(size) - 1));
	val = pci_read_config(dev, cap + PCIER_DEVICE_CTL, 2);
	val &= ~PCIEM_CTL_MAX_READ_REQUEST;
	val |= (fls(size) - 8) << 12;
	pci_write_config(dev, cap + PCIER_DEVICE_CTL, val, 2);
	return (size);
}

/*
 * Support for MSI message signalled interrupts.
 */
void
pci_enable_msi_method(device_t dev, device_t child, uint64_t address,
    uint16_t data)
{
	struct pci_devinfo *dinfo = device_get_ivars(child);
	struct pcicfg_msi *msi = &dinfo->cfg.msi;

	/* Write data and address values. */
	pci_write_config(child, msi->msi_location + PCIR_MSI_ADDR,
	    address & 0xffffffff, 4);
	if (msi->msi_ctrl & PCIM_MSICTRL_64BIT) {
		pci_write_config(child, msi->msi_location + PCIR_MSI_ADDR_HIGH,
		    address >> 32, 4);
		pci_write_config(child, msi->msi_location + PCIR_MSI_DATA_64BIT,
		    data, 2);
	} else
		pci_write_config(child, msi->msi_location + PCIR_MSI_DATA, data,
		    2);

	/* Enable MSI in the control register. */
	msi->msi_ctrl |= PCIM_MSICTRL_MSI_ENABLE;
	pci_write_config(child, msi->msi_location + PCIR_MSI_CTRL,
	    msi->msi_ctrl, 2);

	/* Enable MSI -> HT mapping. */
	pci_ht_map_msi(child, address);
}

void
pci_disable_msi_method(device_t dev, device_t child)
{
	struct pci_devinfo *dinfo = device_get_ivars(child);
	struct pcicfg_msi *msi = &dinfo->cfg.msi;

	/* Disable MSI -> HT mapping. */
	pci_ht_map_msi(child, 0);

	/* Disable MSI in the control register. */
	msi->msi_ctrl &= ~PCIM_MSICTRL_MSI_ENABLE;
	pci_write_config(child, msi->msi_location + PCIR_MSI_CTRL,
	    msi->msi_ctrl, 2);
}

/*
 * Restore MSI registers during resume.  If MSI is enabled then
 * restore the data and address registers in addition to the control
 * register.
 */
static void
pci_resume_msi(device_t dev)
{
	struct pci_devinfo *dinfo = device_get_ivars(dev);
	struct pcicfg_msi *msi = &dinfo->cfg.msi;
	uint64_t address;
	uint16_t data;

	if (msi->msi_ctrl & PCIM_MSICTRL_MSI_ENABLE) {
		address = msi->msi_addr;
		data = msi->msi_data;
		pci_write_config(dev, msi->msi_location + PCIR_MSI_ADDR,
		    address & 0xffffffff, 4);
		if (msi->msi_ctrl & PCIM_MSICTRL_64BIT) {
			pci_write_config(dev, msi->msi_location +
			    PCIR_MSI_ADDR_HIGH, address >> 32, 4);
			pci_write_config(dev, msi->msi_location +
			    PCIR_MSI_DATA_64BIT, data, 2);
		} else
			pci_write_config(dev, msi->msi_location + PCIR_MSI_DATA,
			    data, 2);
	}
	pci_write_config(dev, msi->msi_location + PCIR_MSI_CTRL, msi->msi_ctrl,
	    2);
}

static int
pci_remap_intr_method(device_t bus, device_t dev, u_int irq)
{
	struct pci_devinfo *dinfo = device_get_ivars(dev);
	pcicfgregs *cfg = &dinfo->cfg;
	struct resource_list_entry *rle;
	struct msix_table_entry *mte;
	struct msix_vector *mv;
	uint64_t addr;
	uint32_t data;	
	int error, i, j;

	/*
	 * Handle MSI first.  We try to find this IRQ among our list
	 * of MSI IRQs.  If we find it, we request updated address and
	 * data registers and apply the results.
	 */
	if (cfg->msi.msi_alloc > 0) {

		/* If we don't have any active handlers, nothing to do. */
		if (cfg->msi.msi_handlers == 0)
			return (0);
		for (i = 0; i < cfg->msi.msi_alloc; i++) {
			rle = resource_list_find(&dinfo->resources, SYS_RES_IRQ,
			    i + 1);
			if (rle->start == irq) {
				error = PCIB_MAP_MSI(device_get_parent(bus),
				    dev, irq, &addr, &data);
				if (error)
					return (error);
				pci_disable_msi(dev);
				dinfo->cfg.msi.msi_addr = addr;
				dinfo->cfg.msi.msi_data = data;
				pci_enable_msi(dev, addr, data);
				return (0);
			}
		}
		return (ENOENT);
	}

	/*
	 * For MSI-X, we check to see if we have this IRQ.  If we do,
	 * we request the updated mapping info.  If that works, we go
	 * through all the slots that use this IRQ and update them.
	 */
	if (cfg->msix.msix_alloc > 0) {
		for (i = 0; i < cfg->msix.msix_alloc; i++) {
			mv = &cfg->msix.msix_vectors[i];
			if (mv->mv_irq == irq) {
				error = PCIB_MAP_MSI(device_get_parent(bus),
				    dev, irq, &addr, &data);
				if (error)
					return (error);
				mv->mv_address = addr;
				mv->mv_data = data;
				for (j = 0; j < cfg->msix.msix_table_len; j++) {
					mte = &cfg->msix.msix_table[j];
					if (mte->mte_vector != i + 1)
						continue;
					if (mte->mte_handlers == 0)
						continue;
					pci_mask_msix(dev, j);
					pci_enable_msix(dev, j, addr, data);
					pci_unmask_msix(dev, j);
				}
			}
		}
		return (ENOENT);
	}

	return (ENOENT);
}

/*
 * Returns true if the specified device is blacklisted because MSI
 * doesn't work.
 */
int
pci_msi_device_blacklisted(device_t dev)
{

	if (!pci_honor_msi_blacklist)
		return (0);

	return (pci_has_quirk(pci_get_devid(dev), PCI_QUIRK_DISABLE_MSI));
}

/*
 * Determine if MSI is blacklisted globally on this system.  Currently,
 * we just check for blacklisted chipsets as represented by the
 * host-PCI bridge at device 0:0:0.  In the future, it may become
 * necessary to check other system attributes, such as the kenv values
 * that give the motherboard manufacturer and model number.
 */
static int
pci_msi_blacklisted(void)
{
	device_t dev;

	if (!pci_honor_msi_blacklist)
		return (0);

	/* Blacklist all non-PCI-express and non-PCI-X chipsets. */
	if (!(pcie_chipset || pcix_chipset)) {
		if (vm_guest != VM_GUEST_NO) {
			/*
			 * Whitelist older chipsets in virtual
			 * machines known to support MSI.
			 */
			dev = pci_find_bsf(0, 0, 0);
			if (dev != NULL)
				return (!pci_has_quirk(pci_get_devid(dev),
					PCI_QUIRK_ENABLE_MSI_VM));
		}
		return (1);
	}

	dev = pci_find_bsf(0, 0, 0);
	if (dev != NULL)
		return (pci_msi_device_blacklisted(dev));
	return (0);
}

/*
 * Returns true if the specified device is blacklisted because MSI-X
 * doesn't work.  Note that this assumes that if MSI doesn't work,
 * MSI-X doesn't either.
 */
int
pci_msix_device_blacklisted(device_t dev)
{

	if (!pci_honor_msi_blacklist)
		return (0);

	if (pci_has_quirk(pci_get_devid(dev), PCI_QUIRK_DISABLE_MSIX))
		return (1);

	return (pci_msi_device_blacklisted(dev));
}

/*
 * Determine if MSI-X is blacklisted globally on this system.  If MSI
 * is blacklisted, assume that MSI-X is as well.  Check for additional
 * chipsets where MSI works but MSI-X does not.
 */
static int
pci_msix_blacklisted(void)
{
	device_t dev;

	if (!pci_honor_msi_blacklist)
		return (0);

	dev = pci_find_bsf(0, 0, 0);
	if (dev != NULL && pci_has_quirk(pci_get_devid(dev),
	    PCI_QUIRK_DISABLE_MSIX))
		return (1);

	return (pci_msi_blacklisted());
}

/*
 * Attempt to allocate *count MSI messages.  The actual number allocated is
 * returned in *count.  After this function returns, each message will be
 * available to the driver as SYS_RES_IRQ resources starting at a rid 1.
 */
int
pci_alloc_msi_method(device_t dev, device_t child, int *count)
{
	struct pci_devinfo *dinfo = device_get_ivars(child);
	pcicfgregs *cfg = &dinfo->cfg;
	struct resource_list_entry *rle;
	int actual, error, i, irqs[32];
	uint16_t ctrl;

	/* Don't let count == 0 get us into trouble. */
	if (*count == 0)
		return (EINVAL);

	/* If rid 0 is allocated, then fail. */
	rle = resource_list_find(&dinfo->resources, SYS_RES_IRQ, 0);
	if (rle != NULL && rle->res != NULL)
		return (ENXIO);

	/* Already have allocated messages? */
	if (cfg->msi.msi_alloc != 0 || cfg->msix.msix_alloc != 0)
		return (ENXIO);

	/* If MSI is blacklisted for this system, fail. */
	if (pci_msi_blacklisted())
		return (ENXIO);

	/* MSI capability present? */
	if (cfg->msi.msi_location == 0 || !pci_do_msi)
		return (ENODEV);

	if (bootverbose)
		device_printf(child,
		    "attempting to allocate %d MSI vectors (%d supported)\n",
		    *count, cfg->msi.msi_msgnum);

	/* Don't ask for more than the device supports. */
	actual = min(*count, cfg->msi.msi_msgnum);

	/* Don't ask for more than 32 messages. */
	actual = min(actual, 32);

	/* MSI requires power of 2 number of messages. */
	if (!powerof2(actual))
		return (EINVAL);

	for (;;) {
		/* Try to allocate N messages. */
		error = PCIB_ALLOC_MSI(device_get_parent(dev), child, actual,
		    actual, irqs);
		if (error == 0)
			break;
		if (actual == 1)
			return (error);

		/* Try N / 2. */
		actual >>= 1;
	}

	/*
	 * We now have N actual messages mapped onto SYS_RES_IRQ
	 * resources in the irqs[] array, so add new resources
	 * starting at rid 1.
	 */
	for (i = 0; i < actual; i++)
		resource_list_add(&dinfo->resources, SYS_RES_IRQ, i + 1,
		    irqs[i], irqs[i], 1);

	if (bootverbose) {
		if (actual == 1)
			device_printf(child, "using IRQ %d for MSI\n", irqs[0]);
		else {
			int run;

			/*
			 * Be fancy and try to print contiguous runs
			 * of IRQ values as ranges.  'run' is true if
			 * we are in a range.
			 */
			device_printf(child, "using IRQs %d", irqs[0]);
			run = 0;
			for (i = 1; i < actual; i++) {

				/* Still in a run? */
				if (irqs[i] == irqs[i - 1] + 1) {
					run = 1;
					continue;
				}

				/* Finish previous range. */
				if (run) {
					printf("-%d", irqs[i - 1]);
					run = 0;
				}

				/* Start new range. */
				printf(",%d", irqs[i]);
			}

			/* Unfinished range? */
			if (run)
				printf("-%d", irqs[actual - 1]);
			printf(" for MSI\n");
		}
	}

	/* Update control register with actual count. */
	ctrl = cfg->msi.msi_ctrl;
	ctrl &= ~PCIM_MSICTRL_MME_MASK;
	ctrl |= (ffs(actual) - 1) << 4;
	cfg->msi.msi_ctrl = ctrl;
	pci_write_config(child, cfg->msi.msi_location + PCIR_MSI_CTRL, ctrl, 2);

	/* Update counts of alloc'd messages. */
	cfg->msi.msi_alloc = actual;
	cfg->msi.msi_handlers = 0;
	*count = actual;
	return (0);
}

/* Release the MSI messages associated with this device. */
int
pci_release_msi_method(device_t dev, device_t child)
{
	struct pci_devinfo *dinfo = device_get_ivars(child);
	struct pcicfg_msi *msi = &dinfo->cfg.msi;
	struct resource_list_entry *rle;
	int error, i, irqs[32];

	/* Try MSI-X first. */
	error = pci_release_msix(dev, child);
	if (error != ENODEV)
		return (error);

	/* Do we have any messages to release? */
	if (msi->msi_alloc == 0)
		return (ENODEV);
	KASSERT(msi->msi_alloc <= 32, ("more than 32 alloc'd messages"));

	/* Make sure none of the resources are allocated. */
	if (msi->msi_handlers > 0)
		return (EBUSY);
	for (i = 0; i < msi->msi_alloc; i++) {
		rle = resource_list_find(&dinfo->resources, SYS_RES_IRQ, i + 1);
		KASSERT(rle != NULL, ("missing MSI resource"));
		if (rle->res != NULL)
			return (EBUSY);
		irqs[i] = rle->start;
	}

	/* Update control register with 0 count. */
	KASSERT(!(msi->msi_ctrl & PCIM_MSICTRL_MSI_ENABLE),
	    ("%s: MSI still enabled", __func__));
	msi->msi_ctrl &= ~PCIM_MSICTRL_MME_MASK;
	pci_write_config(child, msi->msi_location + PCIR_MSI_CTRL,
	    msi->msi_ctrl, 2);

	/* Release the messages. */
	PCIB_RELEASE_MSI(device_get_parent(dev), child, msi->msi_alloc, irqs);
	for (i = 0; i < msi->msi_alloc; i++)
		resource_list_delete(&dinfo->resources, SYS_RES_IRQ, i + 1);

	/* Update alloc count. */
	msi->msi_alloc = 0;
	msi->msi_addr = 0;
	msi->msi_data = 0;
	return (0);
}

/*
 * Return the max supported MSI messages this device supports.
 * Basically, assuming the MD code can alloc messages, this function
 * should return the maximum value that pci_alloc_msi() can return.
 * Thus, it is subject to the tunables, etc.
 */
int
pci_msi_count_method(device_t dev, device_t child)
{
	struct pci_devinfo *dinfo = device_get_ivars(child);
	struct pcicfg_msi *msi = &dinfo->cfg.msi;

	if (pci_do_msi && msi->msi_location != 0)
		return (msi->msi_msgnum);
	return (0);
}

/* free pcicfgregs structure and all depending data structures */

int
pci_freecfg(struct pci_devinfo *dinfo)
{
	struct devlist *devlist_head;
	struct pci_map *pm, *next;
	int i;

	devlist_head = &pci_devq;

	if (dinfo->cfg.vpd.vpd_reg) {
		free(dinfo->cfg.vpd.vpd_ident, M_DEVBUF);
		for (i = 0; i < dinfo->cfg.vpd.vpd_rocnt; i++)
			free(dinfo->cfg.vpd.vpd_ros[i].value, M_DEVBUF);
		free(dinfo->cfg.vpd.vpd_ros, M_DEVBUF);
		for (i = 0; i < dinfo->cfg.vpd.vpd_wcnt; i++)
			free(dinfo->cfg.vpd.vpd_w[i].value, M_DEVBUF);
		free(dinfo->cfg.vpd.vpd_w, M_DEVBUF);
	}
	STAILQ_FOREACH_SAFE(pm, &dinfo->cfg.maps, pm_link, next) {
		free(pm, M_DEVBUF);
	}
	STAILQ_REMOVE(devlist_head, dinfo, pci_devinfo, pci_links);
	free(dinfo, M_DEVBUF);

	/* increment the generation count */
	pci_generation++;

	/* we're losing one device */
	pci_numdevs--;
	return (0);
}

/*
 * PCI power manangement
 */
int
pci_set_powerstate_method(device_t dev, device_t child, int state)
{
	struct pci_devinfo *dinfo = device_get_ivars(child);
	pcicfgregs *cfg = &dinfo->cfg;
	uint16_t status;
	int result, oldstate, highest, delay;

	if (cfg->pp.pp_cap == 0)
		return (EOPNOTSUPP);

	/*
	 * Optimize a no state change request away.  While it would be OK to
	 * write to the hardware in theory, some devices have shown odd
	 * behavior when going from D3 -> D3.
	 */
	oldstate = pci_get_powerstate(child);
	if (oldstate == state)
		return (0);

	/*
	 * The PCI power management specification states that after a state
	 * transition between PCI power states, system software must
	 * guarantee a minimal delay before the function accesses the device.
	 * Compute the worst case delay that we need to guarantee before we
	 * access the device.  Many devices will be responsive much more
	 * quickly than this delay, but there are some that don't respond
	 * instantly to state changes.  Transitions to/from D3 state require
	 * 10ms, while D2 requires 200us, and D0/1 require none.  The delay
	 * is done below with DELAY rather than a sleeper function because
	 * this function can be called from contexts where we cannot sleep.
	 */
	highest = (oldstate > state) ? oldstate : state;
	if (highest == PCI_POWERSTATE_D3)
	    delay = 10000;
	else if (highest == PCI_POWERSTATE_D2)
	    delay = 200;
	else
	    delay = 0;
	status = PCI_READ_CONFIG(dev, child, cfg->pp.pp_status, 2)
	    & ~PCIM_PSTAT_DMASK;
	result = 0;
	switch (state) {
	case PCI_POWERSTATE_D0:
		status |= PCIM_PSTAT_D0;
		break;
	case PCI_POWERSTATE_D1:
		if ((cfg->pp.pp_cap & PCIM_PCAP_D1SUPP) == 0)
			return (EOPNOTSUPP);
		status |= PCIM_PSTAT_D1;
		break;
	case PCI_POWERSTATE_D2:
		if ((cfg->pp.pp_cap & PCIM_PCAP_D2SUPP) == 0)
			return (EOPNOTSUPP);
		status |= PCIM_PSTAT_D2;
		break;
	case PCI_POWERSTATE_D3:
		status |= PCIM_PSTAT_D3;
		break;
	default:
		return (EINVAL);
	}

	if (bootverbose)
		pci_printf(cfg, "Transition from D%d to D%d\n", oldstate,
		    state);

	PCI_WRITE_CONFIG(dev, child, cfg->pp.pp_status, status, 2);
	if (delay)
		DELAY(delay);
	return (0);
}

int
pci_get_powerstate_method(device_t dev, device_t child)
{
	struct pci_devinfo *dinfo = device_get_ivars(child);
	pcicfgregs *cfg = &dinfo->cfg;
	uint16_t status;
	int result;

	if (cfg->pp.pp_cap != 0) {
		status = PCI_READ_CONFIG(dev, child, cfg->pp.pp_status, 2);
		switch (status & PCIM_PSTAT_DMASK) {
		case PCIM_PSTAT_D0:
			result = PCI_POWERSTATE_D0;
			break;
		case PCIM_PSTAT_D1:
			result = PCI_POWERSTATE_D1;
			break;
		case PCIM_PSTAT_D2:
			result = PCI_POWERSTATE_D2;
			break;
		case PCIM_PSTAT_D3:
			result = PCI_POWERSTATE_D3;
			break;
		default:
			result = PCI_POWERSTATE_UNKNOWN;
			break;
		}
	} else {
		/* No support, device is always at D0 */
		result = PCI_POWERSTATE_D0;
	}
	return (result);
}

/*
 * Some convenience functions for PCI device drivers.
 */

static __inline void
pci_set_command_bit(device_t dev, device_t child, uint16_t bit)
{
	uint16_t	command;

	command = PCI_READ_CONFIG(dev, child, PCIR_COMMAND, 2);
	command |= bit;
	PCI_WRITE_CONFIG(dev, child, PCIR_COMMAND, command, 2);
}

static __inline void
pci_clear_command_bit(device_t dev, device_t child, uint16_t bit)
{
	uint16_t	command;

	command = PCI_READ_CONFIG(dev, child, PCIR_COMMAND, 2);
	command &= ~bit;
	PCI_WRITE_CONFIG(dev, child, PCIR_COMMAND, command, 2);
}

int
pci_enable_busmaster_method(device_t dev, device_t child)
{
	pci_set_command_bit(dev, child, PCIM_CMD_BUSMASTEREN);
	return (0);
}

int
pci_disable_busmaster_method(device_t dev, device_t child)
{
	pci_clear_command_bit(dev, child, PCIM_CMD_BUSMASTEREN);
	return (0);
}

int
pci_enable_io_method(device_t dev, device_t child, int space)
{
	uint16_t bit;

	switch(space) {
	case SYS_RES_IOPORT:
		bit = PCIM_CMD_PORTEN;
		break;
	case SYS_RES_MEMORY:
		bit = PCIM_CMD_MEMEN;
		break;
	default:
		return (EINVAL);
	}
	pci_set_command_bit(dev, child, bit);
	return (0);
}

int
pci_disable_io_method(device_t dev, device_t child, int space)
{
	uint16_t bit;

	switch(space) {
	case SYS_RES_IOPORT:
		bit = PCIM_CMD_PORTEN;
		break;
	case SYS_RES_MEMORY:
		bit = PCIM_CMD_MEMEN;
		break;
	default:
		return (EINVAL);
	}
	pci_clear_command_bit(dev, child, bit);
	return (0);
}

/*
 * New style pci driver.  Parent device is either a pci-host-bridge or a
 * pci-pci-bridge.  Both kinds are represented by instances of pcib.
 */

void
pci_print_verbose(struct pci_devinfo *dinfo)
{

	if (bootverbose) {
		pcicfgregs *cfg = &dinfo->cfg;

		printf("found->\tvendor=0x%04x, dev=0x%04x, revid=0x%02x\n",
		    cfg->vendor, cfg->device, cfg->revid);
		printf("\tdomain=%d, bus=%d, slot=%d, func=%d\n",
		    cfg->domain, cfg->bus, cfg->slot, cfg->func);
		printf("\tclass=%02x-%02x-%02x, hdrtype=0x%02x, mfdev=%d\n",
		    cfg->baseclass, cfg->subclass, cfg->progif, cfg->hdrtype,
		    cfg->mfdev);
		printf("\tcmdreg=0x%04x, statreg=0x%04x, cachelnsz=%d (dwords)\n",
		    cfg->cmdreg, cfg->statreg, cfg->cachelnsz);
		printf("\tlattimer=0x%02x (%d ns), mingnt=0x%02x (%d ns), maxlat=0x%02x (%d ns)\n",
		    cfg->lattimer, cfg->lattimer * 30, cfg->mingnt,
		    cfg->mingnt * 250, cfg->maxlat, cfg->maxlat * 250);
		if (cfg->intpin > 0)
			printf("\tintpin=%c, irq=%d\n",
			    cfg->intpin +'a' -1, cfg->intline);
		if (cfg->pp.pp_cap) {
			uint16_t status;

			status = pci_read_config(cfg->dev, cfg->pp.pp_status, 2);
			printf("\tpowerspec %d  supports D0%s%s D3  current D%d\n",
			    cfg->pp.pp_cap & PCIM_PCAP_SPEC,
			    cfg->pp.pp_cap & PCIM_PCAP_D1SUPP ? " D1" : "",
			    cfg->pp.pp_cap & PCIM_PCAP_D2SUPP ? " D2" : "",
			    status & PCIM_PSTAT_DMASK);
		}
		if (cfg->msi.msi_location) {
			int ctrl;

			ctrl = cfg->msi.msi_ctrl;
			printf("\tMSI supports %d message%s%s%s\n",
			    cfg->msi.msi_msgnum,
			    (cfg->msi.msi_msgnum == 1) ? "" : "s",
			    (ctrl & PCIM_MSICTRL_64BIT) ? ", 64 bit" : "",
			    (ctrl & PCIM_MSICTRL_VECTOR) ? ", vector masks":"");
		}
		if (cfg->msix.msix_location) {
			printf("\tMSI-X supports %d message%s ",
			    cfg->msix.msix_msgnum,
			    (cfg->msix.msix_msgnum == 1) ? "" : "s");
			if (cfg->msix.msix_table_bar == cfg->msix.msix_pba_bar)
				printf("in map 0x%x\n",
				    cfg->msix.msix_table_bar);
			else
				printf("in maps 0x%x and 0x%x\n",
				    cfg->msix.msix_table_bar,
				    cfg->msix.msix_pba_bar);
		}
	}
}

static int
pci_porten(device_t dev)
{
	return (pci_read_config(dev, PCIR_COMMAND, 2) & PCIM_CMD_PORTEN) != 0;
}

static int
pci_memen(device_t dev)
{
	return (pci_read_config(dev, PCIR_COMMAND, 2) & PCIM_CMD_MEMEN) != 0;
}

static void
pci_read_bar(device_t dev, int reg, pci_addr_t *mapp, pci_addr_t *testvalp)
{
	struct pci_devinfo *dinfo;
	pci_addr_t map, testval;
	int ln2range;
	uint16_t cmd;

	/*
	 * The device ROM BAR is special.  It is always a 32-bit
	 * memory BAR.  Bit 0 is special and should not be set when
	 * sizing the BAR.
	 */
	dinfo = device_get_ivars(dev);
	if (PCIR_IS_BIOS(&dinfo->cfg, reg)) {
		map = pci_read_config(dev, reg, 4);
		pci_write_config(dev, reg, 0xfffffffe, 4);
		testval = pci_read_config(dev, reg, 4);
		pci_write_config(dev, reg, map, 4);
		*mapp = map;
		*testvalp = testval;
		return;
	}

	map = pci_read_config(dev, reg, 4);
	ln2range = pci_maprange(map);
	if (ln2range == 64)
		map |= (pci_addr_t)pci_read_config(dev, reg + 4, 4) << 32;

	/*
	 * Disable decoding via the command register before
	 * determining the BAR's length since we will be placing it in
	 * a weird state.
	 */
	cmd = pci_read_config(dev, PCIR_COMMAND, 2);
	pci_write_config(dev, PCIR_COMMAND,
	    cmd & ~(PCI_BAR_MEM(map) ? PCIM_CMD_MEMEN : PCIM_CMD_PORTEN), 2);

	/*
	 * Determine the BAR's length by writing all 1's.  The bottom
	 * log_2(size) bits of the BAR will stick as 0 when we read
	 * the value back.
	 */
	pci_write_config(dev, reg, 0xffffffff, 4);
	testval = pci_read_config(dev, reg, 4);
	if (ln2range == 64) {
		pci_write_config(dev, reg + 4, 0xffffffff, 4);
		testval |= (pci_addr_t)pci_read_config(dev, reg + 4, 4) << 32;
	}

	/*
	 * Restore the original value of the BAR.  We may have reprogrammed
	 * the BAR of the low-level console device and when booting verbose,
	 * we need the console device addressable.
	 */
	pci_write_config(dev, reg, map, 4);
	if (ln2range == 64)
		pci_write_config(dev, reg + 4, map >> 32, 4);
	pci_write_config(dev, PCIR_COMMAND, cmd, 2);

	*mapp = map;
	*testvalp = testval;
}

static void
pci_write_bar(device_t dev, struct pci_map *pm, pci_addr_t base)
{
	struct pci_devinfo *dinfo;
	int ln2range;

	/* The device ROM BAR is always a 32-bit memory BAR. */
	dinfo = device_get_ivars(dev);
	if (PCIR_IS_BIOS(&dinfo->cfg, pm->pm_reg))
		ln2range = 32;
	else
		ln2range = pci_maprange(pm->pm_value);
	pci_write_config(dev, pm->pm_reg, base, 4);
	if (ln2range == 64)
		pci_write_config(dev, pm->pm_reg + 4, base >> 32, 4);
	pm->pm_value = pci_read_config(dev, pm->pm_reg, 4);
	if (ln2range == 64)
		pm->pm_value |= (pci_addr_t)pci_read_config(dev,
		    pm->pm_reg + 4, 4) << 32;
}

struct pci_map *
pci_find_bar(device_t dev, int reg)
{
	struct pci_devinfo *dinfo;
	struct pci_map *pm;

	dinfo = device_get_ivars(dev);
	STAILQ_FOREACH(pm, &dinfo->cfg.maps, pm_link) {
		if (pm->pm_reg == reg)
			return (pm);
	}
	return (NULL);
}

int
pci_bar_enabled(device_t dev, struct pci_map *pm)
{
	struct pci_devinfo *dinfo;
	uint16_t cmd;

	dinfo = device_get_ivars(dev);
	if (PCIR_IS_BIOS(&dinfo->cfg, pm->pm_reg) &&
	    !(pm->pm_value & PCIM_BIOS_ENABLE))
		return (0);
	cmd = pci_read_config(dev, PCIR_COMMAND, 2);
	if (PCIR_IS_BIOS(&dinfo->cfg, pm->pm_reg) || PCI_BAR_MEM(pm->pm_value))
		return ((cmd & PCIM_CMD_MEMEN) != 0);
	else
		return ((cmd & PCIM_CMD_PORTEN) != 0);
}

static struct pci_map *
pci_add_bar(device_t dev, int reg, pci_addr_t value, pci_addr_t size)
{
	struct pci_devinfo *dinfo;
	struct pci_map *pm, *prev;

	dinfo = device_get_ivars(dev);
	pm = malloc(sizeof(*pm), M_DEVBUF, M_WAITOK | M_ZERO);
	pm->pm_reg = reg;
	pm->pm_value = value;
	pm->pm_size = size;
	STAILQ_FOREACH(prev, &dinfo->cfg.maps, pm_link) {
		KASSERT(prev->pm_reg != pm->pm_reg, ("duplicate map %02x",
		    reg));
		if (STAILQ_NEXT(prev, pm_link) == NULL ||
		    STAILQ_NEXT(prev, pm_link)->pm_reg > pm->pm_reg)
			break;
	}
	if (prev != NULL)
		STAILQ_INSERT_AFTER(&dinfo->cfg.maps, prev, pm, pm_link);
	else
		STAILQ_INSERT_TAIL(&dinfo->cfg.maps, pm, pm_link);
	return (pm);
}

static void
pci_restore_bars(device_t dev)
{
	struct pci_devinfo *dinfo;
	struct pci_map *pm;
	int ln2range;

	dinfo = device_get_ivars(dev);
	STAILQ_FOREACH(pm, &dinfo->cfg.maps, pm_link) {
		if (PCIR_IS_BIOS(&dinfo->cfg, pm->pm_reg))
			ln2range = 32;
		else
			ln2range = pci_maprange(pm->pm_value);
		pci_write_config(dev, pm->pm_reg, pm->pm_value, 4);
		if (ln2range == 64)
			pci_write_config(dev, pm->pm_reg + 4,
			    pm->pm_value >> 32, 4);
	}
}

/*
 * Add a resource based on a pci map register. Return 1 if the map
 * register is a 32bit map register or 2 if it is a 64bit register.
 */
static int
pci_add_map(device_t bus, device_t dev, int reg, struct resource_list *rl,
    int force, int prefetch)
{
	struct pci_map *pm;
	pci_addr_t base, map, testval;
	pci_addr_t start, end, count;
	int barlen, basezero, flags, maprange, mapsize, type;
	uint16_t cmd;
	struct resource *res;

	/*
	 * The BAR may already exist if the device is a CardBus card
	 * whose CIS is stored in this BAR.
	 */
	pm = pci_find_bar(dev, reg);
	if (pm != NULL) {
		maprange = pci_maprange(pm->pm_value);
		barlen = maprange == 64 ? 2 : 1;
		return (barlen);
	}

	pci_read_bar(dev, reg, &map, &testval);
	if (PCI_BAR_MEM(map)) {
		type = SYS_RES_MEMORY;
		if (map & PCIM_BAR_MEM_PREFETCH)
			prefetch = 1;
	} else
		type = SYS_RES_IOPORT;
	mapsize = pci_mapsize(testval);
	base = pci_mapbase(map);
#ifdef __PCI_BAR_ZERO_VALID
	basezero = 0;
#else
	basezero = base == 0;
#endif
	maprange = pci_maprange(map);
	barlen = maprange == 64 ? 2 : 1;

	/*
	 * For I/O registers, if bottom bit is set, and the next bit up
	 * isn't clear, we know we have a BAR that doesn't conform to the
	 * spec, so ignore it.  Also, sanity check the size of the data
	 * areas to the type of memory involved.  Memory must be at least
	 * 16 bytes in size, while I/O ranges must be at least 4.
	 */
	if (PCI_BAR_IO(testval) && (testval & PCIM_BAR_IO_RESERVED) != 0)
		return (barlen);
	if ((type == SYS_RES_MEMORY && mapsize < 4) ||
	    (type == SYS_RES_IOPORT && mapsize < 2))
		return (barlen);

	/* Save a record of this BAR. */
	pm = pci_add_bar(dev, reg, map, mapsize);
	if (bootverbose) {
		printf("\tmap[%02x]: type %s, range %2d, base %#jx, size %2d",
		    reg, pci_maptype(map), maprange, (uintmax_t)base, mapsize);
		if (type == SYS_RES_IOPORT && !pci_porten(dev))
			printf(", port disabled\n");
		else if (type == SYS_RES_MEMORY && !pci_memen(dev))
			printf(", memory disabled\n");
		else
			printf(", enabled\n");
	}

	/*
	 * If base is 0, then we have problems if this architecture does
	 * not allow that.  It is best to ignore such entries for the
	 * moment.  These will be allocated later if the driver specifically
	 * requests them.  However, some removable busses look better when
	 * all resources are allocated, so allow '0' to be overriden.
	 *
	 * Similarly treat maps whose values is the same as the test value
	 * read back.  These maps have had all f's written to them by the
	 * BIOS in an attempt to disable the resources.
	 */
	if (!force && (basezero || map == testval))
		return (barlen);
	if ((u_long)base != base) {
		device_printf(bus,
		    "pci%d:%d:%d:%d bar %#x too many address bits",
		    pci_get_domain(dev), pci_get_bus(dev), pci_get_slot(dev),
		    pci_get_function(dev), reg);
		return (barlen);
	}

	/*
	 * This code theoretically does the right thing, but has
	 * undesirable side effects in some cases where peripherals
	 * respond oddly to having these bits enabled.  Let the user
	 * be able to turn them off (since pci_enable_io_modes is 1 by
	 * default).
	 */
	if (pci_enable_io_modes) {
		/* Turn on resources that have been left off by a lazy BIOS */
		if (type == SYS_RES_IOPORT && !pci_porten(dev)) {
			cmd = pci_read_config(dev, PCIR_COMMAND, 2);
			cmd |= PCIM_CMD_PORTEN;
			pci_write_config(dev, PCIR_COMMAND, cmd, 2);
		}
		if (type == SYS_RES_MEMORY && !pci_memen(dev)) {
			cmd = pci_read_config(dev, PCIR_COMMAND, 2);
			cmd |= PCIM_CMD_MEMEN;
			pci_write_config(dev, PCIR_COMMAND, cmd, 2);
		}
	} else {
		if (type == SYS_RES_IOPORT && !pci_porten(dev))
			return (barlen);
		if (type == SYS_RES_MEMORY && !pci_memen(dev))
			return (barlen);
	}

	count = (pci_addr_t)1 << mapsize;
	flags = RF_ALIGNMENT_LOG2(mapsize);
	if (prefetch)
		flags |= RF_PREFETCHABLE;
	if (basezero || base == pci_mapbase(testval) || pci_clear_bars) {
		start = 0;	/* Let the parent decide. */
		end = ~0ul;
	} else {
		start = base;
		end = base + count - 1;
	}
	resource_list_add(rl, type, reg, start, end, count);

	/*
	 * Try to allocate the resource for this BAR from our parent
	 * so that this resource range is already reserved.  The
	 * driver for this device will later inherit this resource in
	 * pci_alloc_resource().
	 */
	res = resource_list_reserve(rl, bus, dev, type, &reg, start, end, count,
	    flags);
	if (pci_do_realloc_bars && res == NULL && (start != 0 || end != ~0ul)) {
		/*
		 * If the allocation fails, try to allocate a resource for
		 * this BAR using any available range.  The firmware felt
		 * it was important enough to assign a resource, so don't
		 * disable decoding if we can help it.
		 */
		resource_list_delete(rl, type, reg);
		resource_list_add(rl, type, reg, 0, ~0ul, count);
		res = resource_list_reserve(rl, bus, dev, type, &reg, 0, ~0ul,
		    count, flags);
	}
	if (res == NULL) {
		/*
		 * If the allocation fails, delete the resource list entry
		 * and disable decoding for this device.
		 *
		 * If the driver requests this resource in the future,
		 * pci_reserve_map() will try to allocate a fresh
		 * resource range.
		 */
		resource_list_delete(rl, type, reg);
		pci_disable_io(dev, type);
		if (bootverbose)
			device_printf(bus,
			    "pci%d:%d:%d:%d bar %#x failed to allocate\n",
			    pci_get_domain(dev), pci_get_bus(dev),
			    pci_get_slot(dev), pci_get_function(dev), reg);
	} else {
		start = rman_get_start(res);
		pci_write_bar(dev, pm, start);
	}
	return (barlen);
}

/*
 * For ATA devices we need to decide early what addressing mode to use.
 * Legacy demands that the primary and secondary ATA ports sits on the
 * same addresses that old ISA hardware did. This dictates that we use
 * those addresses and ignore the BAR's if we cannot set PCI native
 * addressing mode.
 */
static void
pci_ata_maps(device_t bus, device_t dev, struct resource_list *rl, int force,
    uint32_t prefetchmask)
{
	struct resource *r;
	int rid, type, progif;
#if 0
	/* if this device supports PCI native addressing use it */
	progif = pci_read_config(dev, PCIR_PROGIF, 1);
	if ((progif & 0x8a) == 0x8a) {
		if (pci_mapbase(pci_read_config(dev, PCIR_BAR(0), 4)) &&
		    pci_mapbase(pci_read_config(dev, PCIR_BAR(2), 4))) {
			printf("Trying ATA native PCI addressing mode\n");
			pci_write_config(dev, PCIR_PROGIF, progif | 0x05, 1);
		}
	}
#endif
	progif = pci_read_config(dev, PCIR_PROGIF, 1);
	type = SYS_RES_IOPORT;
	if (progif & PCIP_STORAGE_IDE_MODEPRIM) {
		pci_add_map(bus, dev, PCIR_BAR(0), rl, force,
		    prefetchmask & (1 << 0));
		pci_add_map(bus, dev, PCIR_BAR(1), rl, force,
		    prefetchmask & (1 << 1));
	} else {
		rid = PCIR_BAR(0);
		resource_list_add(rl, type, rid, 0x1f0, 0x1f7, 8);
		r = resource_list_reserve(rl, bus, dev, type, &rid, 0x1f0,
		    0x1f7, 8, 0);
		rid = PCIR_BAR(1);
		resource_list_add(rl, type, rid, 0x3f6, 0x3f6, 1);
		r = resource_list_reserve(rl, bus, dev, type, &rid, 0x3f6,
		    0x3f6, 1, 0);
	}
	if (progif & PCIP_STORAGE_IDE_MODESEC) {
		pci_add_map(bus, dev, PCIR_BAR(2), rl, force,
		    prefetchmask & (1 << 2));
		pci_add_map(bus, dev, PCIR_BAR(3), rl, force,
		    prefetchmask & (1 << 3));
	} else {
		rid = PCIR_BAR(2);
		resource_list_add(rl, type, rid, 0x170, 0x177, 8);
		r = resource_list_reserve(rl, bus, dev, type, &rid, 0x170,
		    0x177, 8, 0);
		rid = PCIR_BAR(3);
		resource_list_add(rl, type, rid, 0x376, 0x376, 1);
		r = resource_list_reserve(rl, bus, dev, type, &rid, 0x376,
		    0x376, 1, 0);
	}
	pci_add_map(bus, dev, PCIR_BAR(4), rl, force,
	    prefetchmask & (1 << 4));
	pci_add_map(bus, dev, PCIR_BAR(5), rl, force,
	    prefetchmask & (1 << 5));
}

static void
pci_assign_interrupt(device_t bus, device_t dev, int force_route)
{
	struct pci_devinfo *dinfo = device_get_ivars(dev);
	pcicfgregs *cfg = &dinfo->cfg;
	char tunable_name[64];
	int irq;

	/* Has to have an intpin to have an interrupt. */
	if (cfg->intpin == 0)
		return;

	/* Let the user override the IRQ with a tunable. */
	irq = PCI_INVALID_IRQ;
	snprintf(tunable_name, sizeof(tunable_name),
	    "hw.pci%d.%d.%d.INT%c.irq",
	    cfg->domain, cfg->bus, cfg->slot, cfg->intpin + 'A' - 1);
	if (TUNABLE_INT_FETCH(tunable_name, &irq) && (irq >= 255 || irq <= 0))
		irq = PCI_INVALID_IRQ;

	/*
	 * If we didn't get an IRQ via the tunable, then we either use the
	 * IRQ value in the intline register or we ask the bus to route an
	 * interrupt for us.  If force_route is true, then we only use the
	 * value in the intline register if the bus was unable to assign an
	 * IRQ.
	 */
	if (!PCI_INTERRUPT_VALID(irq)) {
		if (!PCI_INTERRUPT_VALID(cfg->intline) || force_route)
			irq = PCI_ASSIGN_INTERRUPT(bus, dev);
		if (!PCI_INTERRUPT_VALID(irq))
			irq = cfg->intline;
	}

	/* If after all that we don't have an IRQ, just bail. */
	if (!PCI_INTERRUPT_VALID(irq))
		return;

	/* Update the config register if it changed. */
	if (irq != cfg->intline) {
		cfg->intline = irq;
		pci_write_config(dev, PCIR_INTLINE, irq, 1);
	}

	/* Add this IRQ as rid 0 interrupt resource. */
	resource_list_add(&dinfo->resources, SYS_RES_IRQ, 0, irq, irq, 1);
}

/* Perform early OHCI takeover from SMM. */
static void
ohci_early_takeover(device_t self)
{
	struct resource *res;
	uint32_t ctl;
	int rid;
	int i;

	rid = PCIR_BAR(0);
	res = bus_alloc_resource_any(self, SYS_RES_MEMORY, &rid, RF_ACTIVE);
	if (res == NULL)
		return;

	ctl = bus_read_4(res, OHCI_CONTROL);
	if (ctl & OHCI_IR) {
		if (bootverbose)
			printf("ohci early: "
			    "SMM active, request owner change\n");
		bus_write_4(res, OHCI_COMMAND_STATUS, OHCI_OCR);
		for (i = 0; (i < 100) && (ctl & OHCI_IR); i++) {
			DELAY(1000);
			ctl = bus_read_4(res, OHCI_CONTROL);
		}
		if (ctl & OHCI_IR) {
			if (bootverbose)
				printf("ohci early: "
				    "SMM does not respond, resetting\n");
			bus_write_4(res, OHCI_CONTROL, OHCI_HCFS_RESET);
		}
		/* Disable interrupts */
		bus_write_4(res, OHCI_INTERRUPT_DISABLE, OHCI_ALL_INTRS);
	}

	bus_release_resource(self, SYS_RES_MEMORY, rid, res);
}

/* Perform early UHCI takeover from SMM. */
static void
uhci_early_takeover(device_t self)
{
	struct resource *res;
	int rid;

	/*
	 * Set the PIRQD enable bit and switch off all the others. We don't
	 * want legacy support to interfere with us XXX Does this also mean
	 * that the BIOS won't touch the keyboard anymore if it is connected
	 * to the ports of the root hub?
	 */
	pci_write_config(self, PCI_LEGSUP, PCI_LEGSUP_USBPIRQDEN, 2);

	/* Disable interrupts */
	rid = PCI_UHCI_BASE_REG;
	res = bus_alloc_resource_any(self, SYS_RES_IOPORT, &rid, RF_ACTIVE);
	if (res != NULL) {
		bus_write_2(res, UHCI_INTR, 0);
		bus_release_resource(self, SYS_RES_IOPORT, rid, res);
	}
}

/* Perform early EHCI takeover from SMM. */
static void
ehci_early_takeover(device_t self)
{
	struct resource *res;
	uint32_t cparams;
	uint32_t eec;
	uint8_t eecp;
	uint8_t bios_sem;
	uint8_t offs;
	int rid;
	int i;

	rid = PCIR_BAR(0);
	res = bus_alloc_resource_any(self, SYS_RES_MEMORY, &rid, RF_ACTIVE);
	if (res == NULL)
		return;

	cparams = bus_read_4(res, EHCI_HCCPARAMS);

	/* Synchronise with the BIOS if it owns the controller. */
	for (eecp = EHCI_HCC_EECP(cparams); eecp != 0;
	    eecp = EHCI_EECP_NEXT(eec)) {
		eec = pci_read_config(self, eecp, 4);
		if (EHCI_EECP_ID(eec) != EHCI_EC_LEGSUP) {
			continue;
		}
		bios_sem = pci_read_config(self, eecp +
		    EHCI_LEGSUP_BIOS_SEM, 1);
		if (bios_sem == 0) {
			continue;
		}
		if (bootverbose)
			printf("ehci early: "
			    "SMM active, request owner change\n");

		pci_write_config(self, eecp + EHCI_LEGSUP_OS_SEM, 1, 1);

		for (i = 0; (i < 100) && (bios_sem != 0); i++) {
			DELAY(1000);
			bios_sem = pci_read_config(self, eecp +
			    EHCI_LEGSUP_BIOS_SEM, 1);
		}

		if (bios_sem != 0) {
			if (bootverbose)
				printf("ehci early: "
				    "SMM does not respond\n");
		}
		/* Disable interrupts */
		offs = EHCI_CAPLENGTH(bus_read_4(res, EHCI_CAPLEN_HCIVERSION));
		bus_write_4(res, offs + EHCI_USBINTR, 0);
	}
	bus_release_resource(self, SYS_RES_MEMORY, rid, res);
}

/* Perform early XHCI takeover from SMM. */
static void
xhci_early_takeover(device_t self)
{
	struct resource *res;
	uint32_t cparams;
	uint32_t eec;
	uint8_t eecp;
	uint8_t bios_sem;
	uint8_t offs;
	int rid;
	int i;

	rid = PCIR_BAR(0);
	res = bus_alloc_resource_any(self, SYS_RES_MEMORY, &rid, RF_ACTIVE);
	if (res == NULL)
		return;

	cparams = bus_read_4(res, XHCI_HCSPARAMS0);

	eec = -1;

	/* Synchronise with the BIOS if it owns the controller. */
	for (eecp = XHCI_HCS0_XECP(cparams) << 2; eecp != 0 && XHCI_XECP_NEXT(eec);
	    eecp += XHCI_XECP_NEXT(eec) << 2) {
		eec = bus_read_4(res, eecp);

		if (XHCI_XECP_ID(eec) != XHCI_ID_USB_LEGACY)
			continue;

		bios_sem = bus_read_1(res, eecp + XHCI_XECP_BIOS_SEM);
		if (bios_sem == 0)
			continue;

		if (bootverbose)
			printf("xhci early: "
			    "SMM active, request owner change\n");

		bus_write_1(res, eecp + XHCI_XECP_OS_SEM, 1);

		/* wait a maximum of 5 second */

		for (i = 0; (i < 5000) && (bios_sem != 0); i++) {
			DELAY(1000);
			bios_sem = bus_read_1(res, eecp +
			    XHCI_XECP_BIOS_SEM);
		}

		if (bios_sem != 0) {
			if (bootverbose)
				printf("xhci early: "
				    "SMM does not respond\n");
		}

		/* Disable interrupts */
		offs = bus_read_1(res, XHCI_CAPLENGTH);
		bus_write_4(res, offs + XHCI_USBCMD, 0);
		bus_read_4(res, offs + XHCI_USBSTS);
	}
	bus_release_resource(self, SYS_RES_MEMORY, rid, res);
}

#if defined(NEW_PCIB) && defined(PCI_RES_BUS)
static void
pci_reserve_secbus(device_t bus, device_t dev, pcicfgregs *cfg,
    struct resource_list *rl)
{
	struct resource *res;
	char *cp;
	u_long start, end, count;
	int rid, sec_bus, sec_reg, sub_bus, sub_reg, sup_bus;

	switch (cfg->hdrtype & PCIM_HDRTYPE) {
	case PCIM_HDRTYPE_BRIDGE:
		sec_reg = PCIR_SECBUS_1;
		sub_reg = PCIR_SUBBUS_1;
		break;
	case PCIM_HDRTYPE_CARDBUS:
		sec_reg = PCIR_SECBUS_2;
		sub_reg = PCIR_SUBBUS_2;
		break;
	default:
		return;
	}

	/*
	 * If the existing bus range is valid, attempt to reserve it
	 * from our parent.  If this fails for any reason, clear the
	 * secbus and subbus registers.
	 *
	 * XXX: Should we reset sub_bus to sec_bus if it is < sec_bus?
	 * This would at least preserve the existing sec_bus if it is
	 * valid.
	 */
	sec_bus = PCI_READ_CONFIG(bus, dev, sec_reg, 1);
	sub_bus = PCI_READ_CONFIG(bus, dev, sub_reg, 1);

	/* Quirk handling. */
	switch (pci_get_devid(dev)) {
	case 0x12258086:		/* Intel 82454KX/GX (Orion) */
		sup_bus = pci_read_config(dev, 0x41, 1);
		if (sup_bus != 0xff) {
			sec_bus = sup_bus + 1;
			sub_bus = sup_bus + 1;
			PCI_WRITE_CONFIG(bus, dev, sec_reg, sec_bus, 1);
			PCI_WRITE_CONFIG(bus, dev, sub_reg, sub_bus, 1);
		}
		break;

	case 0x00dd10de:
		/* Compaq R3000 BIOS sets wrong subordinate bus number. */
		if ((cp = kern_getenv("smbios.planar.maker")) == NULL)
			break;
		if (strncmp(cp, "Compal", 6) != 0) {
			freeenv(cp);
			break;
		}
		freeenv(cp);
		if ((cp = kern_getenv("smbios.planar.product")) == NULL)
			break;
		if (strncmp(cp, "08A0", 4) != 0) {
			freeenv(cp);
			break;
		}
		freeenv(cp);
		if (sub_bus < 0xa) {
			sub_bus = 0xa;
			PCI_WRITE_CONFIG(bus, dev, sub_reg, sub_bus, 1);
		}
		break;
	}

	if (bootverbose)
		printf("\tsecbus=%d, subbus=%d\n", sec_bus, sub_bus);
	if (sec_bus > 0 && sub_bus >= sec_bus) {
		start = sec_bus;
		end = sub_bus;
		count = end - start + 1;

		resource_list_add(rl, PCI_RES_BUS, 0, 0ul, ~0ul, count);

		/*
		 * If requested, clear secondary bus registers in
		 * bridge devices to force a complete renumbering
		 * rather than reserving the existing range.  However,
		 * preserve the existing size.
		 */
		if (pci_clear_buses)
			goto clear;

		rid = 0;
		res = resource_list_reserve(rl, bus, dev, PCI_RES_BUS, &rid,
		    start, end, count, 0);
		if (res != NULL)
			return;

		if (bootverbose)
			device_printf(bus,
			    "pci%d:%d:%d:%d secbus failed to allocate\n",
			    pci_get_domain(dev), pci_get_bus(dev),
			    pci_get_slot(dev), pci_get_function(dev));
	}

clear:
	PCI_WRITE_CONFIG(bus, dev, sec_reg, 0, 1);
	PCI_WRITE_CONFIG(bus, dev, sub_reg, 0, 1);
}

static struct resource *
pci_alloc_secbus(device_t dev, device_t child, int *rid, u_long start,
    u_long end, u_long count, u_int flags)
{
	struct pci_devinfo *dinfo;
	pcicfgregs *cfg;
	struct resource_list *rl;
	struct resource *res;
	int sec_reg, sub_reg;

	dinfo = device_get_ivars(child);
	cfg = &dinfo->cfg;
	rl = &dinfo->resources;
	switch (cfg->hdrtype & PCIM_HDRTYPE) {
	case PCIM_HDRTYPE_BRIDGE:
		sec_reg = PCIR_SECBUS_1;
		sub_reg = PCIR_SUBBUS_1;
		break;
	case PCIM_HDRTYPE_CARDBUS:
		sec_reg = PCIR_SECBUS_2;
		sub_reg = PCIR_SUBBUS_2;
		break;
	default:
		return (NULL);
	}

	if (*rid != 0)
		return (NULL);

	if (resource_list_find(rl, PCI_RES_BUS, *rid) == NULL)
		resource_list_add(rl, PCI_RES_BUS, *rid, start, end, count);
	if (!resource_list_reserved(rl, PCI_RES_BUS, *rid)) {
		res = resource_list_reserve(rl, dev, child, PCI_RES_BUS, rid,
		    start, end, count, flags & ~RF_ACTIVE);
		if (res == NULL) {
			resource_list_delete(rl, PCI_RES_BUS, *rid);
			device_printf(child, "allocating %lu bus%s failed\n",
			    count, count == 1 ? "" : "es");
			return (NULL);
		}
		if (bootverbose)
			device_printf(child,
			    "Lazy allocation of %lu bus%s at %lu\n", count,
			    count == 1 ? "" : "es", rman_get_start(res));
		PCI_WRITE_CONFIG(dev, child, sec_reg, rman_get_start(res), 1);
		PCI_WRITE_CONFIG(dev, child, sub_reg, rman_get_end(res), 1);
	}
	return (resource_list_alloc(rl, dev, child, PCI_RES_BUS, rid, start,
	    end, count, flags));
}
#endif

void
pci_add_resources(device_t bus, device_t dev, int force, uint32_t prefetchmask)
{
	struct pci_devinfo *dinfo;
	pcicfgregs *cfg;
	struct resource_list *rl;
	const struct pci_quirk *q;
	uint32_t devid;
	int i;

	dinfo = device_get_ivars(dev);
	cfg = &dinfo->cfg;
	rl = &dinfo->resources;
	devid = (cfg->device << 16) | cfg->vendor;

	/* ATA devices needs special map treatment */
	if ((pci_get_class(dev) == PCIC_STORAGE) &&
	    (pci_get_subclass(dev) == PCIS_STORAGE_IDE) &&
	    ((pci_get_progif(dev) & PCIP_STORAGE_IDE_MASTERDEV) ||
	     (!pci_read_config(dev, PCIR_BAR(0), 4) &&
	      !pci_read_config(dev, PCIR_BAR(2), 4))) )
		pci_ata_maps(bus, dev, rl, force, prefetchmask);
	else
		for (i = 0; i < cfg->nummaps;) {
			/*
			 * Skip quirked resources.
			 */
			for (q = &pci_quirks[0]; q->devid != 0; q++)
				if (q->devid == devid &&
				    q->type == PCI_QUIRK_UNMAP_REG &&
				    q->arg1 == PCIR_BAR(i))
					break;
			if (q->devid != 0) {
				i++;
				continue;
			}
			i += pci_add_map(bus, dev, PCIR_BAR(i), rl, force,
			    prefetchmask & (1 << i));
		}

	/*
	 * Add additional, quirked resources.
	 */
	for (q = &pci_quirks[0]; q->devid != 0; q++)
		if (q->devid == devid && q->type == PCI_QUIRK_MAP_REG)
			pci_add_map(bus, dev, q->arg1, rl, force, 0);

	if (cfg->intpin > 0 && PCI_INTERRUPT_VALID(cfg->intline)) {
#ifdef __PCI_REROUTE_INTERRUPT
		/*
		 * Try to re-route interrupts. Sometimes the BIOS or
		 * firmware may leave bogus values in these registers.
		 * If the re-route fails, then just stick with what we
		 * have.
		 */
		pci_assign_interrupt(bus, dev, 1);
#else
		pci_assign_interrupt(bus, dev, 0);
#endif
	}

	if (pci_usb_takeover && pci_get_class(dev) == PCIC_SERIALBUS &&
	    pci_get_subclass(dev) == PCIS_SERIALBUS_USB) {
		if (pci_get_progif(dev) == PCIP_SERIALBUS_USB_XHCI)
			xhci_early_takeover(dev);
		else if (pci_get_progif(dev) == PCIP_SERIALBUS_USB_EHCI)
			ehci_early_takeover(dev);
		else if (pci_get_progif(dev) == PCIP_SERIALBUS_USB_OHCI)
			ohci_early_takeover(dev);
		else if (pci_get_progif(dev) == PCIP_SERIALBUS_USB_UHCI)
			uhci_early_takeover(dev);
	}

#if defined(NEW_PCIB) && defined(PCI_RES_BUS)
	/*
	 * Reserve resources for secondary bus ranges behind bridge
	 * devices.
	 */
	pci_reserve_secbus(bus, dev, cfg, rl);
#endif
}

static struct pci_devinfo *
pci_identify_function(device_t pcib, device_t dev, int domain, int busno,
    int slot, int func, size_t dinfo_size)
{
	struct pci_devinfo *dinfo;

	dinfo = pci_read_device(pcib, domain, busno, slot, func, dinfo_size);
	if (dinfo != NULL)
		pci_add_child(dev, dinfo);

	return (dinfo);
}

void
pci_add_children(device_t dev, int domain, int busno, size_t dinfo_size)
{
#define	REG(n, w)	PCIB_READ_CONFIG(pcib, busno, s, f, n, w)
	device_t pcib = device_get_parent(dev);
	struct pci_devinfo *dinfo;
	int maxslots;
	int s, f, pcifunchigh;
	uint8_t hdrtype;
	int first_func;

	/*
	 * Try to detect a device at slot 0, function 0.  If it exists, try to
	 * enable ARI.  We must enable ARI before detecting the rest of the
	 * functions on this bus as ARI changes the set of slots and functions
	 * that are legal on this bus.
	 */
	dinfo = pci_identify_function(pcib, dev, domain, busno, 0, 0,
	    dinfo_size);
	if (dinfo != NULL && pci_enable_ari)
		PCIB_TRY_ENABLE_ARI(pcib, dinfo->cfg.dev);

	/*
	 * Start looking for new devices on slot 0 at function 1 because we
	 * just identified the device at slot 0, function 0.
	 */
	first_func = 1;

	KASSERT(dinfo_size >= sizeof(struct pci_devinfo),
	    ("dinfo_size too small"));
	maxslots = PCIB_MAXSLOTS(pcib);
	for (s = 0; s <= maxslots; s++, first_func = 0) {
		pcifunchigh = 0;
		f = 0;
		DELAY(1);
		hdrtype = REG(PCIR_HDRTYPE, 1);
		if ((hdrtype & PCIM_HDRTYPE) > PCI_MAXHDRTYPE)
			continue;
		if (hdrtype & PCIM_MFDEV)
			pcifunchigh = PCIB_MAXFUNCS(pcib);
		for (f = first_func; f <= pcifunchigh; f++)
			pci_identify_function(pcib, dev, domain, busno, s, f,
			    dinfo_size);
	}
#undef REG
}

void
pci_add_child(device_t bus, struct pci_devinfo *dinfo)
{
	dinfo->cfg.dev = device_add_child(bus, NULL, -1);
	device_set_ivars(dinfo->cfg.dev, dinfo);
	resource_list_init(&dinfo->resources);
	pci_cfg_save(dinfo->cfg.dev, dinfo, 0);
	pci_cfg_restore(dinfo->cfg.dev, dinfo);
	pci_print_verbose(dinfo);
	pci_add_resources(bus, dinfo->cfg.dev, 0, 0);
	pci_child_added(dinfo->cfg.dev);
}

void
pci_child_added_method(device_t dev, device_t child)
{

}

static int
pci_probe(device_t dev)
{

	device_set_desc(dev, "PCI bus");

	/* Allow other subclasses to override this driver. */
	return (BUS_PROBE_GENERIC);
}

int
pci_attach_common(device_t dev)
{
	struct pci_softc *sc;
	int busno, domain;
#ifdef PCI_DMA_BOUNDARY
	int error, tag_valid;
#endif
#ifdef PCI_RES_BUS
	int rid;
#endif

	sc = device_get_softc(dev);
	domain = pcib_get_domain(dev);
	busno = pcib_get_bus(dev);
#ifdef PCI_RES_BUS
	rid = 0;
	sc->sc_bus = bus_alloc_resource(dev, PCI_RES_BUS, &rid, busno, busno,
	    1, 0);
	if (sc->sc_bus == NULL) {
		device_printf(dev, "failed to allocate bus number\n");
		return (ENXIO);
	}
#endif
	if (bootverbose)
		device_printf(dev, "domain=%d, physical bus=%d\n",
		    domain, busno);
#ifdef PCI_DMA_BOUNDARY
	tag_valid = 0;
	if (device_get_devclass(device_get_parent(device_get_parent(dev))) !=
	    devclass_find("pci")) {
		error = bus_dma_tag_create(bus_get_dma_tag(dev), 1,
		    PCI_DMA_BOUNDARY, BUS_SPACE_MAXADDR, BUS_SPACE_MAXADDR,
		    NULL, NULL, BUS_SPACE_MAXSIZE, BUS_SPACE_UNRESTRICTED,
		    BUS_SPACE_MAXSIZE, 0, NULL, NULL, &sc->sc_dma_tag);
		if (error)
			device_printf(dev, "Failed to create DMA tag: %d\n",
			    error);
		else
			tag_valid = 1;
	}
	if (!tag_valid)
#endif
		sc->sc_dma_tag = bus_get_dma_tag(dev);
	return (0);
}

static int
pci_attach(device_t dev)
{
	int busno, domain, error;

	error = pci_attach_common(dev);
	if (error)
		return (error);

	/*
	 * Since there can be multiple independantly numbered PCI
	 * busses on systems with multiple PCI domains, we can't use
	 * the unit number to decide which bus we are probing. We ask
	 * the parent pcib what our domain and bus numbers are.
	 */
	domain = pcib_get_domain(dev);
	busno = pcib_get_bus(dev);
	pci_add_children(dev, domain, busno, sizeof(struct pci_devinfo));
	return (bus_generic_attach(dev));
}

#ifdef PCI_RES_BUS
static int
pci_detach(device_t dev)
{
	struct pci_softc *sc;
	int error;

	error = bus_generic_detach(dev);
	if (error)
		return (error);
	sc = device_get_softc(dev);
	return (bus_release_resource(dev, PCI_RES_BUS, 0, sc->sc_bus));
}
#endif

static void
pci_set_power_child(device_t dev, device_t child, int state)
{
<<<<<<< HEAD
	device_t pcib;
	struct pci_devinfo *dinfo;
=======
	struct pci_devinfo *dinfo;
	device_t pcib;
>>>>>>> 191df998
	int dstate;

	/*
	 * Set the device to the given state.  If the firmware suggests
	 * a different power state, use it instead.  If power management
	 * is not present, the firmware is responsible for managing
	 * device power.  Skip children who aren't attached since they
	 * are handled separately.
	 */
	pcib = device_get_parent(dev);
	dinfo = device_get_ivars(child);
	dstate = state;
	if (device_is_attached(child) &&
<<<<<<< HEAD
	    PCIB_POWER_FOR_SLEEP(pcib, dev, &dstate) == 0)
	    pci_set_powerstate(child, dstate);
=======
	    PCIB_POWER_FOR_SLEEP(pcib, child, &dstate) == 0)
		pci_set_powerstate(child, dstate);
>>>>>>> 191df998
}

int
pci_suspend_child(device_t dev, device_t child)
{
	struct pci_devinfo *dinfo;
	int error;
<<<<<<< HEAD

	dinfo = device_get_ivars(child);
	pci_cfg_save(child, dinfo, 0);

	error = bus_generic_suspend_child(dev, child);

=======

	dinfo = device_get_ivars(child);

	/*
	 * Save the PCI configuration space for the child and set the
	 * device in the appropriate power state for this sleep state.
	 */
	pci_cfg_save(child, dinfo, 0);

	/* Suspend devices before potentially powering them down. */
	error = bus_generic_suspend_child(dev, child);

>>>>>>> 191df998
	if (error)
		return (error);

	if (pci_do_power_suspend)
		pci_set_power_child(dev, child, PCI_POWERSTATE_D3);

<<<<<<< HEAD
=======
	return (0);
}

int
pci_resume_child(device_t dev, device_t child)
{
	struct pci_devinfo *dinfo;

	if (pci_do_power_resume)
		pci_set_power_child(dev, child, PCI_POWERSTATE_D0);

	dinfo = device_get_ivars(child);
	pci_cfg_restore(child, dinfo);
	if (!device_is_attached(child))
		pci_cfg_save(child, dinfo, 1);

	bus_generic_resume_child(dev, child);

>>>>>>> 191df998
	return (0);
}

int
pci_resume_child(device_t dev, device_t child)
{
<<<<<<< HEAD
	struct pci_devinfo *dinfo;
	int error;

	if (pci_do_power_resume)
		pci_set_power_child(dev, child, PCI_POWERSTATE_D0);

	dinfo = device_get_ivars(child);
	pci_cfg_restore(child, dinfo);
	error = bus_generic_resume_child(dev, child);

	return (error);
=======
	device_t child, *devlist;
	int error, i, numdevs;

	if ((error = device_get_children(dev, &devlist, &numdevs)) != 0)
		return (error);

	/*
	 * Resume critical devices first, then everything else later.
	 */
	for (i = 0; i < numdevs; i++) {
		child = devlist[i];
		switch (pci_get_class(child)) {
		case PCIC_DISPLAY:
		case PCIC_MEMORY:
		case PCIC_BRIDGE:
		case PCIC_BASEPERIPH:
			BUS_RESUME_CHILD(dev, child);
			break;
		}
	}
	for (i = 0; i < numdevs; i++) {
		child = devlist[i];
		switch (pci_get_class(child)) {
		case PCIC_DISPLAY:
		case PCIC_MEMORY:
		case PCIC_BRIDGE:
		case PCIC_BASEPERIPH:
			break;
		default:
			BUS_RESUME_CHILD(dev, child);
		}
	}
	free(devlist, M_TEMP);
	return (0);
>>>>>>> 191df998
}

static void
pci_load_vendor_data(void)
{
	caddr_t data;
	void *ptr;
	size_t sz;

	data = preload_search_by_type("pci_vendor_data");
	if (data != NULL) {
		ptr = preload_fetch_addr(data);
		sz = preload_fetch_size(data);
		if (ptr != NULL && sz != 0) {
			pci_vendordata = ptr;
			pci_vendordata_size = sz;
			/* terminate the database */
			pci_vendordata[pci_vendordata_size] = '\n';
		}
	}
}

void
pci_driver_added(device_t dev, driver_t *driver)
{
	int numdevs;
	device_t *devlist;
	device_t child;
	struct pci_devinfo *dinfo;
	int i;

	if (bootverbose)
		device_printf(dev, "driver added\n");
	DEVICE_IDENTIFY(driver, dev);
	if (device_get_children(dev, &devlist, &numdevs) != 0)
		return;
	for (i = 0; i < numdevs; i++) {
		child = devlist[i];
		if (device_get_state(child) != DS_NOTPRESENT)
			continue;
		dinfo = device_get_ivars(child);
		pci_print_verbose(dinfo);
		if (bootverbose)
			pci_printf(&dinfo->cfg, "reprobing on driver added\n");
		pci_cfg_restore(child, dinfo);
		if (device_probe_and_attach(child) != 0)
			pci_child_detached(dev, child);
	}
	free(devlist, M_TEMP);
}

int
pci_setup_intr(device_t dev, device_t child, struct resource *irq, int flags,
    driver_filter_t *filter, driver_intr_t *intr, void *arg, void **cookiep)
{
	struct pci_devinfo *dinfo;
	struct msix_table_entry *mte;
	struct msix_vector *mv;
	uint64_t addr;
	uint32_t data;
	void *cookie;
	int error, rid;

	error = bus_generic_setup_intr(dev, child, irq, flags, filter, intr,
	    arg, &cookie);
	if (error)
		return (error);

	/* If this is not a direct child, just bail out. */
	if (device_get_parent(child) != dev) {
		*cookiep = cookie;
		return(0);
	}

	rid = rman_get_rid(irq);
	if (rid == 0) {
		/* Make sure that INTx is enabled */
		pci_clear_command_bit(dev, child, PCIM_CMD_INTxDIS);
	} else {
		/*
		 * Check to see if the interrupt is MSI or MSI-X.
		 * Ask our parent to map the MSI and give
		 * us the address and data register values.
		 * If we fail for some reason, teardown the
		 * interrupt handler.
		 */
		dinfo = device_get_ivars(child);
		if (dinfo->cfg.msi.msi_alloc > 0) {
			if (dinfo->cfg.msi.msi_addr == 0) {
				KASSERT(dinfo->cfg.msi.msi_handlers == 0,
			    ("MSI has handlers, but vectors not mapped"));
				error = PCIB_MAP_MSI(device_get_parent(dev),
				    child, rman_get_start(irq), &addr, &data);
				if (error)
					goto bad;
				dinfo->cfg.msi.msi_addr = addr;
				dinfo->cfg.msi.msi_data = data;
			}
			if (dinfo->cfg.msi.msi_handlers == 0)
				pci_enable_msi(child, dinfo->cfg.msi.msi_addr,
				    dinfo->cfg.msi.msi_data);
			dinfo->cfg.msi.msi_handlers++;
		} else {
			KASSERT(dinfo->cfg.msix.msix_alloc > 0,
			    ("No MSI or MSI-X interrupts allocated"));
			KASSERT(rid <= dinfo->cfg.msix.msix_table_len,
			    ("MSI-X index too high"));
			mte = &dinfo->cfg.msix.msix_table[rid - 1];
			KASSERT(mte->mte_vector != 0, ("no message vector"));
			mv = &dinfo->cfg.msix.msix_vectors[mte->mte_vector - 1];
			KASSERT(mv->mv_irq == rman_get_start(irq),
			    ("IRQ mismatch"));
			if (mv->mv_address == 0) {
				KASSERT(mte->mte_handlers == 0,
		    ("MSI-X table entry has handlers, but vector not mapped"));
				error = PCIB_MAP_MSI(device_get_parent(dev),
				    child, rman_get_start(irq), &addr, &data);
				if (error)
					goto bad;
				mv->mv_address = addr;
				mv->mv_data = data;
			}
			if (mte->mte_handlers == 0) {
				pci_enable_msix(child, rid - 1, mv->mv_address,
				    mv->mv_data);
				pci_unmask_msix(child, rid - 1);
			}
			mte->mte_handlers++;
		}

		/*
		 * Make sure that INTx is disabled if we are using MSI/MSI-X,
		 * unless the device is affected by PCI_QUIRK_MSI_INTX_BUG,
		 * in which case we "enable" INTx so MSI/MSI-X actually works.
		 */
		if (!pci_has_quirk(pci_get_devid(child),
		    PCI_QUIRK_MSI_INTX_BUG))
			pci_set_command_bit(dev, child, PCIM_CMD_INTxDIS);
		else
			pci_clear_command_bit(dev, child, PCIM_CMD_INTxDIS);
	bad:
		if (error) {
			(void)bus_generic_teardown_intr(dev, child, irq,
			    cookie);
			return (error);
		}
	}
	*cookiep = cookie;
	return (0);
}

int
pci_teardown_intr(device_t dev, device_t child, struct resource *irq,
    void *cookie)
{
	struct msix_table_entry *mte;
	struct resource_list_entry *rle;
	struct pci_devinfo *dinfo;
	int error, rid;

	if (irq == NULL || !(rman_get_flags(irq) & RF_ACTIVE))
		return (EINVAL);

	/* If this isn't a direct child, just bail out */
	if (device_get_parent(child) != dev)
		return(bus_generic_teardown_intr(dev, child, irq, cookie));

	rid = rman_get_rid(irq);
	if (rid == 0) {
		/* Mask INTx */
		pci_set_command_bit(dev, child, PCIM_CMD_INTxDIS);
	} else {
		/*
		 * Check to see if the interrupt is MSI or MSI-X.  If so,
		 * decrement the appropriate handlers count and mask the
		 * MSI-X message, or disable MSI messages if the count
		 * drops to 0.
		 */
		dinfo = device_get_ivars(child);
		rle = resource_list_find(&dinfo->resources, SYS_RES_IRQ, rid);
		if (rle->res != irq)
			return (EINVAL);
		if (dinfo->cfg.msi.msi_alloc > 0) {
			KASSERT(rid <= dinfo->cfg.msi.msi_alloc,
			    ("MSI-X index too high"));
			if (dinfo->cfg.msi.msi_handlers == 0)
				return (EINVAL);
			dinfo->cfg.msi.msi_handlers--;
			if (dinfo->cfg.msi.msi_handlers == 0)
				pci_disable_msi(child);
		} else {
			KASSERT(dinfo->cfg.msix.msix_alloc > 0,
			    ("No MSI or MSI-X interrupts allocated"));
			KASSERT(rid <= dinfo->cfg.msix.msix_table_len,
			    ("MSI-X index too high"));
			mte = &dinfo->cfg.msix.msix_table[rid - 1];
			if (mte->mte_handlers == 0)
				return (EINVAL);
			mte->mte_handlers--;
			if (mte->mte_handlers == 0)
				pci_mask_msix(child, rid - 1);
		}
	}
	error = bus_generic_teardown_intr(dev, child, irq, cookie);
	if (rid > 0)
		KASSERT(error == 0,
		    ("%s: generic teardown failed for MSI/MSI-X", __func__));
	return (error);
}

int
pci_print_child(device_t dev, device_t child)
{
	struct pci_devinfo *dinfo;
	struct resource_list *rl;
	int retval = 0;

	dinfo = device_get_ivars(child);
	rl = &dinfo->resources;

	retval += bus_print_child_header(dev, child);

	retval += resource_list_print_type(rl, "port", SYS_RES_IOPORT, "%#lx");
	retval += resource_list_print_type(rl, "mem", SYS_RES_MEMORY, "%#lx");
	retval += resource_list_print_type(rl, "irq", SYS_RES_IRQ, "%ld");
	if (device_get_flags(dev))
		retval += printf(" flags %#x", device_get_flags(dev));

	retval += printf(" at device %d.%d", pci_get_slot(child),
	    pci_get_function(child));

	retval += bus_print_child_domain(dev, child);
	retval += bus_print_child_footer(dev, child);

	return (retval);
}

static const struct
{
	int		class;
	int		subclass;
	int		report; /* 0 = bootverbose, 1 = always */
	const char	*desc;
} pci_nomatch_tab[] = {
	{PCIC_OLD,		-1,			1, "old"},
	{PCIC_OLD,		PCIS_OLD_NONVGA,	1, "non-VGA display device"},
	{PCIC_OLD,		PCIS_OLD_VGA,		1, "VGA-compatible display device"},
	{PCIC_STORAGE,		-1,			1, "mass storage"},
	{PCIC_STORAGE,		PCIS_STORAGE_SCSI,	1, "SCSI"},
	{PCIC_STORAGE,		PCIS_STORAGE_IDE,	1, "ATA"},
	{PCIC_STORAGE,		PCIS_STORAGE_FLOPPY,	1, "floppy disk"},
	{PCIC_STORAGE,		PCIS_STORAGE_IPI,	1, "IPI"},
	{PCIC_STORAGE,		PCIS_STORAGE_RAID,	1, "RAID"},
	{PCIC_STORAGE,		PCIS_STORAGE_ATA_ADMA,	1, "ATA (ADMA)"},
	{PCIC_STORAGE,		PCIS_STORAGE_SATA,	1, "SATA"},
	{PCIC_STORAGE,		PCIS_STORAGE_SAS,	1, "SAS"},
	{PCIC_STORAGE,		PCIS_STORAGE_NVM,	1, "NVM"},
	{PCIC_NETWORK,		-1,			1, "network"},
	{PCIC_NETWORK,		PCIS_NETWORK_ETHERNET,	1, "ethernet"},
	{PCIC_NETWORK,		PCIS_NETWORK_TOKENRING,	1, "token ring"},
	{PCIC_NETWORK,		PCIS_NETWORK_FDDI,	1, "fddi"},
	{PCIC_NETWORK,		PCIS_NETWORK_ATM,	1, "ATM"},
	{PCIC_NETWORK,		PCIS_NETWORK_ISDN,	1, "ISDN"},
	{PCIC_DISPLAY,		-1,			1, "display"},
	{PCIC_DISPLAY,		PCIS_DISPLAY_VGA,	1, "VGA"},
	{PCIC_DISPLAY,		PCIS_DISPLAY_XGA,	1, "XGA"},
	{PCIC_DISPLAY,		PCIS_DISPLAY_3D,	1, "3D"},
	{PCIC_MULTIMEDIA,	-1,			1, "multimedia"},
	{PCIC_MULTIMEDIA,	PCIS_MULTIMEDIA_VIDEO,	1, "video"},
	{PCIC_MULTIMEDIA,	PCIS_MULTIMEDIA_AUDIO,	1, "audio"},
	{PCIC_MULTIMEDIA,	PCIS_MULTIMEDIA_TELE,	1, "telephony"},
	{PCIC_MULTIMEDIA,	PCIS_MULTIMEDIA_HDA,	1, "HDA"},
	{PCIC_MEMORY,		-1,			1, "memory"},
	{PCIC_MEMORY,		PCIS_MEMORY_RAM,	1, "RAM"},
	{PCIC_MEMORY,		PCIS_MEMORY_FLASH,	1, "flash"},
	{PCIC_BRIDGE,		-1,			1, "bridge"},
	{PCIC_BRIDGE,		PCIS_BRIDGE_HOST,	1, "HOST-PCI"},
	{PCIC_BRIDGE,		PCIS_BRIDGE_ISA,	1, "PCI-ISA"},
	{PCIC_BRIDGE,		PCIS_BRIDGE_EISA,	1, "PCI-EISA"},
	{PCIC_BRIDGE,		PCIS_BRIDGE_MCA,	1, "PCI-MCA"},
	{PCIC_BRIDGE,		PCIS_BRIDGE_PCI,	1, "PCI-PCI"},
	{PCIC_BRIDGE,		PCIS_BRIDGE_PCMCIA,	1, "PCI-PCMCIA"},
	{PCIC_BRIDGE,		PCIS_BRIDGE_NUBUS,	1, "PCI-NuBus"},
	{PCIC_BRIDGE,		PCIS_BRIDGE_CARDBUS,	1, "PCI-CardBus"},
	{PCIC_BRIDGE,		PCIS_BRIDGE_RACEWAY,	1, "PCI-RACEway"},
	{PCIC_SIMPLECOMM,	-1,			1, "simple comms"},
	{PCIC_SIMPLECOMM,	PCIS_SIMPLECOMM_UART,	1, "UART"},	/* could detect 16550 */
	{PCIC_SIMPLECOMM,	PCIS_SIMPLECOMM_PAR,	1, "parallel port"},
	{PCIC_SIMPLECOMM,	PCIS_SIMPLECOMM_MULSER,	1, "multiport serial"},
	{PCIC_SIMPLECOMM,	PCIS_SIMPLECOMM_MODEM,	1, "generic modem"},
	{PCIC_BASEPERIPH,	-1,			0, "base peripheral"},
	{PCIC_BASEPERIPH,	PCIS_BASEPERIPH_PIC,	1, "interrupt controller"},
	{PCIC_BASEPERIPH,	PCIS_BASEPERIPH_DMA,	1, "DMA controller"},
	{PCIC_BASEPERIPH,	PCIS_BASEPERIPH_TIMER,	1, "timer"},
	{PCIC_BASEPERIPH,	PCIS_BASEPERIPH_RTC,	1, "realtime clock"},
	{PCIC_BASEPERIPH,	PCIS_BASEPERIPH_PCIHOT,	1, "PCI hot-plug controller"},
	{PCIC_BASEPERIPH,	PCIS_BASEPERIPH_SDHC,	1, "SD host controller"},
	{PCIC_BASEPERIPH,	PCIS_BASEPERIPH_IOMMU,	1, "IOMMU"},
	{PCIC_INPUTDEV,		-1,			1, "input device"},
	{PCIC_INPUTDEV,		PCIS_INPUTDEV_KEYBOARD,	1, "keyboard"},
	{PCIC_INPUTDEV,		PCIS_INPUTDEV_DIGITIZER,1, "digitizer"},
	{PCIC_INPUTDEV,		PCIS_INPUTDEV_MOUSE,	1, "mouse"},
	{PCIC_INPUTDEV,		PCIS_INPUTDEV_SCANNER,	1, "scanner"},
	{PCIC_INPUTDEV,		PCIS_INPUTDEV_GAMEPORT,	1, "gameport"},
	{PCIC_DOCKING,		-1,			1, "docking station"},
	{PCIC_PROCESSOR,	-1,			1, "processor"},
	{PCIC_SERIALBUS,	-1,			1, "serial bus"},
	{PCIC_SERIALBUS,	PCIS_SERIALBUS_FW,	1, "FireWire"},
	{PCIC_SERIALBUS,	PCIS_SERIALBUS_ACCESS,	1, "AccessBus"},
	{PCIC_SERIALBUS,	PCIS_SERIALBUS_SSA,	1, "SSA"},
	{PCIC_SERIALBUS,	PCIS_SERIALBUS_USB,	1, "USB"},
	{PCIC_SERIALBUS,	PCIS_SERIALBUS_FC,	1, "Fibre Channel"},
	{PCIC_SERIALBUS,	PCIS_SERIALBUS_SMBUS,	0, "SMBus"},
	{PCIC_WIRELESS,		-1,			1, "wireless controller"},
	{PCIC_WIRELESS,		PCIS_WIRELESS_IRDA,	1, "iRDA"},
	{PCIC_WIRELESS,		PCIS_WIRELESS_IR,	1, "IR"},
	{PCIC_WIRELESS,		PCIS_WIRELESS_RF,	1, "RF"},
	{PCIC_INTELLIIO,	-1,			1, "intelligent I/O controller"},
	{PCIC_INTELLIIO,	PCIS_INTELLIIO_I2O,	1, "I2O"},
	{PCIC_SATCOM,		-1,			1, "satellite communication"},
	{PCIC_SATCOM,		PCIS_SATCOM_TV,		1, "sat TV"},
	{PCIC_SATCOM,		PCIS_SATCOM_AUDIO,	1, "sat audio"},
	{PCIC_SATCOM,		PCIS_SATCOM_VOICE,	1, "sat voice"},
	{PCIC_SATCOM,		PCIS_SATCOM_DATA,	1, "sat data"},
	{PCIC_CRYPTO,		-1,			1, "encrypt/decrypt"},
	{PCIC_CRYPTO,		PCIS_CRYPTO_NETCOMP,	1, "network/computer crypto"},
	{PCIC_CRYPTO,		PCIS_CRYPTO_ENTERTAIN,	1, "entertainment crypto"},
	{PCIC_DASP,		-1,			0, "dasp"},
	{PCIC_DASP,		PCIS_DASP_DPIO,		1, "DPIO module"},
	{0, 0, 0,		NULL}
};

void
pci_probe_nomatch(device_t dev, device_t child)
{
	int i, report;
	const char *cp, *scp;
	char *device;

	/*
	 * Look for a listing for this device in a loaded device database.
	 */
	report = 1;
	if ((device = pci_describe_device(child)) != NULL) {
		device_printf(dev, "<%s>", device);
		free(device, M_DEVBUF);
	} else {
		/*
		 * Scan the class/subclass descriptions for a general
		 * description.
		 */
		cp = "unknown";
		scp = NULL;
		for (i = 0; pci_nomatch_tab[i].desc != NULL; i++) {
			if (pci_nomatch_tab[i].class == pci_get_class(child)) {
				if (pci_nomatch_tab[i].subclass == -1) {
					cp = pci_nomatch_tab[i].desc;
					report = pci_nomatch_tab[i].report;
				} else if (pci_nomatch_tab[i].subclass ==
				    pci_get_subclass(child)) {
					scp = pci_nomatch_tab[i].desc;
					report = pci_nomatch_tab[i].report;
				}
			}
		}
		if (report || bootverbose) {
			device_printf(dev, "<%s%s%s>",
			    cp ? cp : "",
			    ((cp != NULL) && (scp != NULL)) ? ", " : "",
			    scp ? scp : "");
		}
	}
	if (report || bootverbose) {
		printf(" at device %d.%d (no driver attached)\n",
		    pci_get_slot(child), pci_get_function(child));
	}
	pci_cfg_save(child, device_get_ivars(child), 1);
}

void
pci_child_detached(device_t dev, device_t child)
{
	struct pci_devinfo *dinfo;
	struct resource_list *rl;

	dinfo = device_get_ivars(child);
	rl = &dinfo->resources;

	/*
	 * Have to deallocate IRQs before releasing any MSI messages and
	 * have to release MSI messages before deallocating any memory
	 * BARs.
	 */
	if (resource_list_release_active(rl, dev, child, SYS_RES_IRQ) != 0)
		pci_printf(&dinfo->cfg, "Device leaked IRQ resources\n");
	if (dinfo->cfg.msi.msi_alloc != 0 || dinfo->cfg.msix.msix_alloc != 0) {
		pci_printf(&dinfo->cfg, "Device leaked MSI vectors\n");
		(void)pci_release_msi(child);
	}
	if (resource_list_release_active(rl, dev, child, SYS_RES_MEMORY) != 0)
		pci_printf(&dinfo->cfg, "Device leaked memory resources\n");
	if (resource_list_release_active(rl, dev, child, SYS_RES_IOPORT) != 0)
		pci_printf(&dinfo->cfg, "Device leaked I/O resources\n");
#ifdef PCI_RES_BUS
	if (resource_list_release_active(rl, dev, child, PCI_RES_BUS) != 0)
		pci_printf(&dinfo->cfg, "Device leaked PCI bus numbers\n");
#endif

	pci_cfg_save(child, dinfo, 1);
}

/*
 * Parse the PCI device database, if loaded, and return a pointer to a
 * description of the device.
 *
 * The database is flat text formatted as follows:
 *
 * Any line not in a valid format is ignored.
 * Lines are terminated with newline '\n' characters.
 *
 * A VENDOR line consists of the 4 digit (hex) vendor code, a TAB, then
 * the vendor name.
 *
 * A DEVICE line is entered immediately below the corresponding VENDOR ID.
 * - devices cannot be listed without a corresponding VENDOR line.
 * A DEVICE line consists of a TAB, the 4 digit (hex) device code,
 * another TAB, then the device name.
 */

/*
 * Assuming (ptr) points to the beginning of a line in the database,
 * return the vendor or device and description of the next entry.
 * The value of (vendor) or (device) inappropriate for the entry type
 * is set to -1.  Returns nonzero at the end of the database.
 *
 * Note that this is slightly unrobust in the face of corrupt data;
 * we attempt to safeguard against this by spamming the end of the
 * database with a newline when we initialise.
 */
static int
pci_describe_parse_line(char **ptr, int *vendor, int *device, char **desc)
{
	char	*cp = *ptr;
	int	left;

	*device = -1;
	*vendor = -1;
	**desc = '\0';
	for (;;) {
		left = pci_vendordata_size - (cp - pci_vendordata);
		if (left <= 0) {
			*ptr = cp;
			return(1);
		}

		/* vendor entry? */
		if (*cp != '\t' &&
		    sscanf(cp, "%x\t%80[^\n]", vendor, *desc) == 2)
			break;
		/* device entry? */
		if (*cp == '\t' &&
		    sscanf(cp, "%x\t%80[^\n]", device, *desc) == 2)
			break;

		/* skip to next line */
		while (*cp != '\n' && left > 0) {
			cp++;
			left--;
		}
		if (*cp == '\n') {
			cp++;
			left--;
		}
	}
	/* skip to next line */
	while (*cp != '\n' && left > 0) {
		cp++;
		left--;
	}
	if (*cp == '\n' && left > 0)
		cp++;
	*ptr = cp;
	return(0);
}

static char *
pci_describe_device(device_t dev)
{
	int	vendor, device;
	char	*desc, *vp, *dp, *line;

	desc = vp = dp = NULL;

	/*
	 * If we have no vendor data, we can't do anything.
	 */
	if (pci_vendordata == NULL)
		goto out;

	/*
	 * Scan the vendor data looking for this device
	 */
	line = pci_vendordata;
	if ((vp = malloc(80, M_DEVBUF, M_NOWAIT)) == NULL)
		goto out;
	for (;;) {
		if (pci_describe_parse_line(&line, &vendor, &device, &vp))
			goto out;
		if (vendor == pci_get_vendor(dev))
			break;
	}
	if ((dp = malloc(80, M_DEVBUF, M_NOWAIT)) == NULL)
		goto out;
	for (;;) {
		if (pci_describe_parse_line(&line, &vendor, &device, &dp)) {
			*dp = 0;
			break;
		}
		if (vendor != -1) {
			*dp = 0;
			break;
		}
		if (device == pci_get_device(dev))
			break;
	}
	if (dp[0] == '\0')
		snprintf(dp, 80, "0x%x", pci_get_device(dev));
	if ((desc = malloc(strlen(vp) + strlen(dp) + 3, M_DEVBUF, M_NOWAIT)) !=
	    NULL)
		sprintf(desc, "%s, %s", vp, dp);
out:
	if (vp != NULL)
		free(vp, M_DEVBUF);
	if (dp != NULL)
		free(dp, M_DEVBUF);
	return(desc);
}

int
pci_read_ivar(device_t dev, device_t child, int which, uintptr_t *result)
{
	struct pci_devinfo *dinfo;
	pcicfgregs *cfg;

	dinfo = device_get_ivars(child);
	cfg = &dinfo->cfg;

	switch (which) {
	case PCI_IVAR_ETHADDR:
		/*
		 * The generic accessor doesn't deal with failure, so
		 * we set the return value, then return an error.
		 */
		*((uint8_t **) result) = NULL;
		return (EINVAL);
	case PCI_IVAR_SUBVENDOR:
		*result = cfg->subvendor;
		break;
	case PCI_IVAR_SUBDEVICE:
		*result = cfg->subdevice;
		break;
	case PCI_IVAR_VENDOR:
		*result = cfg->vendor;
		break;
	case PCI_IVAR_DEVICE:
		*result = cfg->device;
		break;
	case PCI_IVAR_DEVID:
		*result = (cfg->device << 16) | cfg->vendor;
		break;
	case PCI_IVAR_CLASS:
		*result = cfg->baseclass;
		break;
	case PCI_IVAR_SUBCLASS:
		*result = cfg->subclass;
		break;
	case PCI_IVAR_PROGIF:
		*result = cfg->progif;
		break;
	case PCI_IVAR_REVID:
		*result = cfg->revid;
		break;
	case PCI_IVAR_INTPIN:
		*result = cfg->intpin;
		break;
	case PCI_IVAR_IRQ:
		*result = cfg->intline;
		break;
	case PCI_IVAR_DOMAIN:
		*result = cfg->domain;
		break;
	case PCI_IVAR_BUS:
		*result = cfg->bus;
		break;
	case PCI_IVAR_SLOT:
		*result = cfg->slot;
		break;
	case PCI_IVAR_FUNCTION:
		*result = cfg->func;
		break;
	case PCI_IVAR_CMDREG:
		*result = cfg->cmdreg;
		break;
	case PCI_IVAR_CACHELNSZ:
		*result = cfg->cachelnsz;
		break;
	case PCI_IVAR_MINGNT:
		*result = cfg->mingnt;
		break;
	case PCI_IVAR_MAXLAT:
		*result = cfg->maxlat;
		break;
	case PCI_IVAR_LATTIMER:
		*result = cfg->lattimer;
		break;
	default:
		return (ENOENT);
	}
	return (0);
}

int
pci_write_ivar(device_t dev, device_t child, int which, uintptr_t value)
{
	struct pci_devinfo *dinfo;

	dinfo = device_get_ivars(child);

	switch (which) {
	case PCI_IVAR_INTPIN:
		dinfo->cfg.intpin = value;
		return (0);
	case PCI_IVAR_ETHADDR:
	case PCI_IVAR_SUBVENDOR:
	case PCI_IVAR_SUBDEVICE:
	case PCI_IVAR_VENDOR:
	case PCI_IVAR_DEVICE:
	case PCI_IVAR_DEVID:
	case PCI_IVAR_CLASS:
	case PCI_IVAR_SUBCLASS:
	case PCI_IVAR_PROGIF:
	case PCI_IVAR_REVID:
	case PCI_IVAR_IRQ:
	case PCI_IVAR_DOMAIN:
	case PCI_IVAR_BUS:
	case PCI_IVAR_SLOT:
	case PCI_IVAR_FUNCTION:
		return (EINVAL);	/* disallow for now */

	default:
		return (ENOENT);
	}
}

#include "opt_ddb.h"
#ifdef DDB
#include <ddb/ddb.h>
#include <sys/cons.h>

/*
 * List resources based on pci map registers, used for within ddb
 */

DB_SHOW_COMMAND(pciregs, db_pci_dump)
{
	struct pci_devinfo *dinfo;
	struct devlist *devlist_head;
	struct pci_conf *p;
	const char *name;
	int i, error, none_count;

	none_count = 0;
	/* get the head of the device queue */
	devlist_head = &pci_devq;

	/*
	 * Go through the list of devices and print out devices
	 */
	for (error = 0, i = 0,
	     dinfo = STAILQ_FIRST(devlist_head);
	     (dinfo != NULL) && (error == 0) && (i < pci_numdevs) && !db_pager_quit;
	     dinfo = STAILQ_NEXT(dinfo, pci_links), i++) {

		/* Populate pd_name and pd_unit */
		name = NULL;
		if (dinfo->cfg.dev)
			name = device_get_name(dinfo->cfg.dev);

		p = &dinfo->conf;
		db_printf("%s%d@pci%d:%d:%d:%d:\tclass=0x%06x card=0x%08x "
			"chip=0x%08x rev=0x%02x hdr=0x%02x\n",
			(name && *name) ? name : "none",
			(name && *name) ? (int)device_get_unit(dinfo->cfg.dev) :
			none_count++,
			p->pc_sel.pc_domain, p->pc_sel.pc_bus, p->pc_sel.pc_dev,
			p->pc_sel.pc_func, (p->pc_class << 16) |
			(p->pc_subclass << 8) | p->pc_progif,
			(p->pc_subdevice << 16) | p->pc_subvendor,
			(p->pc_device << 16) | p->pc_vendor,
			p->pc_revid, p->pc_hdr);
	}
}
#endif /* DDB */

static struct resource *
pci_reserve_map(device_t dev, device_t child, int type, int *rid,
    u_long start, u_long end, u_long count, u_int flags)
{
	struct pci_devinfo *dinfo = device_get_ivars(child);
	struct resource_list *rl = &dinfo->resources;
	struct resource *res;
	struct pci_map *pm;
	pci_addr_t map, testval;
	int mapsize;

	res = NULL;
	pm = pci_find_bar(child, *rid);
	if (pm != NULL) {
		/* This is a BAR that we failed to allocate earlier. */
		mapsize = pm->pm_size;
		map = pm->pm_value;
	} else {
		/*
		 * Weed out the bogons, and figure out how large the
		 * BAR/map is.  BARs that read back 0 here are bogus
		 * and unimplemented.  Note: atapci in legacy mode are
		 * special and handled elsewhere in the code.  If you
		 * have a atapci device in legacy mode and it fails
		 * here, that other code is broken.
		 */
		pci_read_bar(child, *rid, &map, &testval);

		/*
		 * Determine the size of the BAR and ignore BARs with a size
		 * of 0.  Device ROM BARs use a different mask value.
		 */
		if (PCIR_IS_BIOS(&dinfo->cfg, *rid))
			mapsize = pci_romsize(testval);
		else
			mapsize = pci_mapsize(testval);
		if (mapsize == 0)
			goto out;
		pm = pci_add_bar(child, *rid, map, mapsize);
	}

	if (PCI_BAR_MEM(map) || PCIR_IS_BIOS(&dinfo->cfg, *rid)) {
		if (type != SYS_RES_MEMORY) {
			if (bootverbose)
				device_printf(dev,
				    "child %s requested type %d for rid %#x,"
				    " but the BAR says it is an memio\n",
				    device_get_nameunit(child), type, *rid);
			goto out;
		}
	} else {
		if (type != SYS_RES_IOPORT) {
			if (bootverbose)
				device_printf(dev,
				    "child %s requested type %d for rid %#x,"
				    " but the BAR says it is an ioport\n",
				    device_get_nameunit(child), type, *rid);
			goto out;
		}
	}

	/*
	 * For real BARs, we need to override the size that
	 * the driver requests, because that's what the BAR
	 * actually uses and we would otherwise have a
	 * situation where we might allocate the excess to
	 * another driver, which won't work.
	 */
	count = (pci_addr_t)1 << mapsize;
	if (RF_ALIGNMENT(flags) < mapsize)
		flags = (flags & ~RF_ALIGNMENT_MASK) | RF_ALIGNMENT_LOG2(mapsize);
	if (PCI_BAR_MEM(map) && (map & PCIM_BAR_MEM_PREFETCH))
		flags |= RF_PREFETCHABLE;

	/*
	 * Allocate enough resource, and then write back the
	 * appropriate BAR for that resource.
	 */
	resource_list_add(rl, type, *rid, start, end, count);
	res = resource_list_reserve(rl, dev, child, type, rid, start, end,
	    count, flags & ~RF_ACTIVE);
	if (res == NULL) {
		resource_list_delete(rl, type, *rid);
		device_printf(child,
		    "%#lx bytes of rid %#x res %d failed (%#lx, %#lx).\n",
		    count, *rid, type, start, end);
		goto out;
	}
	if (bootverbose)
		device_printf(child,
		    "Lazy allocation of %#lx bytes rid %#x type %d at %#lx\n",
		    count, *rid, type, rman_get_start(res));
	map = rman_get_start(res);
	pci_write_bar(child, pm, map);
out:
	return (res);
}

struct resource *
pci_alloc_resource(device_t dev, device_t child, int type, int *rid,
		   u_long start, u_long end, u_long count, u_int flags)
{
	struct pci_devinfo *dinfo;
	struct resource_list *rl;
	struct resource_list_entry *rle;
	struct resource *res;
	pcicfgregs *cfg;

	if (device_get_parent(child) != dev)
		return (BUS_ALLOC_RESOURCE(device_get_parent(dev), child,
		    type, rid, start, end, count, flags));

	/*
	 * Perform lazy resource allocation
	 */
	dinfo = device_get_ivars(child);
	rl = &dinfo->resources;
	cfg = &dinfo->cfg;
	switch (type) {
#if defined(NEW_PCIB) && defined(PCI_RES_BUS)
	case PCI_RES_BUS:
		return (pci_alloc_secbus(dev, child, rid, start, end, count,
		    flags));
#endif
	case SYS_RES_IRQ:
		/*
		 * Can't alloc legacy interrupt once MSI messages have
		 * been allocated.
		 */
		if (*rid == 0 && (cfg->msi.msi_alloc > 0 ||
		    cfg->msix.msix_alloc > 0))
			return (NULL);

		/*
		 * If the child device doesn't have an interrupt
		 * routed and is deserving of an interrupt, try to
		 * assign it one.
		 */
		if (*rid == 0 && !PCI_INTERRUPT_VALID(cfg->intline) &&
		    (cfg->intpin != 0))
			pci_assign_interrupt(dev, child, 0);
		break;
	case SYS_RES_IOPORT:
	case SYS_RES_MEMORY:
#ifdef NEW_PCIB
		/*
		 * PCI-PCI bridge I/O window resources are not BARs.
		 * For those allocations just pass the request up the
		 * tree.
		 */
		if (cfg->hdrtype == PCIM_HDRTYPE_BRIDGE) {
			switch (*rid) {
			case PCIR_IOBASEL_1:
			case PCIR_MEMBASE_1:
			case PCIR_PMBASEL_1:
				/*
				 * XXX: Should we bother creating a resource
				 * list entry?
				 */
				return (bus_generic_alloc_resource(dev, child,
				    type, rid, start, end, count, flags));
			}
		}
#endif
		/* Reserve resources for this BAR if needed. */
		rle = resource_list_find(rl, type, *rid);
		if (rle == NULL) {
			res = pci_reserve_map(dev, child, type, rid, start, end,
			    count, flags);
			if (res == NULL)
				return (NULL);
		}
	}
	return (resource_list_alloc(rl, dev, child, type, rid,
	    start, end, count, flags));
}

int
pci_release_resource(device_t dev, device_t child, int type, int rid,
    struct resource *r)
{
	struct pci_devinfo *dinfo;
	struct resource_list *rl;
	pcicfgregs *cfg;

	if (device_get_parent(child) != dev)
		return (BUS_RELEASE_RESOURCE(device_get_parent(dev), child,
		    type, rid, r));

	dinfo = device_get_ivars(child);
	cfg = &dinfo->cfg;
#ifdef NEW_PCIB
	/*
	 * PCI-PCI bridge I/O window resources are not BARs.  For
	 * those allocations just pass the request up the tree.
	 */
	if (cfg->hdrtype == PCIM_HDRTYPE_BRIDGE &&
	    (type == SYS_RES_IOPORT || type == SYS_RES_MEMORY)) {
		switch (rid) {
		case PCIR_IOBASEL_1:
		case PCIR_MEMBASE_1:
		case PCIR_PMBASEL_1:
			return (bus_generic_release_resource(dev, child, type,
			    rid, r));
		}
	}
#endif

	rl = &dinfo->resources;
	return (resource_list_release(rl, dev, child, type, rid, r));
}

int
pci_activate_resource(device_t dev, device_t child, int type, int rid,
    struct resource *r)
{
	struct pci_devinfo *dinfo;
	int error;

	error = bus_generic_activate_resource(dev, child, type, rid, r);
	if (error)
		return (error);

	/* Enable decoding in the command register when activating BARs. */
	if (device_get_parent(child) == dev) {
		/* Device ROMs need their decoding explicitly enabled. */
		dinfo = device_get_ivars(child);
		if (type == SYS_RES_MEMORY && PCIR_IS_BIOS(&dinfo->cfg, rid))
			pci_write_bar(child, pci_find_bar(child, rid),
			    rman_get_start(r) | PCIM_BIOS_ENABLE);
		switch (type) {
		case SYS_RES_IOPORT:
		case SYS_RES_MEMORY:
			error = PCI_ENABLE_IO(dev, child, type);
			break;
		}
	}
	return (error);
}

int
pci_deactivate_resource(device_t dev, device_t child, int type,
    int rid, struct resource *r)
{
	struct pci_devinfo *dinfo;
	int error;

	error = bus_generic_deactivate_resource(dev, child, type, rid, r);
	if (error)
		return (error);

	/* Disable decoding for device ROMs. */	
	if (device_get_parent(child) == dev) {
		dinfo = device_get_ivars(child);
		if (type == SYS_RES_MEMORY && PCIR_IS_BIOS(&dinfo->cfg, rid))
			pci_write_bar(child, pci_find_bar(child, rid),
			    rman_get_start(r));
	}
	return (0);
}

void
pci_delete_child(device_t dev, device_t child)
{
	struct resource_list_entry *rle;
	struct resource_list *rl;
	struct pci_devinfo *dinfo;

	dinfo = device_get_ivars(child);
	rl = &dinfo->resources;

	if (device_is_attached(child))
		device_detach(child);

	/* Turn off access to resources we're about to free */
	pci_write_config(child, PCIR_COMMAND, pci_read_config(child,
	    PCIR_COMMAND, 2) & ~(PCIM_CMD_MEMEN | PCIM_CMD_PORTEN), 2);

	/* Free all allocated resources */
	STAILQ_FOREACH(rle, rl, link) {
		if (rle->res) {
			if (rman_get_flags(rle->res) & RF_ACTIVE ||
			    resource_list_busy(rl, rle->type, rle->rid)) {
				pci_printf(&dinfo->cfg,
				    "Resource still owned, oops. "
				    "(type=%d, rid=%d, addr=%lx)\n",
				    rle->type, rle->rid,
				    rman_get_start(rle->res));
				bus_release_resource(child, rle->type, rle->rid,
				    rle->res);
			}
			resource_list_unreserve(rl, dev, child, rle->type,
			    rle->rid);
		}
	}
	resource_list_free(rl);

	device_delete_child(dev, child);
	pci_freecfg(dinfo);
}

void
pci_delete_resource(device_t dev, device_t child, int type, int rid)
{
	struct pci_devinfo *dinfo;
	struct resource_list *rl;
	struct resource_list_entry *rle;

	if (device_get_parent(child) != dev)
		return;

	dinfo = device_get_ivars(child);
	rl = &dinfo->resources;
	rle = resource_list_find(rl, type, rid);
	if (rle == NULL)
		return;

	if (rle->res) {
		if (rman_get_flags(rle->res) & RF_ACTIVE ||
		    resource_list_busy(rl, type, rid)) {
			device_printf(dev, "delete_resource: "
			    "Resource still owned by child, oops. "
			    "(type=%d, rid=%d, addr=%lx)\n",
			    type, rid, rman_get_start(rle->res));
			return;
		}
		resource_list_unreserve(rl, dev, child, type, rid);
	}
	resource_list_delete(rl, type, rid);
}

struct resource_list *
pci_get_resource_list (device_t dev, device_t child)
{
	struct pci_devinfo *dinfo = device_get_ivars(child);

	return (&dinfo->resources);
}

bus_dma_tag_t
pci_get_dma_tag(device_t bus, device_t dev)
{
	struct pci_softc *sc = device_get_softc(bus);

	return (sc->sc_dma_tag);
}

uint32_t
pci_read_config_method(device_t dev, device_t child, int reg, int width)
{
	struct pci_devinfo *dinfo = device_get_ivars(child);
	pcicfgregs *cfg = &dinfo->cfg;

	return (PCIB_READ_CONFIG(device_get_parent(dev),
	    cfg->bus, cfg->slot, cfg->func, reg, width));
}

void
pci_write_config_method(device_t dev, device_t child, int reg,
    uint32_t val, int width)
{
	struct pci_devinfo *dinfo = device_get_ivars(child);
	pcicfgregs *cfg = &dinfo->cfg;

	PCIB_WRITE_CONFIG(device_get_parent(dev),
	    cfg->bus, cfg->slot, cfg->func, reg, val, width);
}

int
pci_child_location_str_method(device_t dev, device_t child, char *buf,
    size_t buflen)
{

	snprintf(buf, buflen, "slot=%d function=%d", pci_get_slot(child),
	    pci_get_function(child));
	return (0);
}

int
pci_child_pnpinfo_str_method(device_t dev, device_t child, char *buf,
    size_t buflen)
{
	struct pci_devinfo *dinfo;
	pcicfgregs *cfg;

	dinfo = device_get_ivars(child);
	cfg = &dinfo->cfg;
	snprintf(buf, buflen, "vendor=0x%04x device=0x%04x subvendor=0x%04x "
	    "subdevice=0x%04x class=0x%02x%02x%02x", cfg->vendor, cfg->device,
	    cfg->subvendor, cfg->subdevice, cfg->baseclass, cfg->subclass,
	    cfg->progif);
	return (0);
}

int
pci_assign_interrupt_method(device_t dev, device_t child)
{
	struct pci_devinfo *dinfo = device_get_ivars(child);
	pcicfgregs *cfg = &dinfo->cfg;

	return (PCIB_ROUTE_INTERRUPT(device_get_parent(dev), child,
	    cfg->intpin));
}

static int
pci_modevent(module_t mod, int what, void *arg)
{
	static struct cdev *pci_cdev;

	switch (what) {
	case MOD_LOAD:
		STAILQ_INIT(&pci_devq);
		pci_generation = 0;
		pci_cdev = make_dev(&pcicdev, 0, UID_ROOT, GID_WHEEL, 0644,
		    "pci");
		pci_load_vendor_data();
		break;

	case MOD_UNLOAD:
		destroy_dev(pci_cdev);
		break;
	}

	return (0);
}

static void
pci_cfg_restore_pcie(device_t dev, struct pci_devinfo *dinfo)
{
#define	WREG(n, v)	pci_write_config(dev, pos + (n), (v), 2)
	struct pcicfg_pcie *cfg;
	int version, pos;

	cfg = &dinfo->cfg.pcie;
	pos = cfg->pcie_location;

	version = cfg->pcie_flags & PCIEM_FLAGS_VERSION;

	WREG(PCIER_DEVICE_CTL, cfg->pcie_device_ctl);

	if (version > 1 || cfg->pcie_type == PCIEM_TYPE_ROOT_PORT ||
	    cfg->pcie_type == PCIEM_TYPE_ENDPOINT ||
	    cfg->pcie_type == PCIEM_TYPE_LEGACY_ENDPOINT)
		WREG(PCIER_LINK_CTL, cfg->pcie_link_ctl);

	if (version > 1 || (cfg->pcie_type == PCIEM_TYPE_ROOT_PORT ||
	    (cfg->pcie_type == PCIEM_TYPE_DOWNSTREAM_PORT &&
	     (cfg->pcie_flags & PCIEM_FLAGS_SLOT))))
		WREG(PCIER_SLOT_CTL, cfg->pcie_slot_ctl);

	if (version > 1 || cfg->pcie_type == PCIEM_TYPE_ROOT_PORT ||
	    cfg->pcie_type == PCIEM_TYPE_ROOT_EC)
		WREG(PCIER_ROOT_CTL, cfg->pcie_root_ctl);

	if (version > 1) {
		WREG(PCIER_DEVICE_CTL2, cfg->pcie_device_ctl2);
		WREG(PCIER_LINK_CTL2, cfg->pcie_link_ctl2);
		WREG(PCIER_SLOT_CTL2, cfg->pcie_slot_ctl2);
	}
#undef WREG
}

static void
pci_cfg_restore_pcix(device_t dev, struct pci_devinfo *dinfo)
{
	pci_write_config(dev, dinfo->cfg.pcix.pcix_location + PCIXR_COMMAND,
	    dinfo->cfg.pcix.pcix_command,  2);
}

void
pci_cfg_restore(device_t dev, struct pci_devinfo *dinfo)
{

	/*
	 * Only do header type 0 devices.  Type 1 devices are bridges,
	 * which we know need special treatment.  Type 2 devices are
	 * cardbus bridges which also require special treatment.
	 * Other types are unknown, and we err on the side of safety
	 * by ignoring them.
	 */
	if ((dinfo->cfg.hdrtype & PCIM_HDRTYPE) != PCIM_HDRTYPE_NORMAL)
		return;

	/*
	 * Restore the device to full power mode.  We must do this
	 * before we restore the registers because moving from D3 to
	 * D0 will cause the chip's BARs and some other registers to
	 * be reset to some unknown power on reset values.  Cut down
	 * the noise on boot by doing nothing if we are already in
	 * state D0.
	 */
	if (pci_get_powerstate(dev) != PCI_POWERSTATE_D0)
		pci_set_powerstate(dev, PCI_POWERSTATE_D0);
	pci_restore_bars(dev);
	pci_write_config(dev, PCIR_COMMAND, dinfo->cfg.cmdreg, 2);
	pci_write_config(dev, PCIR_INTLINE, dinfo->cfg.intline, 1);
	pci_write_config(dev, PCIR_INTPIN, dinfo->cfg.intpin, 1);
	pci_write_config(dev, PCIR_MINGNT, dinfo->cfg.mingnt, 1);
	pci_write_config(dev, PCIR_MAXLAT, dinfo->cfg.maxlat, 1);
	pci_write_config(dev, PCIR_CACHELNSZ, dinfo->cfg.cachelnsz, 1);
	pci_write_config(dev, PCIR_LATTIMER, dinfo->cfg.lattimer, 1);
	pci_write_config(dev, PCIR_PROGIF, dinfo->cfg.progif, 1);
	pci_write_config(dev, PCIR_REVID, dinfo->cfg.revid, 1);

	/*
	 * Restore extended capabilities for PCI-Express and PCI-X
	 */
	if (dinfo->cfg.pcie.pcie_location != 0)
		pci_cfg_restore_pcie(dev, dinfo);
	if (dinfo->cfg.pcix.pcix_location != 0)
		pci_cfg_restore_pcix(dev, dinfo);

	/* Restore MSI and MSI-X configurations if they are present. */
	if (dinfo->cfg.msi.msi_location != 0)
		pci_resume_msi(dev);
	if (dinfo->cfg.msix.msix_location != 0)
		pci_resume_msix(dev);
}

static void
pci_cfg_save_pcie(device_t dev, struct pci_devinfo *dinfo)
{
#define	RREG(n)	pci_read_config(dev, pos + (n), 2)
	struct pcicfg_pcie *cfg;
	int version, pos;

	cfg = &dinfo->cfg.pcie;
	pos = cfg->pcie_location;

	cfg->pcie_flags = RREG(PCIER_FLAGS);

	version = cfg->pcie_flags & PCIEM_FLAGS_VERSION;

	cfg->pcie_device_ctl = RREG(PCIER_DEVICE_CTL);

	if (version > 1 || cfg->pcie_type == PCIEM_TYPE_ROOT_PORT ||
	    cfg->pcie_type == PCIEM_TYPE_ENDPOINT ||
	    cfg->pcie_type == PCIEM_TYPE_LEGACY_ENDPOINT)
		cfg->pcie_link_ctl = RREG(PCIER_LINK_CTL);

	if (version > 1 || (cfg->pcie_type == PCIEM_TYPE_ROOT_PORT ||
	    (cfg->pcie_type == PCIEM_TYPE_DOWNSTREAM_PORT &&
	     (cfg->pcie_flags & PCIEM_FLAGS_SLOT))))
		cfg->pcie_slot_ctl = RREG(PCIER_SLOT_CTL);

	if (version > 1 || cfg->pcie_type == PCIEM_TYPE_ROOT_PORT ||
	    cfg->pcie_type == PCIEM_TYPE_ROOT_EC)
		cfg->pcie_root_ctl = RREG(PCIER_ROOT_CTL);

	if (version > 1) {
		cfg->pcie_device_ctl2 = RREG(PCIER_DEVICE_CTL2);
		cfg->pcie_link_ctl2 = RREG(PCIER_LINK_CTL2);
		cfg->pcie_slot_ctl2 = RREG(PCIER_SLOT_CTL2);
	}
#undef RREG
}

static void
pci_cfg_save_pcix(device_t dev, struct pci_devinfo *dinfo)
{
	dinfo->cfg.pcix.pcix_command = pci_read_config(dev,
	    dinfo->cfg.pcix.pcix_location + PCIXR_COMMAND, 2);
}

void
pci_cfg_save(device_t dev, struct pci_devinfo *dinfo, int setstate)
{
	uint32_t cls;
	int ps;

	/*
	 * Only do header type 0 devices.  Type 1 devices are bridges, which
	 * we know need special treatment.  Type 2 devices are cardbus bridges
	 * which also require special treatment.  Other types are unknown, and
	 * we err on the side of safety by ignoring them.  Powering down
	 * bridges should not be undertaken lightly.
	 */
	if ((dinfo->cfg.hdrtype & PCIM_HDRTYPE) != PCIM_HDRTYPE_NORMAL)
		return;

	/*
	 * Some drivers apparently write to these registers w/o updating our
	 * cached copy.  No harm happens if we update the copy, so do so here
	 * so we can restore them.  The COMMAND register is modified by the
	 * bus w/o updating the cache.  This should represent the normally
	 * writable portion of the 'defined' part of type 0 headers.  In
	 * theory we also need to save/restore the PCI capability structures
	 * we know about, but apart from power we don't know any that are
	 * writable.
	 */
	dinfo->cfg.subvendor = pci_read_config(dev, PCIR_SUBVEND_0, 2);
	dinfo->cfg.subdevice = pci_read_config(dev, PCIR_SUBDEV_0, 2);
	dinfo->cfg.vendor = pci_read_config(dev, PCIR_VENDOR, 2);
	dinfo->cfg.device = pci_read_config(dev, PCIR_DEVICE, 2);
	dinfo->cfg.cmdreg = pci_read_config(dev, PCIR_COMMAND, 2);
	dinfo->cfg.intline = pci_read_config(dev, PCIR_INTLINE, 1);
	dinfo->cfg.intpin = pci_read_config(dev, PCIR_INTPIN, 1);
	dinfo->cfg.mingnt = pci_read_config(dev, PCIR_MINGNT, 1);
	dinfo->cfg.maxlat = pci_read_config(dev, PCIR_MAXLAT, 1);
	dinfo->cfg.cachelnsz = pci_read_config(dev, PCIR_CACHELNSZ, 1);
	dinfo->cfg.lattimer = pci_read_config(dev, PCIR_LATTIMER, 1);
	dinfo->cfg.baseclass = pci_read_config(dev, PCIR_CLASS, 1);
	dinfo->cfg.subclass = pci_read_config(dev, PCIR_SUBCLASS, 1);
	dinfo->cfg.progif = pci_read_config(dev, PCIR_PROGIF, 1);
	dinfo->cfg.revid = pci_read_config(dev, PCIR_REVID, 1);

	if (dinfo->cfg.pcie.pcie_location != 0)
		pci_cfg_save_pcie(dev, dinfo);

	if (dinfo->cfg.pcix.pcix_location != 0)
		pci_cfg_save_pcix(dev, dinfo);

	/*
	 * don't set the state for display devices, base peripherals and
	 * memory devices since bad things happen when they are powered down.
	 * We should (a) have drivers that can easily detach and (b) use
	 * generic drivers for these devices so that some device actually
	 * attaches.  We need to make sure that when we implement (a) we don't
	 * power the device down on a reattach.
	 */
	cls = pci_get_class(dev);
	if (!setstate)
		return;
	switch (pci_do_power_nodriver)
	{
		case 0:		/* NO powerdown at all */
			return;
		case 1:		/* Conservative about what to power down */
			if (cls == PCIC_STORAGE)
				return;
			/*FALLTHROUGH*/
		case 2:		/* Agressive about what to power down */
			if (cls == PCIC_DISPLAY || cls == PCIC_MEMORY ||
			    cls == PCIC_BASEPERIPH)
				return;
			/*FALLTHROUGH*/
		case 3:		/* Power down everything */
			break;
	}
	/*
	 * PCI spec says we can only go into D3 state from D0 state.
	 * Transition from D[12] into D0 before going to D3 state.
	 */
	ps = pci_get_powerstate(dev);
	if (ps != PCI_POWERSTATE_D0 && ps != PCI_POWERSTATE_D3)
		pci_set_powerstate(dev, PCI_POWERSTATE_D0);
	if (pci_get_powerstate(dev) != PCI_POWERSTATE_D3)
		pci_set_powerstate(dev, PCI_POWERSTATE_D3);
}

/* Wrapper APIs suitable for device driver use. */
void
pci_save_state(device_t dev)
{
	struct pci_devinfo *dinfo;

	dinfo = device_get_ivars(dev);
	pci_cfg_save(dev, dinfo, 0);
}

void
pci_restore_state(device_t dev)
{
	struct pci_devinfo *dinfo;

	dinfo = device_get_ivars(dev);
	pci_cfg_restore(dev, dinfo);
}

static uint16_t
pci_get_rid_method(device_t dev, device_t child)
{

	return (PCIB_GET_RID(device_get_parent(dev), child));
}<|MERGE_RESOLUTION|>--- conflicted
+++ resolved
@@ -131,11 +131,8 @@
 	DEVMETHOD(device_detach,	bus_generic_detach),
 #endif
 	DEVMETHOD(device_shutdown,	bus_generic_shutdown),
-<<<<<<< HEAD
-=======
 	DEVMETHOD(device_suspend,	bus_generic_suspend),
 	DEVMETHOD(device_resume,	pci_resume),
->>>>>>> 191df998
 
 	/* Bus interface */
 	DEVMETHOD(bus_print_child,	pci_print_child),
@@ -3652,13 +3649,8 @@
 static void
 pci_set_power_child(device_t dev, device_t child, int state)
 {
-<<<<<<< HEAD
-	device_t pcib;
-	struct pci_devinfo *dinfo;
-=======
 	struct pci_devinfo *dinfo;
 	device_t pcib;
->>>>>>> 191df998
 	int dstate;
 
 	/*
@@ -3672,13 +3664,8 @@
 	dinfo = device_get_ivars(child);
 	dstate = state;
 	if (device_is_attached(child) &&
-<<<<<<< HEAD
-	    PCIB_POWER_FOR_SLEEP(pcib, dev, &dstate) == 0)
-	    pci_set_powerstate(child, dstate);
-=======
 	    PCIB_POWER_FOR_SLEEP(pcib, child, &dstate) == 0)
 		pci_set_powerstate(child, dstate);
->>>>>>> 191df998
 }
 
 int
@@ -3686,14 +3673,6 @@
 {
 	struct pci_devinfo *dinfo;
 	int error;
-<<<<<<< HEAD
-
-	dinfo = device_get_ivars(child);
-	pci_cfg_save(child, dinfo, 0);
-
-	error = bus_generic_suspend_child(dev, child);
-
-=======
 
 	dinfo = device_get_ivars(child);
 
@@ -3706,15 +3685,12 @@
 	/* Suspend devices before potentially powering them down. */
 	error = bus_generic_suspend_child(dev, child);
 
->>>>>>> 191df998
 	if (error)
 		return (error);
 
 	if (pci_do_power_suspend)
 		pci_set_power_child(dev, child, PCI_POWERSTATE_D3);
 
-<<<<<<< HEAD
-=======
 	return (0);
 }
 
@@ -3733,28 +3709,13 @@
 
 	bus_generic_resume_child(dev, child);
 
->>>>>>> 191df998
 	return (0);
 }
 
 int
-pci_resume_child(device_t dev, device_t child)
-{
-<<<<<<< HEAD
-	struct pci_devinfo *dinfo;
+pci_resume(device_t dev)
+{
 	int error;
-
-	if (pci_do_power_resume)
-		pci_set_power_child(dev, child, PCI_POWERSTATE_D0);
-
-	dinfo = device_get_ivars(child);
-	pci_cfg_restore(child, dinfo);
-	error = bus_generic_resume_child(dev, child);
-
-	return (error);
-=======
-	device_t child, *devlist;
-	int error, i, numdevs;
 
 	if ((error = device_get_children(dev, &devlist, &numdevs)) != 0)
 		return (error);
@@ -3787,7 +3748,6 @@
 	}
 	free(devlist, M_TEMP);
 	return (0);
->>>>>>> 191df998
 }
 
 static void
