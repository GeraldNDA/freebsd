/*-
 * Copyright (c) 2002-2009 Sam Leffler, Errno Consulting
 * All rights reserved.
 *
 * Redistribution and use in source and binary forms, with or without
 * modification, are permitted provided that the following conditions
 * are met:
 * 1. Redistributions of source code must retain the above copyright
 *    notice, this list of conditions and the following disclaimer,
 *    without modification.
 * 2. Redistributions in binary form must reproduce at minimum a disclaimer
 *    similar to the "NO WARRANTY" disclaimer below ("Disclaimer") and any
 *    redistribution must be conditioned upon including a substantially
 *    similar Disclaimer requirement for further binary redistribution.
 *
 * NO WARRANTY
 * THIS SOFTWARE IS PROVIDED BY THE COPYRIGHT HOLDERS AND CONTRIBUTORS
 * ``AS IS'' AND ANY EXPRESS OR IMPLIED WARRANTIES, INCLUDING, BUT NOT
 * LIMITED TO, THE IMPLIED WARRANTIES OF NONINFRINGEMENT, MERCHANTIBILITY
 * AND FITNESS FOR A PARTICULAR PURPOSE ARE DISCLAIMED. IN NO EVENT SHALL
 * THE COPYRIGHT HOLDERS OR CONTRIBUTORS BE LIABLE FOR SPECIAL, EXEMPLARY,
 * OR CONSEQUENTIAL DAMAGES (INCLUDING, BUT NOT LIMITED TO, PROCUREMENT OF
 * SUBSTITUTE GOODS OR SERVICES; LOSS OF USE, DATA, OR PROFITS; OR BUSINESS
 * INTERRUPTION) HOWEVER CAUSED AND ON ANY THEORY OF LIABILITY, WHETHER
 * IN CONTRACT, STRICT LIABILITY, OR TORT (INCLUDING NEGLIGENCE OR OTHERWISE)
 * ARISING IN ANY WAY OUT OF THE USE OF THIS SOFTWARE, EVEN IF ADVISED OF
 * THE POSSIBILITY OF SUCH DAMAGES.
 *
 * $FreeBSD$
 */

/*
 * Defintions for the Atheros Wireless LAN controller driver.
 */
#ifndef _DEV_ATH_ATHVAR_H
#define _DEV_ATH_ATHVAR_H

#include <machine/atomic.h>

#include <dev/ath/ath_hal/ah.h>
#include <dev/ath/ath_hal/ah_desc.h>
#include <net80211/ieee80211_radiotap.h>
#include <dev/ath/if_athioctl.h>
#include <dev/ath/if_athrate.h>

#define	ATH_TIMEOUT		1000

/*
 * 802.11n requires more TX and RX buffers to do AMPDU.
 */
#ifdef	ATH_ENABLE_11N
#define	ATH_TXBUF	512
#define	ATH_RXBUF	512
#endif

#ifndef ATH_RXBUF
#define	ATH_RXBUF	40		/* number of RX buffers */
#endif
#ifndef ATH_TXBUF
#define	ATH_TXBUF	200		/* number of TX buffers */
#endif
#define	ATH_BCBUF	4		/* number of beacon buffers */

#define	ATH_TXDESC	10		/* number of descriptors per buffer */
#define	ATH_TXMAXTRY	11		/* max number of transmit attempts */
#define	ATH_TXMGTTRY	4		/* xmit attempts for mgt/ctl frames */
#define	ATH_TXINTR_PERIOD 5		/* max number of batched tx descriptors */

#define	ATH_BEACON_AIFS_DEFAULT	 1	/* default aifs for ap beacon q */
#define	ATH_BEACON_CWMIN_DEFAULT 0	/* default cwmin for ap beacon q */
#define	ATH_BEACON_CWMAX_DEFAULT 0	/* default cwmax for ap beacon q */

/*
 * The key cache is used for h/w cipher state and also for
 * tracking station state such as the current tx antenna.
 * We also setup a mapping table between key cache slot indices
 * and station state to short-circuit node lookups on rx.
 * Different parts have different size key caches.  We handle
 * up to ATH_KEYMAX entries (could dynamically allocate state).
 */
#define	ATH_KEYMAX	128		/* max key cache size we handle */
#define	ATH_KEYBYTES	(ATH_KEYMAX/NBBY)	/* storage space in bytes */

struct taskqueue;
struct kthread;
struct ath_buf;

#define	ATH_TID_MAX_BUFS	(2 * IEEE80211_AGGR_BAWMAX)

/*
 * Per-TID state
 *
 * Note that TID 16 (WME_NUM_TID+1) is for handling non-QoS frames.
 */
struct ath_tid {
	TAILQ_HEAD(,ath_buf)	tid_q;		/* pending buffers */
	u_int			axq_depth;	/* SW queue depth */
	char			axq_name[48];	/* lock name */
	struct ath_node		*an;		/* pointer to parent */
	int			tid;		/* tid */
	int			ac;		/* which AC gets this trafic */
	int			hwq_depth;	/* how many buffers are on HW */

	struct {
		TAILQ_HEAD(,ath_buf)	tid_q;		/* filtered queue */
		u_int			axq_depth;	/* SW queue depth */
		char			axq_name[48];	/* lock name */
	} filtq;

	/*
	 * Entry on the ath_txq; when there's traffic
	 * to send
	 */
	TAILQ_ENTRY(ath_tid)	axq_qelem;
	int			sched;
	int			paused;	/* >0 if the TID has been paused */

	/*
	 * These are flags - perhaps later collapse
	 * down to a single uint32_t ?
	 */
	int			addba_tx_pending;	/* TX ADDBA pending */
	int			bar_wait;	/* waiting for BAR */
	int			bar_tx;		/* BAR TXed */
	int			isfiltered;	/* is this node currently filtered */
	int			clrdmask;	/* has clrdmask been set */

	/*
	 * Is the TID being cleaned up after a transition
	 * from aggregation to non-aggregation?
	 * When this is set to 1, this TID will be paused
	 * and no further traffic will be queued until all
	 * the hardware packets pending for this TID have been
	 * TXed/completed; at which point (non-aggregation)
	 * traffic will resume being TXed.
	 */
	int			cleanup_inprogress;
	/*
	 * How many hardware-queued packets are
	 * waiting to be cleaned up.
	 * This is only valid if cleanup_inprogress is 1.
	 */
	int			incomp;

	/*
	 * The following implements a ring representing
	 * the frames in the current BAW.
	 * To avoid copying the array content each time
	 * the BAW is moved, the baw_head/baw_tail point
	 * to the current BAW begin/end; when the BAW is
	 * shifted the head/tail of the array are also
	 * appropriately shifted.
	 */
	/* active tx buffers, beginning at current BAW */
	struct ath_buf		*tx_buf[ATH_TID_MAX_BUFS];
	/* where the baw head is in the array */
	int			baw_head;
	/* where the BAW tail is in the array */
	int			baw_tail;
};

/* driver-specific node state */
struct ath_node {
	struct ieee80211_node an_node;	/* base class */
	u_int8_t	an_mgmtrix;	/* min h/w rate index */
	u_int8_t	an_mcastrix;	/* mcast h/w rate index */
	uint32_t	an_is_powersave;	/* node is sleeping */
	uint32_t	an_stack_psq;		/* net80211 psq isn't empty */
	uint32_t	an_tim_set;		/* TIM has been set */
	struct ath_buf	*an_ff_buf[WME_NUM_AC]; /* ff staging area */
	struct ath_tid	an_tid[IEEE80211_TID_SIZE];	/* per-TID state */
	char		an_name[32];	/* eg "wlan0_a1" */
	struct mtx	an_mtx;		/* protecting the ath_node state */
	uint32_t	an_swq_depth;	/* how many SWQ packets for this
					   node */
	/* variable-length rate control state follows */
};
#define	ATH_NODE(ni)	((struct ath_node *)(ni))
#define	ATH_NODE_CONST(ni)	((const struct ath_node *)(ni))

#define ATH_RSSI_LPF_LEN	10
#define ATH_RSSI_DUMMY_MARKER	0x127
#define ATH_EP_MUL(x, mul)	((x) * (mul))
#define ATH_RSSI_IN(x)		(ATH_EP_MUL((x), HAL_RSSI_EP_MULTIPLIER))
#define ATH_LPF_RSSI(x, y, len) \
    ((x != ATH_RSSI_DUMMY_MARKER) ? (((x) * ((len) - 1) + (y)) / (len)) : (y))
#define ATH_RSSI_LPF(x, y) do {						\
    if ((y) >= -20)							\
    	x = ATH_LPF_RSSI((x), ATH_RSSI_IN((y)), ATH_RSSI_LPF_LEN);	\
} while (0)
#define	ATH_EP_RND(x,mul) \
	((((x)%(mul)) >= ((mul)/2)) ? ((x) + ((mul) - 1)) / (mul) : (x)/(mul))
#define	ATH_RSSI(x)		ATH_EP_RND(x, HAL_RSSI_EP_MULTIPLIER)

struct ath_buf {
	TAILQ_ENTRY(ath_buf)	bf_list;
	struct ath_buf *	bf_next;	/* next buffer in the aggregate */
	int			bf_nseg;
	HAL_STATUS		bf_rxstatus;
	uint16_t		bf_flags;	/* status flags (below) */
	uint16_t		bf_descid;	/* 16 bit descriptor ID */
	struct ath_desc		*bf_desc;	/* virtual addr of desc */
	struct ath_desc_status	bf_status;	/* tx/rx status */
	bus_addr_t		bf_daddr;	/* physical addr of desc */
	bus_dmamap_t		bf_dmamap;	/* DMA map for mbuf chain */
	struct mbuf		*bf_m;		/* mbuf for buf */
	struct ieee80211_node	*bf_node;	/* pointer to the node */
	struct ath_desc		*bf_lastds;	/* last descriptor for comp status */
	struct ath_buf		*bf_last;	/* last buffer in aggregate, or self for non-aggregate */
	bus_size_t		bf_mapsize;
#define	ATH_MAX_SCATTER		ATH_TXDESC	/* max(tx,rx,beacon) desc's */
	bus_dma_segment_t	bf_segs[ATH_MAX_SCATTER];

	/* Completion function to call on TX complete (fail or not) */
	/*
	 * "fail" here is set to 1 if the queue entries were removed
	 * through a call to ath_tx_draintxq().
	 */
	void(* bf_comp) (struct ath_softc *sc, struct ath_buf *bf, int fail);

	/* This state is kept to support software retries and aggregation */
	struct {
		int bfs_seqno;		/* sequence number of this packet */
		int bfs_retries;	/* retry count */
		uint16_t bfs_tid;	/* packet TID (or TID_MAX for no QoS) */
		uint16_t bfs_pri;	/* packet AC priority */
		struct ath_txq *bfs_txq;	/* eventual dest hardware TXQ */
		uint16_t bfs_pktdur;	/* packet duration (at current rate?) */
		uint16_t bfs_nframes;	/* number of frames in aggregate */
		uint16_t bfs_ndelim;	/* number of delims for padding */

		u_int32_t bfs_aggr:1,		/* part of aggregate? */
		    bfs_aggrburst:1,	/* part of aggregate burst? */
		    bfs_isretried:1,	/* retried frame? */
		    bfs_dobaw:1,	/* actually check against BAW? */
		    bfs_addedbaw:1,	/* has been added to the BAW */
		    bfs_shpream:1,	/* use short preamble */
		    bfs_istxfrag:1,	/* is fragmented */
		    bfs_ismrr:1,	/* do multi-rate TX retry */
		    bfs_doprot:1,	/* do RTS/CTS based protection */
		    bfs_doratelookup:1,	/* do rate lookup before each TX */
		    bfs_need_seqno:1,	/* need to assign a seqno for aggr */
		    bfs_seqno_assigned:1;	/* seqno has been assigned */

		int bfs_nfl;		/* next fragment length */

		/*
		 * These fields are passed into the
		 * descriptor setup functions.
		 */
		HAL_PKT_TYPE bfs_atype;	/* packet type */
		int bfs_pktlen;		/* length of this packet */
		int bfs_hdrlen;		/* length of this packet header */
		uint16_t bfs_al;	/* length of aggregate */
		int bfs_txflags;	/* HAL (tx) descriptor flags */
		int bfs_txrate0;	/* first TX rate */
		int bfs_try0;		/* first try count */
		uint8_t bfs_ctsrate0;	/* Non-zero - use this as ctsrate */
		int bfs_keyix;		/* crypto key index */
		int bfs_txpower;	/* tx power */
		int bfs_txantenna;	/* TX antenna config */
		enum ieee80211_protmode bfs_protmode;
		int bfs_ctsrate;	/* CTS rate */
		int bfs_ctsduration;	/* CTS duration (pre-11n NICs) */
		struct ath_rc_series bfs_rc[ATH_RC_NUM];	/* non-11n TX series */
	} bf_state;
};
typedef TAILQ_HEAD(ath_bufhead_s, ath_buf) ath_bufhead;

#define	ATH_BUF_BUSY	0x00000002	/* (tx) desc owned by h/w */

/*
 * DMA state for tx/rx descriptors.
 */
struct ath_descdma {
	const char*		dd_name;
	struct ath_desc		*dd_desc;	/* descriptors */
	int			dd_descsize;	/* size of single descriptor */
	bus_addr_t		dd_desc_paddr;	/* physical addr of dd_desc */
	bus_size_t		dd_desc_len;	/* size of dd_desc */
	bus_dma_segment_t	dd_dseg;
	bus_dma_tag_t		dd_dmat;	/* bus DMA tag */
	bus_dmamap_t		dd_dmamap;	/* DMA map for descriptors */
	struct ath_buf		*dd_bufptr;	/* associated buffers */
};

/*
 * Data transmit queue state.  One of these exists for each
 * hardware transmit queue.  Packets sent to us from above
 * are assigned to queues based on their priority.  Not all
 * devices support a complete set of hardware transmit queues.
 * For those devices the array sc_ac2q will map multiple
 * priorities to fewer hardware queues (typically all to one
 * hardware queue).
 */
struct ath_txq {
	struct ath_softc	*axq_softc;	/* Needed for scheduling */
	u_int			axq_qnum;	/* hardware q number */
#define	ATH_TXQ_SWQ	(HAL_NUM_TX_QUEUES+1)	/* qnum for s/w only queue */
	u_int			axq_ac;		/* WME AC */
	u_int			axq_flags;
#define	ATH_TXQ_PUTPENDING	0x0001		/* ath_hal_puttxbuf pending */
	u_int			axq_depth;	/* queue depth (stat only) */
	u_int			axq_aggr_depth;	/* how many aggregates are queued */
	u_int			axq_fifo_depth;	/* depth of FIFO frames */
	u_int			axq_intrcnt;	/* interrupt count */
	u_int32_t		*axq_link;	/* link ptr in last TX desc */
	TAILQ_HEAD(axq_q_s, ath_buf)	axq_q;		/* transmit queue */
	struct mtx		axq_lock;	/* lock on q and link */
	char			axq_name[12];	/* e.g. "ath0_txq4" */

	/* Per-TID traffic queue for software -> hardware TX */
	TAILQ_HEAD(axq_t_s,ath_tid)	axq_tidq;
};

#define	ATH_NODE_LOCK(_an)		mtx_lock(&(_an)->an_mtx)
#define	ATH_NODE_UNLOCK(_an)		mtx_unlock(&(_an)->an_mtx)
#define	ATH_NODE_LOCK_ASSERT(_an)	mtx_assert(&(_an)->an_mtx, MA_OWNED)
#define	ATH_NODE_UNLOCK_ASSERT(_an)	mtx_assert(&(_an)->an_mtx,	\
					    MA_NOTOWNED)

#define	ATH_TXQ_LOCK_INIT(_sc, _tq) do { \
	snprintf((_tq)->axq_name, sizeof((_tq)->axq_name), "%s_txq%u", \
		device_get_nameunit((_sc)->sc_dev), (_tq)->axq_qnum); \
	mtx_init(&(_tq)->axq_lock, (_tq)->axq_name, NULL, MTX_DEF); \
} while (0)
#define	ATH_TXQ_LOCK_DESTROY(_tq)	mtx_destroy(&(_tq)->axq_lock)
#define	ATH_TXQ_LOCK(_tq)		mtx_lock(&(_tq)->axq_lock)
#define	ATH_TXQ_UNLOCK(_tq)		mtx_unlock(&(_tq)->axq_lock)
#define	ATH_TXQ_LOCK_ASSERT(_tq)	\
	    mtx_assert(&(_tq)->axq_lock, MA_OWNED)
#define	ATH_TXQ_UNLOCK_ASSERT(_tq)	\
	    mtx_assert(&(_tq)->axq_lock, MA_NOTOWNED)
#define	ATH_TXQ_IS_LOCKED(_tq)		mtx_owned(&(_tq)->axq_lock)

<<<<<<< HEAD
=======
#define	ATH_TID_LOCK_ASSERT(_sc, _tid)	\
	    ATH_TXQ_LOCK_ASSERT((_sc)->sc_ac2q[(_tid)->ac])
#define	ATH_TID_UNLOCK_ASSERT(_sc, _tid)	\
	    ATH_TXQ_UNLOCK_ASSERT((_sc)->sc_ac2q[(_tid)->ac])

/*
 * These are for the hardware queue.
 */
>>>>>>> 85823a3b
#define ATH_TXQ_INSERT_HEAD(_tq, _elm, _field) do { \
	TAILQ_INSERT_HEAD(&(_tq)->axq_q, (_elm), _field); \
	(_tq)->axq_depth++; \
} while (0)
#define ATH_TXQ_INSERT_TAIL(_tq, _elm, _field) do { \
	TAILQ_INSERT_TAIL(&(_tq)->axq_q, (_elm), _field); \
	(_tq)->axq_depth++; \
} while (0)
#define ATH_TXQ_REMOVE(_tq, _elm, _field) do { \
	TAILQ_REMOVE(&(_tq)->axq_q, _elm, _field); \
	(_tq)->axq_depth--; \
} while (0)
#define	ATH_TXQ_FIRST(_tq)		TAILQ_FIRST(&(_tq)->axq_q)
#define	ATH_TXQ_LAST(_tq, _field)	TAILQ_LAST(&(_tq)->axq_q, _field)

/*
 * These are for the TID software queue.
 */
#define ATH_TID_INSERT_HEAD(_tq, _elm, _field) do { \
	TAILQ_INSERT_HEAD(&(_tq)->tid_q, (_elm), _field); \
	(_tq)->axq_depth++; \
	atomic_add_rel_32( &((_tq)->an)->an_swq_depth, 1); \
} while (0)
#define ATH_TID_INSERT_TAIL(_tq, _elm, _field) do { \
	TAILQ_INSERT_TAIL(&(_tq)->tid_q, (_elm), _field); \
	(_tq)->axq_depth++; \
	atomic_add_rel_32( &((_tq)->an)->an_swq_depth, 1); \
} while (0)
#define ATH_TID_REMOVE(_tq, _elm, _field) do { \
	TAILQ_REMOVE(&(_tq)->tid_q, _elm, _field); \
	(_tq)->axq_depth--; \
	atomic_subtract_rel_32( &((_tq)->an)->an_swq_depth, 1); \
} while (0)
#define	ATH_TID_FIRST(_tq)		TAILQ_FIRST(&(_tq)->tid_q)
#define	ATH_TID_LAST(_tq, _field)	TAILQ_LAST(&(_tq)->tid_q, _field)

/*
 * These are for the TID filtered frame queue
 */
#define ATH_TID_FILT_INSERT_HEAD(_tq, _elm, _field) do { \
	TAILQ_INSERT_HEAD(&(_tq)->filtq.tid_q, (_elm), _field); \
	(_tq)->axq_depth++; \
	atomic_add_rel_32( &((_tq)->an)->an_swq_depth, 1); \
} while (0)
#define ATH_TID_FILT_INSERT_TAIL(_tq, _elm, _field) do { \
	TAILQ_INSERT_TAIL(&(_tq)->filtq.tid_q, (_elm), _field); \
	(_tq)->axq_depth++; \
	atomic_add_rel_32( &((_tq)->an)->an_swq_depth, 1); \
} while (0)
#define ATH_TID_FILT_REMOVE(_tq, _elm, _field) do { \
	TAILQ_REMOVE(&(_tq)->filtq.tid_q, _elm, _field); \
	(_tq)->axq_depth--; \
	atomic_subtract_rel_32( &((_tq)->an)->an_swq_depth, 1); \
} while (0)
#define	ATH_TID_FILT_FIRST(_tq)		TAILQ_FIRST(&(_tq)->filtq.tid_q)
#define	ATH_TID_FILT_LAST(_tq, _field)	TAILQ_LAST(&(_tq)->filtq.tid_q,_field)

struct ath_vap {
	struct ieee80211vap av_vap;	/* base class */
	int		av_bslot;	/* beacon slot index */
	struct ath_buf	*av_bcbuf;	/* beacon buffer */
	struct ieee80211_beacon_offsets av_boff;/* dynamic update state */
	struct ath_txq	av_mcastq;	/* buffered mcast s/w queue */

	void		(*av_recv_mgmt)(struct ieee80211_node *,
				struct mbuf *, int, int, int);
	int		(*av_newstate)(struct ieee80211vap *,
				enum ieee80211_state, int);
	void		(*av_bmiss)(struct ieee80211vap *);
	void		(*av_node_ps)(struct ieee80211_node *, int);
	int		(*av_set_tim)(struct ieee80211_node *, int);
};
#define	ATH_VAP(vap)	((struct ath_vap *)(vap))

struct taskqueue;
struct ath_tx99;

/*
 * Whether to reset the TX/RX queue with or without
 * a queue flush.
 */
typedef enum {
	ATH_RESET_DEFAULT = 0,
	ATH_RESET_NOLOSS = 1,
	ATH_RESET_FULL = 2,
} ATH_RESET_TYPE;

<<<<<<< HEAD
=======
struct ath_rx_methods {
	void		(*recv_stop)(struct ath_softc *sc, int dodelay);
	int		(*recv_start)(struct ath_softc *sc);
	void		(*recv_flush)(struct ath_softc *sc);
	void		(*recv_tasklet)(void *arg, int npending);
	int		(*recv_rxbuf_init)(struct ath_softc *sc,
			    struct ath_buf *bf);
	int		(*recv_setup)(struct ath_softc *sc);
	int		(*recv_teardown)(struct ath_softc *sc);
};

/*
 * Represent the current state of the RX FIFO.
 */
struct ath_rx_edma {
	struct ath_buf	**m_fifo;
	int		m_fifolen;
	int		m_fifo_head;
	int		m_fifo_tail;
	int		m_fifo_depth;
	struct mbuf	*m_rxpending;
};

struct ath_tx_edma_fifo {
	struct ath_buf	**m_fifo;
	int		m_fifolen;
	int		m_fifo_head;
	int		m_fifo_tail;
	int		m_fifo_depth;
};

struct ath_tx_methods {
	int		(*xmit_setup)(struct ath_softc *sc);
	int		(*xmit_teardown)(struct ath_softc *sc);
	void		(*xmit_attach_comp_func)(struct ath_softc *sc);

	void		(*xmit_dma_restart)(struct ath_softc *sc,
			    struct ath_txq *txq);
	void		(*xmit_handoff)(struct ath_softc *sc,
			    struct ath_txq *txq, struct ath_buf *bf);
	void		(*xmit_drain)(struct ath_softc *sc,
			    ATH_RESET_TYPE reset_type);
};

>>>>>>> 85823a3b
struct ath_softc {
	struct ifnet		*sc_ifp;	/* interface common */
	struct ath_stats	sc_stats;	/* interface statistics */
	struct ath_tx_aggr_stats	sc_aggr_stats;
	struct ath_intr_stats	sc_intr_stats;
	uint64_t		sc_debug;
	uint64_t		sc_ktrdebug;
	int			sc_nvaps;	/* # vaps */
	int			sc_nstavaps;	/* # station vaps */
	int			sc_nmeshvaps;	/* # mbss vaps */
	u_int8_t		sc_hwbssidmask[IEEE80211_ADDR_LEN];
	u_int8_t		sc_nbssid0;	/* # vap's using base mac */
	uint32_t		sc_bssidmask;	/* bssid mask */

<<<<<<< HEAD
=======
	struct ath_rx_methods	sc_rx;
	struct ath_rx_edma	sc_rxedma[HAL_NUM_RX_QUEUES];	/* HP/LP queues */
	struct ath_tx_methods	sc_tx;
	struct ath_tx_edma_fifo	sc_txedma[HAL_NUM_TX_QUEUES];

	int			sc_rx_statuslen;
	int			sc_tx_desclen;
	int			sc_tx_statuslen;
	int			sc_tx_nmaps;	/* Number of TX maps */
	int			sc_edma_bufsize;

>>>>>>> 85823a3b
	void 			(*sc_node_cleanup)(struct ieee80211_node *);
	void 			(*sc_node_free)(struct ieee80211_node *);
	device_t		sc_dev;
	HAL_BUS_TAG		sc_st;		/* bus space tag */
	HAL_BUS_HANDLE		sc_sh;		/* bus space handle */
	bus_dma_tag_t		sc_dmat;	/* bus DMA tag */
	struct mtx		sc_mtx;		/* master lock (recursive) */
	struct mtx		sc_pcu_mtx;	/* PCU access mutex */
	char			sc_pcu_mtx_name[32];
	struct mtx		sc_rx_mtx;	/* RX access mutex */
	char			sc_rx_mtx_name[32];
	struct mtx		sc_tx_mtx;	/* TX access mutex */
	char			sc_tx_mtx_name[32];
	struct taskqueue	*sc_tq;		/* private task queue */
	struct ath_hal		*sc_ah;		/* Atheros HAL */
	struct ath_ratectrl	*sc_rc;		/* tx rate control support */
	struct ath_tx99		*sc_tx99;	/* tx99 adjunct state */
	void			(*sc_setdefantenna)(struct ath_softc *, u_int);
	unsigned int		sc_invalid  : 1,/* disable hardware accesses */
				sc_mrretry  : 1,/* multi-rate retry support */
				sc_mrrprot  : 1,/* MRR + protection support */
				sc_softled  : 1,/* enable LED gpio status */
				sc_hardled  : 1,/* enable MAC LED status */
				sc_splitmic : 1,/* split TKIP MIC keys */
				sc_needmib  : 1,/* enable MIB stats intr */
				sc_diversity: 1,/* enable rx diversity */
				sc_hasveol  : 1,/* tx VEOL support */
				sc_ledstate : 1,/* LED on/off state */
				sc_blinking : 1,/* LED blink operation active */
				sc_mcastkey : 1,/* mcast key cache search */
				sc_scanning : 1,/* scanning active */
				sc_syncbeacon:1,/* sync/resync beacon timers */
				sc_hasclrkey: 1,/* CLR key supported */
				sc_xchanmode: 1,/* extended channel mode */
				sc_outdoor  : 1,/* outdoor operation */
				sc_dturbo   : 1,/* dynamic turbo in use */
				sc_hasbmask : 1,/* bssid mask support */
				sc_hasbmatch: 1,/* bssid match disable support*/
				sc_hastsfadd: 1,/* tsf adjust support */
				sc_beacons  : 1,/* beacons running */
				sc_swbmiss  : 1,/* sta mode using sw bmiss */
				sc_stagbeacons:1,/* use staggered beacons */
				sc_wmetkipmic:1,/* can do WME+TKIP MIC */
				sc_resume_up: 1,/* on resume, start all vaps */
				sc_tdma	    : 1,/* TDMA in use */
				sc_setcca   : 1,/* set/clr CCA with TDMA */
				sc_resetcal : 1,/* reset cal state next trip */
				sc_rxslink  : 1,/* do self-linked final descriptor */
				sc_rxtsf32  : 1,/* RX dec TSF is 32 bits */
				sc_isedma   : 1;/* supports EDMA */
	uint32_t		sc_eerd;	/* regdomain from EEPROM */
	uint32_t		sc_eecc;	/* country code from EEPROM */
						/* rate tables */
	const HAL_RATE_TABLE	*sc_rates[IEEE80211_MODE_MAX];
	const HAL_RATE_TABLE	*sc_currates;	/* current rate table */
	enum ieee80211_phymode	sc_curmode;	/* current phy mode */
	HAL_OPMODE		sc_opmode;	/* current operating mode */
	u_int16_t		sc_curtxpow;	/* current tx power limit */
	u_int16_t		sc_curaid;	/* current association id */
	struct ieee80211_channel *sc_curchan;	/* current installed channel */
	u_int8_t		sc_curbssid[IEEE80211_ADDR_LEN];
	u_int8_t		sc_rixmap[256];	/* IEEE to h/w rate table ix */
	struct {
		u_int8_t	ieeerate;	/* IEEE rate */
		u_int8_t	rxflags;	/* radiotap rx flags */
		u_int8_t	txflags;	/* radiotap tx flags */
		u_int16_t	ledon;		/* softled on time */
		u_int16_t	ledoff;		/* softled off time */
	} sc_hwmap[32];				/* h/w rate ix mappings */
	u_int8_t		sc_protrix;	/* protection rate index */
	u_int8_t		sc_lastdatarix;	/* last data frame rate index */
	u_int			sc_mcastrate;	/* ieee rate for mcastrateix */
	u_int			sc_fftxqmin;	/* min frames before staging */
	u_int			sc_fftxqmax;	/* max frames before drop */
	u_int			sc_txantenna;	/* tx antenna (fixed or auto) */

	HAL_INT			sc_imask;	/* interrupt mask copy */

	/*
	 * These are modified in the interrupt handler as well as
	 * the task queues and other contexts. Thus these must be
	 * protected by a mutex, or they could clash.
	 *
	 * For now, access to these is behind the ATH_LOCK,
	 * just to save time.
	 */
	uint32_t		sc_txq_active;	/* bitmap of active TXQs */
	uint32_t		sc_kickpcu;	/* whether to kick the PCU */
	uint32_t		sc_rxproc_cnt;	/* In RX processing */
	uint32_t		sc_txproc_cnt;	/* In TX processing */
	uint32_t		sc_txstart_cnt;	/* In TX output (raw/start) */
	uint32_t		sc_inreset_cnt;	/* In active reset/chanchange */
	uint32_t		sc_txrx_cnt;	/* refcount on stop/start'ing TX */
	uint32_t		sc_intr_cnt;	/* refcount on interrupt handling */

	u_int			sc_keymax;	/* size of key cache */
	u_int8_t		sc_keymap[ATH_KEYBYTES];/* key use bit map */

	/*
	 * Software based LED blinking
	 */
	u_int			sc_ledpin;	/* GPIO pin for driving LED */
	u_int			sc_ledon;	/* pin setting for LED on */
	u_int			sc_ledidle;	/* idle polling interval */
	int			sc_ledevent;	/* time of last LED event */
	u_int8_t		sc_txrix;	/* current tx rate for LED */
	u_int16_t		sc_ledoff;	/* off time for current blink */
	struct callout		sc_ledtimer;	/* led off timer */

	/*
	 * Hardware based LED blinking
	 */
	int			sc_led_pwr_pin;	/* MAC power LED GPIO pin */
	int			sc_led_net_pin;	/* MAC network LED GPIO pin */

	u_int			sc_rfsilentpin;	/* GPIO pin for rfkill int */
	u_int			sc_rfsilentpol;	/* pin setting for rfkill on */

	struct ath_descdma	sc_rxdma;	/* RX descriptors */
	ath_bufhead		sc_rxbuf;	/* receive buffer */
	u_int32_t		*sc_rxlink;	/* link ptr in last RX desc */
	struct task		sc_rxtask;	/* rx int processing */
	u_int8_t		sc_defant;	/* current default antenna */
	u_int8_t		sc_rxotherant;	/* rx's on non-default antenna*/
	u_int64_t		sc_lastrx;	/* tsf at last rx'd frame */
	struct ath_rx_status	*sc_lastrs;	/* h/w status of last rx */
	struct ath_rx_radiotap_header sc_rx_th;
	int			sc_rx_th_len;
	u_int			sc_monpass;	/* frames to pass in mon.mode */

	struct ath_descdma	sc_txdma;	/* TX descriptors */
	uint16_t		sc_txbuf_descid;
	ath_bufhead		sc_txbuf;	/* transmit buffer */
<<<<<<< HEAD
=======
	int			sc_txbuf_cnt;	/* how many buffers avail */
	struct ath_descdma	sc_txdma_mgmt;	/* mgmt TX descriptors */
	ath_bufhead		sc_txbuf_mgmt;	/* mgmt transmit buffer */
	struct ath_descdma	sc_txsdma;	/* EDMA TX status desc's */
>>>>>>> 85823a3b
	struct mtx		sc_txbuflock;	/* txbuf lock */
	char			sc_txname[12];	/* e.g. "ath0_buf" */
	u_int			sc_txqsetup;	/* h/w queues setup */
	u_int			sc_txintrperiod;/* tx interrupt batching */
	struct ath_txq		sc_txq[HAL_NUM_TX_QUEUES];
	struct ath_txq		*sc_ac2q[5];	/* WME AC -> h/w q map */ 
	struct task		sc_txtask;	/* tx int processing */
	struct task		sc_txqtask;	/* tx proc processing */

	struct ath_descdma	sc_txcompdma;	/* TX EDMA completion */
	struct mtx		sc_txcomplock;	/* TX EDMA completion lock */
	char			sc_txcompname[12];	/* eg ath0_txcomp */

	int			sc_wd_timer;	/* count down for wd timer */
	struct callout		sc_wd_ch;	/* tx watchdog timer */
	struct ath_tx_radiotap_header sc_tx_th;
	int			sc_tx_th_len;

	struct ath_descdma	sc_bdma;	/* beacon descriptors */
	ath_bufhead		sc_bbuf;	/* beacon buffers */
	u_int			sc_bhalq;	/* HAL q for outgoing beacons */
	u_int			sc_bmisscount;	/* missed beacon transmits */
	u_int32_t		sc_ant_tx[8];	/* recent tx frames/antenna */
	struct ath_txq		*sc_cabq;	/* tx q for cab frames */
	struct task		sc_bmisstask;	/* bmiss int processing */
	struct task		sc_bstucktask;	/* stuck beacon processing */
	struct task		sc_resettask;	/* interface reset task */
	struct task		sc_fataltask;	/* fatal task */
	enum {
		OK,				/* no change needed */
		UPDATE,				/* update pending */
		COMMIT				/* beacon sent, commit change */
	} sc_updateslot;			/* slot time update fsm */
	int			sc_slotupdate;	/* slot to advance fsm */
	struct ieee80211vap	*sc_bslot[ATH_BCBUF];
	int			sc_nbcnvaps;	/* # vaps with beacons */

	struct callout		sc_cal_ch;	/* callout handle for cals */
	int			sc_lastlongcal;	/* last long cal completed */
	int			sc_lastcalreset;/* last cal reset done */
	int			sc_lastani;	/* last ANI poll */
	int			sc_lastshortcal;	/* last short calibration */
	HAL_BOOL		sc_doresetcal;	/* Yes, we're doing a reset cal atm */
	HAL_NODE_STATS		sc_halstats;	/* station-mode rssi stats */
	u_int			sc_tdmadbaprep;	/* TDMA DBA prep time */
	u_int			sc_tdmaswbaprep;/* TDMA SWBA prep time */
	u_int			sc_tdmaswba;	/* TDMA SWBA counter */
	u_int32_t		sc_tdmabintval;	/* TDMA beacon interval (TU) */
	u_int32_t		sc_tdmaguard;	/* TDMA guard time (usec) */
	u_int			sc_tdmaslotlen;	/* TDMA slot length (usec) */
	u_int32_t		sc_avgtsfdeltap;/* TDMA slot adjust (+) */
	u_int32_t		sc_avgtsfdeltam;/* TDMA slot adjust (-) */
	uint16_t		*sc_eepromdata;	/* Local eeprom data, if AR9100 */
	int			sc_txchainmask;	/* currently configured TX chainmask */
	int			sc_rxchainmask;	/* currently configured RX chainmask */
	int			sc_rts_aggr_limit;	/* TX limit on RTS aggregates */

	/* Queue limits */

	/*
	 * To avoid queue starvation in congested conditions,
	 * these parameters tune the maximum number of frames
	 * queued to the data/mcastq before they're dropped.
	 *
	 * This is to prevent:
	 * + a single destination overwhelming everything, including
	 *   management/multicast frames;
	 * + multicast frames overwhelming everything (when the
	 *   air is sufficiently busy that cabq can't drain.)
	 *
	 * These implement:
	 * + data_minfree is the maximum number of free buffers
	 *   overall to successfully allow a data frame.
	 *
	 * + mcastq_maxdepth is the maximum depth allowed of the cabq.
	 */
	int			sc_txq_data_minfree;
	int			sc_txq_mcastq_maxdepth;

	/*
	 * Aggregation twiddles
	 *
	 * hwq_limit:	how busy to keep the hardware queue - don't schedule
	 *		further packets to the hardware, regardless of the TID
	 * tid_hwq_lo:	how low the per-TID hwq count has to be before the
	 *		TID will be scheduled again
	 * tid_hwq_hi:	how many frames to queue to the HWQ before the TID
	 *		stops being scheduled.
	 */
	int			sc_hwq_limit;
	int			sc_tid_hwq_lo;
	int			sc_tid_hwq_hi;

	/* DFS related state */
	void			*sc_dfs;	/* Used by an optional DFS module */
	int			sc_dodfs;	/* Whether to enable DFS rx filter bits */
	struct task		sc_dfstask;	/* DFS processing task */

	/* TX AMPDU handling */
	int			(*sc_addba_request)(struct ieee80211_node *,
				    struct ieee80211_tx_ampdu *, int, int, int);
	int			(*sc_addba_response)(struct ieee80211_node *,
				    struct ieee80211_tx_ampdu *, int, int, int);
	void			(*sc_addba_stop)(struct ieee80211_node *,
				    struct ieee80211_tx_ampdu *);
	void			(*sc_addba_response_timeout)
				    (struct ieee80211_node *,
				    struct ieee80211_tx_ampdu *);
	void			(*sc_bar_response)(struct ieee80211_node *ni,
				    struct ieee80211_tx_ampdu *tap,
				    int status);
};

#define	ATH_LOCK_INIT(_sc) \
	mtx_init(&(_sc)->sc_mtx, device_get_nameunit((_sc)->sc_dev), \
		 NULL, MTX_DEF | MTX_RECURSE)
#define	ATH_LOCK_DESTROY(_sc)	mtx_destroy(&(_sc)->sc_mtx)
#define	ATH_LOCK(_sc)		mtx_lock(&(_sc)->sc_mtx)
#define	ATH_UNLOCK(_sc)		mtx_unlock(&(_sc)->sc_mtx)
#define	ATH_LOCK_ASSERT(_sc)	mtx_assert(&(_sc)->sc_mtx, MA_OWNED)
#define	ATH_UNLOCK_ASSERT(_sc)	mtx_assert(&(_sc)->sc_mtx, MA_NOTOWNED)

/*
 * The TX lock is non-reentrant and serialises the TX send operations.
 * (ath_start(), ath_raw_xmit().)  It doesn't yet serialise the TX
 * completion operations; thus it can't be used (yet!) to protect
 * hardware / software TXQ operations.
 */
#define	ATH_TX_LOCK_INIT(_sc) do {\
	snprintf((_sc)->sc_tx_mtx_name,				\
	    sizeof((_sc)->sc_tx_mtx_name),				\
	    "%s TX lock",						\
	    device_get_nameunit((_sc)->sc_dev));			\
	mtx_init(&(_sc)->sc_tx_mtx, (_sc)->sc_tx_mtx_name,		\
		 NULL, MTX_DEF);					\
	} while (0)
#define	ATH_TX_LOCK_DESTROY(_sc)	mtx_destroy(&(_sc)->sc_tx_mtx)
#define	ATH_TX_LOCK(_sc)		mtx_lock(&(_sc)->sc_tx_mtx)
#define	ATH_TX_UNLOCK(_sc)		mtx_unlock(&(_sc)->sc_tx_mtx)
#define	ATH_TX_LOCK_ASSERT(_sc)	mtx_assert(&(_sc)->sc_tx_mtx,	\
		MA_OWNED)
#define	ATH_TX_UNLOCK_ASSERT(_sc)	mtx_assert(&(_sc)->sc_tx_mtx,	\
		MA_NOTOWNED)

/*
 * The PCU lock is non-recursive and should be treated as a spinlock.
 * Although currently the interrupt code is run in netisr context and
 * doesn't require this, this may change in the future.
 * Please keep this in mind when protecting certain code paths
 * with the PCU lock.
 *
 * The PCU lock is used to serialise access to the PCU so things such
 * as TX, RX, state change (eg channel change), channel reset and updates
 * from interrupt context (eg kickpcu, txqactive bits) do not clash.
 *
 * Although the current single-thread taskqueue mechanism protects the
 * majority of these situations by simply serialising them, there are
 * a few others which occur at the same time. These include the TX path
 * (which only acquires ATH_LOCK when recycling buffers to the free list),
 * ath_set_channel, the channel scanning API and perhaps quite a bit more.
 */
#define	ATH_PCU_LOCK_INIT(_sc) do {\
	snprintf((_sc)->sc_pcu_mtx_name,				\
	    sizeof((_sc)->sc_pcu_mtx_name),				\
	    "%s PCU lock",						\
	    device_get_nameunit((_sc)->sc_dev));			\
	mtx_init(&(_sc)->sc_pcu_mtx, (_sc)->sc_pcu_mtx_name,		\
		 NULL, MTX_DEF);					\
	} while (0)
#define	ATH_PCU_LOCK_DESTROY(_sc)	mtx_destroy(&(_sc)->sc_pcu_mtx)
#define	ATH_PCU_LOCK(_sc)		mtx_lock(&(_sc)->sc_pcu_mtx)
#define	ATH_PCU_UNLOCK(_sc)		mtx_unlock(&(_sc)->sc_pcu_mtx)
#define	ATH_PCU_LOCK_ASSERT(_sc)	mtx_assert(&(_sc)->sc_pcu_mtx,	\
		MA_OWNED)
#define	ATH_PCU_UNLOCK_ASSERT(_sc)	mtx_assert(&(_sc)->sc_pcu_mtx,	\
		MA_NOTOWNED)

/*
 * The RX lock is primarily a(nother) workaround to ensure that the
 * RX FIFO/list isn't modified by various execution paths.
 * Even though RX occurs in a single context (the ath taskqueue), the
 * RX path can be executed via various reset/channel change paths.
 */
#define	ATH_RX_LOCK_INIT(_sc) do {\
	snprintf((_sc)->sc_rx_mtx_name,					\
	    sizeof((_sc)->sc_rx_mtx_name),				\
	    "%s RX lock",						\
	    device_get_nameunit((_sc)->sc_dev));			\
	mtx_init(&(_sc)->sc_rx_mtx, (_sc)->sc_rx_mtx_name,		\
		 NULL, MTX_DEF);					\
	} while (0)
#define	ATH_RX_LOCK_DESTROY(_sc)	mtx_destroy(&(_sc)->sc_rx_mtx)
#define	ATH_RX_LOCK(_sc)		mtx_lock(&(_sc)->sc_rx_mtx)
#define	ATH_RX_UNLOCK(_sc)		mtx_unlock(&(_sc)->sc_rx_mtx)
#define	ATH_RX_LOCK_ASSERT(_sc)	mtx_assert(&(_sc)->sc_rx_mtx,	\
		MA_OWNED)
#define	ATH_RX_UNLOCK_ASSERT(_sc)	mtx_assert(&(_sc)->sc_rx_mtx,	\
		MA_NOTOWNED)

#define	ATH_TXQ_SETUP(sc, i)	((sc)->sc_txqsetup & (1<<i))

#define	ATH_TXBUF_LOCK_INIT(_sc) do { \
	snprintf((_sc)->sc_txname, sizeof((_sc)->sc_txname), "%s_buf", \
		device_get_nameunit((_sc)->sc_dev)); \
	mtx_init(&(_sc)->sc_txbuflock, (_sc)->sc_txname, NULL, MTX_DEF); \
} while (0)
#define	ATH_TXBUF_LOCK_DESTROY(_sc)	mtx_destroy(&(_sc)->sc_txbuflock)
#define	ATH_TXBUF_LOCK(_sc)		mtx_lock(&(_sc)->sc_txbuflock)
#define	ATH_TXBUF_UNLOCK(_sc)		mtx_unlock(&(_sc)->sc_txbuflock)
#define	ATH_TXBUF_LOCK_ASSERT(_sc) \
	mtx_assert(&(_sc)->sc_txbuflock, MA_OWNED)

#define	ATH_TXSTATUS_LOCK_INIT(_sc) do { \
	snprintf((_sc)->sc_txcompname, sizeof((_sc)->sc_txcompname), \
		"%s_buf", \
		device_get_nameunit((_sc)->sc_dev)); \
	mtx_init(&(_sc)->sc_txcomplock, (_sc)->sc_txcompname, NULL, \
		MTX_DEF); \
} while (0)
#define	ATH_TXSTATUS_LOCK_DESTROY(_sc)	mtx_destroy(&(_sc)->sc_txcomplock)
#define	ATH_TXSTATUS_LOCK(_sc)		mtx_lock(&(_sc)->sc_txcomplock)
#define	ATH_TXSTATUS_UNLOCK(_sc)	mtx_unlock(&(_sc)->sc_txcomplock)
#define	ATH_TXSTATUS_LOCK_ASSERT(_sc) \
	mtx_assert(&(_sc)->sc_txcomplock, MA_OWNED)

int	ath_attach(u_int16_t, struct ath_softc *);
int	ath_detach(struct ath_softc *);
void	ath_resume(struct ath_softc *);
void	ath_suspend(struct ath_softc *);
void	ath_shutdown(struct ath_softc *);
void	ath_intr(void *);

/*
 * HAL definitions to comply with local coding convention.
 */
#define	ath_hal_detach(_ah) \
	((*(_ah)->ah_detach)((_ah)))
#define	ath_hal_reset(_ah, _opmode, _chan, _outdoor, _pstatus) \
	((*(_ah)->ah_reset)((_ah), (_opmode), (_chan), (_outdoor), (_pstatus)))
#define	ath_hal_macversion(_ah) \
	(((_ah)->ah_macVersion << 4) | ((_ah)->ah_macRev))
#define	ath_hal_getratetable(_ah, _mode) \
	((*(_ah)->ah_getRateTable)((_ah), (_mode)))
#define	ath_hal_getmac(_ah, _mac) \
	((*(_ah)->ah_getMacAddress)((_ah), (_mac)))
#define	ath_hal_setmac(_ah, _mac) \
	((*(_ah)->ah_setMacAddress)((_ah), (_mac)))
#define	ath_hal_getbssidmask(_ah, _mask) \
	((*(_ah)->ah_getBssIdMask)((_ah), (_mask)))
#define	ath_hal_setbssidmask(_ah, _mask) \
	((*(_ah)->ah_setBssIdMask)((_ah), (_mask)))
#define	ath_hal_intrset(_ah, _mask) \
	((*(_ah)->ah_setInterrupts)((_ah), (_mask)))
#define	ath_hal_intrget(_ah) \
	((*(_ah)->ah_getInterrupts)((_ah)))
#define	ath_hal_intrpend(_ah) \
	((*(_ah)->ah_isInterruptPending)((_ah)))
#define	ath_hal_getisr(_ah, _pmask) \
	((*(_ah)->ah_getPendingInterrupts)((_ah), (_pmask)))
#define	ath_hal_updatetxtriglevel(_ah, _inc) \
	((*(_ah)->ah_updateTxTrigLevel)((_ah), (_inc)))
#define	ath_hal_setpower(_ah, _mode) \
	((*(_ah)->ah_setPowerMode)((_ah), (_mode), AH_TRUE))
#define	ath_hal_keycachesize(_ah) \
	((*(_ah)->ah_getKeyCacheSize)((_ah)))
#define	ath_hal_keyreset(_ah, _ix) \
	((*(_ah)->ah_resetKeyCacheEntry)((_ah), (_ix)))
#define	ath_hal_keyset(_ah, _ix, _pk, _mac) \
	((*(_ah)->ah_setKeyCacheEntry)((_ah), (_ix), (_pk), (_mac), AH_FALSE))
#define	ath_hal_keyisvalid(_ah, _ix) \
	(((*(_ah)->ah_isKeyCacheEntryValid)((_ah), (_ix))))
#define	ath_hal_keysetmac(_ah, _ix, _mac) \
	((*(_ah)->ah_setKeyCacheEntryMac)((_ah), (_ix), (_mac)))
#define	ath_hal_getrxfilter(_ah) \
	((*(_ah)->ah_getRxFilter)((_ah)))
#define	ath_hal_setrxfilter(_ah, _filter) \
	((*(_ah)->ah_setRxFilter)((_ah), (_filter)))
#define	ath_hal_setmcastfilter(_ah, _mfilt0, _mfilt1) \
	((*(_ah)->ah_setMulticastFilter)((_ah), (_mfilt0), (_mfilt1)))
#define	ath_hal_waitforbeacon(_ah, _bf) \
	((*(_ah)->ah_waitForBeaconDone)((_ah), (_bf)->bf_daddr))
#define	ath_hal_putrxbuf(_ah, _bufaddr, _rxq) \
	((*(_ah)->ah_setRxDP)((_ah), (_bufaddr), (_rxq)))
/* NB: common across all chips */
#define	AR_TSF_L32	0x804c	/* MAC local clock lower 32 bits */
#define	ath_hal_gettsf32(_ah) \
	OS_REG_READ(_ah, AR_TSF_L32)
#define	ath_hal_gettsf64(_ah) \
	((*(_ah)->ah_getTsf64)((_ah)))
#define	ath_hal_resettsf(_ah) \
	((*(_ah)->ah_resetTsf)((_ah)))
#define	ath_hal_rxena(_ah) \
	((*(_ah)->ah_enableReceive)((_ah)))
#define	ath_hal_puttxbuf(_ah, _q, _bufaddr) \
	((*(_ah)->ah_setTxDP)((_ah), (_q), (_bufaddr)))
#define	ath_hal_gettxbuf(_ah, _q) \
	((*(_ah)->ah_getTxDP)((_ah), (_q)))
#define	ath_hal_numtxpending(_ah, _q) \
	((*(_ah)->ah_numTxPending)((_ah), (_q)))
#define	ath_hal_getrxbuf(_ah, _rxq) \
	((*(_ah)->ah_getRxDP)((_ah), (_rxq)))
#define	ath_hal_txstart(_ah, _q) \
	((*(_ah)->ah_startTxDma)((_ah), (_q)))
#define	ath_hal_setchannel(_ah, _chan) \
	((*(_ah)->ah_setChannel)((_ah), (_chan)))
#define	ath_hal_calibrate(_ah, _chan, _iqcal) \
	((*(_ah)->ah_perCalibration)((_ah), (_chan), (_iqcal)))
#define	ath_hal_calibrateN(_ah, _chan, _lcal, _isdone) \
	((*(_ah)->ah_perCalibrationN)((_ah), (_chan), 0x1, (_lcal), (_isdone)))
#define	ath_hal_calreset(_ah, _chan) \
	((*(_ah)->ah_resetCalValid)((_ah), (_chan)))
#define	ath_hal_setledstate(_ah, _state) \
	((*(_ah)->ah_setLedState)((_ah), (_state)))
#define	ath_hal_beaconinit(_ah, _nextb, _bperiod) \
	((*(_ah)->ah_beaconInit)((_ah), (_nextb), (_bperiod)))
#define	ath_hal_beaconreset(_ah) \
	((*(_ah)->ah_resetStationBeaconTimers)((_ah)))
#define	ath_hal_beaconsettimers(_ah, _bt) \
	((*(_ah)->ah_setBeaconTimers)((_ah), (_bt)))
#define	ath_hal_beacontimers(_ah, _bs) \
	((*(_ah)->ah_setStationBeaconTimers)((_ah), (_bs)))
#define	ath_hal_getnexttbtt(_ah) \
	((*(_ah)->ah_getNextTBTT)((_ah)))
#define	ath_hal_setassocid(_ah, _bss, _associd) \
	((*(_ah)->ah_writeAssocid)((_ah), (_bss), (_associd)))
#define	ath_hal_phydisable(_ah) \
	((*(_ah)->ah_phyDisable)((_ah)))
#define	ath_hal_setopmode(_ah) \
	((*(_ah)->ah_setPCUConfig)((_ah)))
#define	ath_hal_stoptxdma(_ah, _qnum) \
	((*(_ah)->ah_stopTxDma)((_ah), (_qnum)))
#define	ath_hal_stoppcurecv(_ah) \
	((*(_ah)->ah_stopPcuReceive)((_ah)))
#define	ath_hal_startpcurecv(_ah) \
	((*(_ah)->ah_startPcuReceive)((_ah)))
#define	ath_hal_stopdmarecv(_ah) \
	((*(_ah)->ah_stopDmaReceive)((_ah)))
#define	ath_hal_getdiagstate(_ah, _id, _indata, _insize, _outdata, _outsize) \
	((*(_ah)->ah_getDiagState)((_ah), (_id), \
		(_indata), (_insize), (_outdata), (_outsize)))
#define	ath_hal_getfatalstate(_ah, _outdata, _outsize) \
	ath_hal_getdiagstate(_ah, 29, NULL, 0, (_outdata), _outsize)
#define	ath_hal_setuptxqueue(_ah, _type, _irq) \
	((*(_ah)->ah_setupTxQueue)((_ah), (_type), (_irq)))
#define	ath_hal_resettxqueue(_ah, _q) \
	((*(_ah)->ah_resetTxQueue)((_ah), (_q)))
#define	ath_hal_releasetxqueue(_ah, _q) \
	((*(_ah)->ah_releaseTxQueue)((_ah), (_q)))
#define	ath_hal_gettxqueueprops(_ah, _q, _qi) \
	((*(_ah)->ah_getTxQueueProps)((_ah), (_q), (_qi)))
#define	ath_hal_settxqueueprops(_ah, _q, _qi) \
	((*(_ah)->ah_setTxQueueProps)((_ah), (_q), (_qi)))
/* NB: common across all chips */
#define	AR_Q_TXE	0x0840	/* MAC Transmit Queue enable */
#define	ath_hal_txqenabled(_ah, _qnum) \
	(OS_REG_READ(_ah, AR_Q_TXE) & (1<<(_qnum)))
#define	ath_hal_getrfgain(_ah) \
	((*(_ah)->ah_getRfGain)((_ah)))
#define	ath_hal_getdefantenna(_ah) \
	((*(_ah)->ah_getDefAntenna)((_ah)))
#define	ath_hal_setdefantenna(_ah, _ant) \
	((*(_ah)->ah_setDefAntenna)((_ah), (_ant)))
#define	ath_hal_rxmonitor(_ah, _arg, _chan) \
	((*(_ah)->ah_rxMonitor)((_ah), (_arg), (_chan)))
#define	ath_hal_ani_poll(_ah, _chan) \
	((*(_ah)->ah_aniPoll)((_ah), (_chan)))
#define	ath_hal_mibevent(_ah, _stats) \
	((*(_ah)->ah_procMibEvent)((_ah), (_stats)))
#define	ath_hal_setslottime(_ah, _us) \
	((*(_ah)->ah_setSlotTime)((_ah), (_us)))
#define	ath_hal_getslottime(_ah) \
	((*(_ah)->ah_getSlotTime)((_ah)))
#define	ath_hal_setacktimeout(_ah, _us) \
	((*(_ah)->ah_setAckTimeout)((_ah), (_us)))
#define	ath_hal_getacktimeout(_ah) \
	((*(_ah)->ah_getAckTimeout)((_ah)))
#define	ath_hal_setctstimeout(_ah, _us) \
	((*(_ah)->ah_setCTSTimeout)((_ah), (_us)))
#define	ath_hal_getctstimeout(_ah) \
	((*(_ah)->ah_getCTSTimeout)((_ah)))
#define	ath_hal_getcapability(_ah, _cap, _param, _result) \
	((*(_ah)->ah_getCapability)((_ah), (_cap), (_param), (_result)))
#define	ath_hal_setcapability(_ah, _cap, _param, _v, _status) \
	((*(_ah)->ah_setCapability)((_ah), (_cap), (_param), (_v), (_status)))
#define	ath_hal_ciphersupported(_ah, _cipher) \
	(ath_hal_getcapability(_ah, HAL_CAP_CIPHER, _cipher, NULL) == HAL_OK)
#define	ath_hal_getregdomain(_ah, _prd) \
	(ath_hal_getcapability(_ah, HAL_CAP_REG_DMN, 0, (_prd)) == HAL_OK)
#define	ath_hal_setregdomain(_ah, _rd) \
	ath_hal_setcapability(_ah, HAL_CAP_REG_DMN, 0, _rd, NULL)
#define	ath_hal_getcountrycode(_ah, _pcc) \
	(*(_pcc) = (_ah)->ah_countryCode)
#define	ath_hal_gettkipmic(_ah) \
	(ath_hal_getcapability(_ah, HAL_CAP_TKIP_MIC, 1, NULL) == HAL_OK)
#define	ath_hal_settkipmic(_ah, _v) \
	ath_hal_setcapability(_ah, HAL_CAP_TKIP_MIC, 1, _v, NULL)
#define	ath_hal_hastkipsplit(_ah) \
	(ath_hal_getcapability(_ah, HAL_CAP_TKIP_SPLIT, 0, NULL) == HAL_OK)
#define	ath_hal_gettkipsplit(_ah) \
	(ath_hal_getcapability(_ah, HAL_CAP_TKIP_SPLIT, 1, NULL) == HAL_OK)
#define	ath_hal_settkipsplit(_ah, _v) \
	ath_hal_setcapability(_ah, HAL_CAP_TKIP_SPLIT, 1, _v, NULL)
#define	ath_hal_haswmetkipmic(_ah) \
	(ath_hal_getcapability(_ah, HAL_CAP_WME_TKIPMIC, 0, NULL) == HAL_OK)
#define	ath_hal_hwphycounters(_ah) \
	(ath_hal_getcapability(_ah, HAL_CAP_PHYCOUNTERS, 0, NULL) == HAL_OK)
#define	ath_hal_hasdiversity(_ah) \
	(ath_hal_getcapability(_ah, HAL_CAP_DIVERSITY, 0, NULL) == HAL_OK)
#define	ath_hal_getdiversity(_ah) \
	(ath_hal_getcapability(_ah, HAL_CAP_DIVERSITY, 1, NULL) == HAL_OK)
#define	ath_hal_setdiversity(_ah, _v) \
	ath_hal_setcapability(_ah, HAL_CAP_DIVERSITY, 1, _v, NULL)
#define	ath_hal_getantennaswitch(_ah) \
	((*(_ah)->ah_getAntennaSwitch)((_ah)))
#define	ath_hal_setantennaswitch(_ah, _v) \
	((*(_ah)->ah_setAntennaSwitch)((_ah), (_v)))
#define	ath_hal_getdiag(_ah, _pv) \
	(ath_hal_getcapability(_ah, HAL_CAP_DIAG, 0, _pv) == HAL_OK)
#define	ath_hal_setdiag(_ah, _v) \
	ath_hal_setcapability(_ah, HAL_CAP_DIAG, 0, _v, NULL)
#define	ath_hal_getnumtxqueues(_ah, _pv) \
	(ath_hal_getcapability(_ah, HAL_CAP_NUM_TXQUEUES, 0, _pv) == HAL_OK)
#define	ath_hal_hasveol(_ah) \
	(ath_hal_getcapability(_ah, HAL_CAP_VEOL, 0, NULL) == HAL_OK)
#define	ath_hal_hastxpowlimit(_ah) \
	(ath_hal_getcapability(_ah, HAL_CAP_TXPOW, 0, NULL) == HAL_OK)
#define	ath_hal_settxpowlimit(_ah, _pow) \
	((*(_ah)->ah_setTxPowerLimit)((_ah), (_pow)))
#define	ath_hal_gettxpowlimit(_ah, _ppow) \
	(ath_hal_getcapability(_ah, HAL_CAP_TXPOW, 1, _ppow) == HAL_OK)
#define	ath_hal_getmaxtxpow(_ah, _ppow) \
	(ath_hal_getcapability(_ah, HAL_CAP_TXPOW, 2, _ppow) == HAL_OK)
#define	ath_hal_gettpscale(_ah, _scale) \
	(ath_hal_getcapability(_ah, HAL_CAP_TXPOW, 3, _scale) == HAL_OK)
#define	ath_hal_settpscale(_ah, _v) \
	ath_hal_setcapability(_ah, HAL_CAP_TXPOW, 3, _v, NULL)
#define	ath_hal_hastpc(_ah) \
	(ath_hal_getcapability(_ah, HAL_CAP_TPC, 0, NULL) == HAL_OK)
#define	ath_hal_gettpc(_ah) \
	(ath_hal_getcapability(_ah, HAL_CAP_TPC, 1, NULL) == HAL_OK)
#define	ath_hal_settpc(_ah, _v) \
	ath_hal_setcapability(_ah, HAL_CAP_TPC, 1, _v, NULL)
#define	ath_hal_hasbursting(_ah) \
	(ath_hal_getcapability(_ah, HAL_CAP_BURST, 0, NULL) == HAL_OK)
#define	ath_hal_setmcastkeysearch(_ah, _v) \
	ath_hal_setcapability(_ah, HAL_CAP_MCAST_KEYSRCH, 0, _v, NULL)
#define	ath_hal_hasmcastkeysearch(_ah) \
	(ath_hal_getcapability(_ah, HAL_CAP_MCAST_KEYSRCH, 0, NULL) == HAL_OK)
#define	ath_hal_getmcastkeysearch(_ah) \
	(ath_hal_getcapability(_ah, HAL_CAP_MCAST_KEYSRCH, 1, NULL) == HAL_OK)
#define	ath_hal_hasfastframes(_ah) \
	(ath_hal_getcapability(_ah, HAL_CAP_FASTFRAME, 0, NULL) == HAL_OK)
#define	ath_hal_hasbssidmask(_ah) \
	(ath_hal_getcapability(_ah, HAL_CAP_BSSIDMASK, 0, NULL) == HAL_OK)
#define	ath_hal_hasbssidmatch(_ah) \
	(ath_hal_getcapability(_ah, HAL_CAP_BSSIDMATCH, 0, NULL) == HAL_OK)
#define	ath_hal_hastsfadjust(_ah) \
	(ath_hal_getcapability(_ah, HAL_CAP_TSF_ADJUST, 0, NULL) == HAL_OK)
#define	ath_hal_gettsfadjust(_ah) \
	(ath_hal_getcapability(_ah, HAL_CAP_TSF_ADJUST, 1, NULL) == HAL_OK)
#define	ath_hal_settsfadjust(_ah, _onoff) \
	ath_hal_setcapability(_ah, HAL_CAP_TSF_ADJUST, 1, _onoff, NULL)
#define	ath_hal_hasrfsilent(_ah) \
	(ath_hal_getcapability(_ah, HAL_CAP_RFSILENT, 0, NULL) == HAL_OK)
#define	ath_hal_getrfkill(_ah) \
	(ath_hal_getcapability(_ah, HAL_CAP_RFSILENT, 1, NULL) == HAL_OK)
#define	ath_hal_setrfkill(_ah, _onoff) \
	ath_hal_setcapability(_ah, HAL_CAP_RFSILENT, 1, _onoff, NULL)
#define	ath_hal_getrfsilent(_ah, _prfsilent) \
	(ath_hal_getcapability(_ah, HAL_CAP_RFSILENT, 2, _prfsilent) == HAL_OK)
#define	ath_hal_setrfsilent(_ah, _rfsilent) \
	ath_hal_setcapability(_ah, HAL_CAP_RFSILENT, 2, _rfsilent, NULL)
#define	ath_hal_gettpack(_ah, _ptpack) \
	(ath_hal_getcapability(_ah, HAL_CAP_TPC_ACK, 0, _ptpack) == HAL_OK)
#define	ath_hal_settpack(_ah, _tpack) \
	ath_hal_setcapability(_ah, HAL_CAP_TPC_ACK, 0, _tpack, NULL)
#define	ath_hal_gettpcts(_ah, _ptpcts) \
	(ath_hal_getcapability(_ah, HAL_CAP_TPC_CTS, 0, _ptpcts) == HAL_OK)
#define	ath_hal_settpcts(_ah, _tpcts) \
	ath_hal_setcapability(_ah, HAL_CAP_TPC_CTS, 0, _tpcts, NULL)
#define	ath_hal_hasintmit(_ah) \
	(ath_hal_getcapability(_ah, HAL_CAP_INTMIT, \
	HAL_CAP_INTMIT_PRESENT, NULL) == HAL_OK)
#define	ath_hal_getintmit(_ah) \
	(ath_hal_getcapability(_ah, HAL_CAP_INTMIT, \
	HAL_CAP_INTMIT_ENABLE, NULL) == HAL_OK)
#define	ath_hal_setintmit(_ah, _v) \
	ath_hal_setcapability(_ah, HAL_CAP_INTMIT, \
	HAL_CAP_INTMIT_ENABLE, _v, NULL)
<<<<<<< HEAD
=======

/* EDMA definitions */
#define	ath_hal_hasedma(_ah) \
	(ath_hal_getcapability(_ah, HAL_CAP_ENHANCED_DMA_SUPPORT,	\
	0, NULL) == HAL_OK)
#define	ath_hal_getrxfifodepth(_ah, _qtype, _req) \
	(ath_hal_getcapability(_ah, HAL_CAP_RXFIFODEPTH, _qtype, _req)	\
	== HAL_OK)
#define	ath_hal_getntxmaps(_ah, _req) \
	(ath_hal_getcapability(_ah, HAL_CAP_NUM_TXMAPS, 0, _req)	\
	== HAL_OK)
#define	ath_hal_gettxdesclen(_ah, _req) \
	(ath_hal_getcapability(_ah, HAL_CAP_TXDESCLEN, 0, _req)		\
	== HAL_OK)
#define	ath_hal_gettxstatuslen(_ah, _req) \
	(ath_hal_getcapability(_ah, HAL_CAP_TXSTATUSLEN, 0, _req)	\
	== HAL_OK)
#define	ath_hal_getrxstatuslen(_ah, _req) \
	(ath_hal_getcapability(_ah, HAL_CAP_RXSTATUSLEN, 0, _req)	\
	== HAL_OK)
#define	ath_hal_setrxbufsize(_ah, _req) \
	(ath_hal_setcapability(_ah, HAL_CAP_RXBUFSIZE, 0, _req, NULL)	\
	== HAL_OK)

>>>>>>> 85823a3b
#define	ath_hal_getchannoise(_ah, _c) \
	((*(_ah)->ah_getChanNoise)((_ah), (_c)))

/* 802.11n HAL methods */
#define	ath_hal_getrxchainmask(_ah, _prxchainmask) \
	(ath_hal_getcapability(_ah, HAL_CAP_RX_CHAINMASK, 0, _prxchainmask))
#define	ath_hal_gettxchainmask(_ah, _ptxchainmask) \
	(ath_hal_getcapability(_ah, HAL_CAP_TX_CHAINMASK, 0, _ptxchainmask))
#define	ath_hal_setrxchainmask(_ah, _rx) \
	(ath_hal_setcapability(_ah, HAL_CAP_RX_CHAINMASK, 1, _rx, NULL))
#define	ath_hal_settxchainmask(_ah, _tx) \
	(ath_hal_setcapability(_ah, HAL_CAP_TX_CHAINMASK, 1, _tx, NULL))
#define	ath_hal_split4ktrans(_ah) \
	(ath_hal_getcapability(_ah, HAL_CAP_SPLIT_4KB_TRANS, \
	0, NULL) == HAL_OK)
#define	ath_hal_self_linked_final_rxdesc(_ah) \
	(ath_hal_getcapability(_ah, HAL_CAP_RXDESC_SELFLINK, \
	0, NULL) == HAL_OK)
#define	ath_hal_gtxto_supported(_ah) \
	(ath_hal_getcapability(_ah, HAL_CAP_GTXTO, 0, NULL) == HAL_OK)
#define	ath_hal_has_long_rxdesc_tsf(_ah) \
	(ath_hal_getcapability(_ah, HAL_CAP_LONG_RXDESC_TSF, \
	0, NULL) == HAL_OK)
#define	ath_hal_setuprxdesc(_ah, _ds, _size, _intreq) \
	((*(_ah)->ah_setupRxDesc)((_ah), (_ds), (_size), (_intreq)))
#define	ath_hal_rxprocdesc(_ah, _ds, _dspa, _dsnext, _rs) \
	((*(_ah)->ah_procRxDesc)((_ah), (_ds), (_dspa), (_dsnext), 0, (_rs)))
#define	ath_hal_setuptxdesc(_ah, _ds, _plen, _hlen, _atype, _txpow, \
		_txr0, _txtr0, _keyix, _ant, _flags, \
		_rtsrate, _rtsdura) \
	((*(_ah)->ah_setupTxDesc)((_ah), (_ds), (_plen), (_hlen), (_atype), \
		(_txpow), (_txr0), (_txtr0), (_keyix), (_ant), \
		(_flags), (_rtsrate), (_rtsdura), 0, 0, 0))
#define	ath_hal_setupxtxdesc(_ah, _ds, \
		_txr1, _txtr1, _txr2, _txtr2, _txr3, _txtr3) \
	((*(_ah)->ah_setupXTxDesc)((_ah), (_ds), \
		(_txr1), (_txtr1), (_txr2), (_txtr2), (_txr3), (_txtr3)))
#define	ath_hal_filltxdesc(_ah, _ds, _b, _l, _did, _qid, _first, _last, _ds0) \
	((*(_ah)->ah_fillTxDesc)((_ah), (_ds), (_b), (_l), (_did), (_qid), \
		(_first), (_last), (_ds0)))
#define	ath_hal_txprocdesc(_ah, _ds, _ts) \
	((*(_ah)->ah_procTxDesc)((_ah), (_ds), (_ts)))
#define	ath_hal_gettxintrtxqs(_ah, _txqs) \
	((*(_ah)->ah_getTxIntrQueue)((_ah), (_txqs)))
#define ath_hal_gettxcompletionrates(_ah, _ds, _rates, _tries) \
	((*(_ah)->ah_getTxCompletionRates)((_ah), (_ds), (_rates), (_tries)))
#define ath_hal_settxdesclink(_ah, _ds, _link) \
	((*(_ah)->ah_setTxDescLink)((_ah), (_ds), (_link)))
#define ath_hal_gettxdesclink(_ah, _ds, _link) \
	((*(_ah)->ah_getTxDescLink)((_ah), (_ds), (_link)))
#define ath_hal_gettxdesclinkptr(_ah, _ds, _linkptr) \
	((*(_ah)->ah_getTxDescLinkPtr)((_ah), (_ds), (_linkptr)))
#define	ath_hal_setuptxstatusring(_ah, _tsstart, _tspstart, _size) \
	((*(_ah)->ah_setupTxStatusRing)((_ah), (_tsstart), (_tspstart), \
		(_size)))
#define	ath_hal_gettxrawtxdesc(_ah, _txstatus) \
	((*(_ah)->ah_getTxRawTxDesc)((_ah), (_txstatus)))

#define	ath_hal_setupfirsttxdesc(_ah, _ds, _aggrlen, _flags, _txpower, \
		_txr0, _txtr0, _antm, _rcr, _rcd) \
	((*(_ah)->ah_setupFirstTxDesc)((_ah), (_ds), (_aggrlen), (_flags), \
	(_txpower), (_txr0), (_txtr0), (_antm), (_rcr), (_rcd)))
#define	ath_hal_chaintxdesc(_ah, _ds, _bl, _sl, _pktlen, _hdrlen, _type, \
	_keyix, _cipher, _delims, _first, _last, _lastaggr) \
	((*(_ah)->ah_chainTxDesc)((_ah), (_ds), (_bl), (_sl), \
	(_pktlen), (_hdrlen), (_type), (_keyix), (_cipher), (_delims), \
	(_first), (_last), (_lastaggr)))
#define	ath_hal_setuplasttxdesc(_ah, _ds, _ds0) \
	((*(_ah)->ah_setupLastTxDesc)((_ah), (_ds), (_ds0)))

#define	ath_hal_set11nratescenario(_ah, _ds, _dur, _rt, _series, _ns, _flags) \
	((*(_ah)->ah_set11nRateScenario)((_ah), (_ds), (_dur), (_rt), \
	(_series), (_ns), (_flags)))

#define	ath_hal_set11n_aggr_first(_ah, _ds, _len, _num) \
	((*(_ah)->ah_set11nAggrFirst)((_ah), (_ds), (_len), (_num)))
#define	ath_hal_set11n_aggr_middle(_ah, _ds, _num) \
	((*(_ah)->ah_set11nAggrMiddle)((_ah), (_ds), (_num)))
#define	ath_hal_set11n_aggr_last(_ah, _ds) \
	((*(_ah)->ah_set11nAggrLast)((_ah), (_ds)))

#define	ath_hal_set11nburstduration(_ah, _ds, _dur) \
	((*(_ah)->ah_set11nBurstDuration)((_ah), (_ds), (_dur)))
#define	ath_hal_clr11n_aggr(_ah, _ds) \
	((*(_ah)->ah_clr11nAggr)((_ah), (_ds)))

#define	ath_hal_gpioCfgOutput(_ah, _gpio, _type) \
	((*(_ah)->ah_gpioCfgOutput)((_ah), (_gpio), (_type)))
#define	ath_hal_gpioset(_ah, _gpio, _b) \
	((*(_ah)->ah_gpioSet)((_ah), (_gpio), (_b)))
#define	ath_hal_gpioget(_ah, _gpio) \
	((*(_ah)->ah_gpioGet)((_ah), (_gpio)))
#define	ath_hal_gpiosetintr(_ah, _gpio, _b) \
	((*(_ah)->ah_gpioSetIntr)((_ah), (_gpio), (_b)))

/*
 * PCIe suspend/resume/poweron/poweroff related macros
 */
#define	ath_hal_enablepcie(_ah, _restore, _poweroff) \
	((*(_ah)->ah_configPCIE)((_ah), (_restore), (_poweroff)))
#define	ath_hal_disablepcie(_ah) \
	((*(_ah)->ah_disablePCIE)((_ah)))

/*
 * This is badly-named; you need to set the correct parameters
 * to begin to receive useful radar events; and even then
 * it doesn't "enable" DFS. See the ath_dfs/null/ module for
 * more information.
 */
#define	ath_hal_enabledfs(_ah, _param) \
	((*(_ah)->ah_enableDfs)((_ah), (_param)))
#define	ath_hal_getdfsthresh(_ah, _param) \
	((*(_ah)->ah_getDfsThresh)((_ah), (_param)))
#define	ath_hal_getdfsdefaultthresh(_ah, _param) \
	((*(_ah)->ah_getDfsDefaultThresh)((_ah), (_param)))
#define	ath_hal_procradarevent(_ah, _rxs, _fulltsf, _buf, _event) \
	((*(_ah)->ah_procRadarEvent)((_ah), (_rxs), (_fulltsf), \
	(_buf), (_event)))
#define	ath_hal_is_fast_clock_enabled(_ah) \
	((*(_ah)->ah_isFastClockEnabled)((_ah)))
#define	ath_hal_radar_wait(_ah, _chan) \
	((*(_ah)->ah_radarWait)((_ah), (_chan)))
#define	ath_hal_get_mib_cycle_counts(_ah, _sample) \
	((*(_ah)->ah_getMibCycleCounts)((_ah), (_sample)))
#define	ath_hal_get_chan_ext_busy(_ah) \
	((*(_ah)->ah_get11nExtBusy)((_ah)))

#endif /* _DEV_ATH_ATHVAR_H */<|MERGE_RESOLUTION|>--- conflicted
+++ resolved
@@ -46,6 +46,14 @@
 #define	ATH_TIMEOUT		1000
 
 /*
+ * There is a separate TX ath_buf pool for management frames.
+ * This ensures that management frames such as probe responses
+ * and BAR frames can be transmitted during periods of high
+ * TX activity.
+ */
+#define	ATH_MGMT_TXBUF		32
+
+/*
  * 802.11n requires more TX and RX buffers to do AMPDU.
  */
 #ifdef	ATH_ENABLE_11N
@@ -192,6 +200,11 @@
 	((((x)%(mul)) >= ((mul)/2)) ? ((x) + ((mul) - 1)) / (mul) : (x)/(mul))
 #define	ATH_RSSI(x)		ATH_EP_RND(x, HAL_RSSI_EP_MULTIPLIER)
 
+typedef enum {
+	ATH_BUFTYPE_NORMAL	= 0,
+	ATH_BUFTYPE_MGMT	= 1,
+} ath_buf_type_t;
+
 struct ath_buf {
 	TAILQ_ENTRY(ath_buf)	bf_list;
 	struct ath_buf *	bf_next;	/* next buffer in the aggregate */
@@ -220,14 +233,15 @@
 
 	/* This state is kept to support software retries and aggregation */
 	struct {
-		int bfs_seqno;		/* sequence number of this packet */
-		int bfs_retries;	/* retry count */
-		uint16_t bfs_tid;	/* packet TID (or TID_MAX for no QoS) */
-		uint16_t bfs_pri;	/* packet AC priority */
+		uint16_t bfs_seqno;	/* sequence number of this packet */
+		uint16_t bfs_ndelim;	/* number of delims for padding */
+
+		uint8_t bfs_retries;	/* retry count */
+		uint8_t bfs_tid;	/* packet TID (or TID_MAX for no QoS) */
+		uint8_t bfs_nframes;	/* number of frames in aggregate */
+		uint8_t bfs_pri;	/* packet AC priority */
+
 		struct ath_txq *bfs_txq;	/* eventual dest hardware TXQ */
-		uint16_t bfs_pktdur;	/* packet duration (at current rate?) */
-		uint16_t bfs_nframes;	/* number of frames in aggregate */
-		uint16_t bfs_ndelim;	/* number of delims for padding */
 
 		u_int32_t bfs_aggr:1,		/* part of aggregate? */
 		    bfs_aggrburst:1,	/* part of aggregate burst? */
@@ -238,35 +252,44 @@
 		    bfs_istxfrag:1,	/* is fragmented */
 		    bfs_ismrr:1,	/* do multi-rate TX retry */
 		    bfs_doprot:1,	/* do RTS/CTS based protection */
-		    bfs_doratelookup:1,	/* do rate lookup before each TX */
-		    bfs_need_seqno:1,	/* need to assign a seqno for aggr */
-		    bfs_seqno_assigned:1;	/* seqno has been assigned */
-
-		int bfs_nfl;		/* next fragment length */
+		    bfs_doratelookup:1;	/* do rate lookup before each TX */
 
 		/*
 		 * These fields are passed into the
 		 * descriptor setup functions.
 		 */
+
+		/* Make this an 8 bit value? */
 		HAL_PKT_TYPE bfs_atype;	/* packet type */
-		int bfs_pktlen;		/* length of this packet */
-		int bfs_hdrlen;		/* length of this packet header */
+
+		uint32_t bfs_pktlen;	/* length of this packet */
+
+		uint16_t bfs_hdrlen;	/* length of this packet header */
 		uint16_t bfs_al;	/* length of aggregate */
-		int bfs_txflags;	/* HAL (tx) descriptor flags */
-		int bfs_txrate0;	/* first TX rate */
-		int bfs_try0;		/* first try count */
+
+		uint16_t bfs_txflags;	/* HAL (tx) descriptor flags */
+		uint8_t bfs_txrate0;	/* first TX rate */
+		uint8_t bfs_try0;		/* first try count */
+
+		uint16_t bfs_txpower;	/* tx power */
 		uint8_t bfs_ctsrate0;	/* Non-zero - use this as ctsrate */
-		int bfs_keyix;		/* crypto key index */
-		int bfs_txpower;	/* tx power */
-		int bfs_txantenna;	/* TX antenna config */
+		uint8_t bfs_ctsrate;	/* CTS rate */
+
+		/* 16 bit? */
+		int32_t bfs_keyix;		/* crypto key index */
+		int32_t bfs_txantenna;	/* TX antenna config */
+
+		/* Make this an 8 bit value? */
 		enum ieee80211_protmode bfs_protmode;
-		int bfs_ctsrate;	/* CTS rate */
-		int bfs_ctsduration;	/* CTS duration (pre-11n NICs) */
+
+		/* 16 bit? */
+		uint32_t bfs_ctsduration;	/* CTS duration (pre-11n NICs) */
 		struct ath_rc_series bfs_rc[ATH_RC_NUM];	/* non-11n TX series */
 	} bf_state;
 };
 typedef TAILQ_HEAD(ath_bufhead_s, ath_buf) ath_bufhead;
 
+#define	ATH_BUF_MGMT	0x00000001	/* (tx) desc is a mgmt desc */
 #define	ATH_BUF_BUSY	0x00000002	/* (tx) desc owned by h/w */
 
 /*
@@ -333,8 +356,6 @@
 	    mtx_assert(&(_tq)->axq_lock, MA_NOTOWNED)
 #define	ATH_TXQ_IS_LOCKED(_tq)		mtx_owned(&(_tq)->axq_lock)
 
-<<<<<<< HEAD
-=======
 #define	ATH_TID_LOCK_ASSERT(_sc, _tid)	\
 	    ATH_TXQ_LOCK_ASSERT((_sc)->sc_ac2q[(_tid)->ac])
 #define	ATH_TID_UNLOCK_ASSERT(_sc, _tid)	\
@@ -343,7 +364,6 @@
 /*
  * These are for the hardware queue.
  */
->>>>>>> 85823a3b
 #define ATH_TXQ_INSERT_HEAD(_tq, _elm, _field) do { \
 	TAILQ_INSERT_HEAD(&(_tq)->axq_q, (_elm), _field); \
 	(_tq)->axq_depth++; \
@@ -431,8 +451,6 @@
 	ATH_RESET_FULL = 2,
 } ATH_RESET_TYPE;
 
-<<<<<<< HEAD
-=======
 struct ath_rx_methods {
 	void		(*recv_stop)(struct ath_softc *sc, int dodelay);
 	int		(*recv_start)(struct ath_softc *sc);
@@ -477,7 +495,6 @@
 			    ATH_RESET_TYPE reset_type);
 };
 
->>>>>>> 85823a3b
 struct ath_softc {
 	struct ifnet		*sc_ifp;	/* interface common */
 	struct ath_stats	sc_stats;	/* interface statistics */
@@ -492,8 +509,6 @@
 	u_int8_t		sc_nbssid0;	/* # vap's using base mac */
 	uint32_t		sc_bssidmask;	/* bssid mask */
 
-<<<<<<< HEAD
-=======
 	struct ath_rx_methods	sc_rx;
 	struct ath_rx_edma	sc_rxedma[HAL_NUM_RX_QUEUES];	/* HP/LP queues */
 	struct ath_tx_methods	sc_tx;
@@ -505,7 +520,6 @@
 	int			sc_tx_nmaps;	/* Number of TX maps */
 	int			sc_edma_bufsize;
 
->>>>>>> 85823a3b
 	void 			(*sc_node_cleanup)(struct ieee80211_node *);
 	void 			(*sc_node_free)(struct ieee80211_node *);
 	device_t		sc_dev;
@@ -639,13 +653,10 @@
 	struct ath_descdma	sc_txdma;	/* TX descriptors */
 	uint16_t		sc_txbuf_descid;
 	ath_bufhead		sc_txbuf;	/* transmit buffer */
-<<<<<<< HEAD
-=======
 	int			sc_txbuf_cnt;	/* how many buffers avail */
 	struct ath_descdma	sc_txdma_mgmt;	/* mgmt TX descriptors */
 	ath_bufhead		sc_txbuf_mgmt;	/* mgmt transmit buffer */
 	struct ath_descdma	sc_txsdma;	/* EDMA TX status desc's */
->>>>>>> 85823a3b
 	struct mtx		sc_txbuflock;	/* txbuf lock */
 	char			sc_txname[12];	/* e.g. "ath0_buf" */
 	u_int			sc_txqsetup;	/* h/w queues setup */
@@ -1135,8 +1146,6 @@
 #define	ath_hal_setintmit(_ah, _v) \
 	ath_hal_setcapability(_ah, HAL_CAP_INTMIT, \
 	HAL_CAP_INTMIT_ENABLE, _v, NULL)
-<<<<<<< HEAD
-=======
 
 /* EDMA definitions */
 #define	ath_hal_hasedma(_ah) \
@@ -1161,7 +1170,6 @@
 	(ath_hal_setcapability(_ah, HAL_CAP_RXBUFSIZE, 0, _req, NULL)	\
 	== HAL_OK)
 
->>>>>>> 85823a3b
 #define	ath_hal_getchannoise(_ah, _c) \
 	((*(_ah)->ah_getChanNoise)((_ah), (_c)))
 
