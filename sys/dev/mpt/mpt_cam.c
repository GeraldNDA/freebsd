--- conflicted
+++ resolved
@@ -1425,11 +1425,7 @@
 			/* SAS1078 36GB limitation WAR */
 			if (mpt->is_1078 && ((addr +
 			    MPI_SGE_LENGTH(se->FlagsLength)) >> 32) == 9) {
-<<<<<<< HEAD
-				addr = (addr >> 32) | (1 << 31);
-=======
-				addr |= (1U << 31);
->>>>>>> 7d607e67
+				addr = (addr >> 32) | (1U << 31);
 				tf |= MPI_SGE_FLAGS_LOCAL_ADDRESS;
 			} else
 				addr >>= 32;
@@ -1547,16 +1543,12 @@
 			MPI_pSGE_SET_LENGTH(se, busdma_md_get_size(md, seg));
 			addr = busdma_md_get_busaddr(md, seg);
 			se->Address.Low = htole32(addr & 0xffffffff);
-			if (sizeof (bus_addr_t) > 4) {
+			if (sizeof(bus_addr_t) > 4) {
 				/* SAS1078 36GB limitation WAR */
 				if (mpt->is_1078 && ((addr +
 				    MPI_SGE_LENGTH(se->FlagsLength)) >>
 				    32) == 9) {
-<<<<<<< HEAD
-					addr = (addr >> 32) | (1 << 31);
-=======
-					addr |= (1U << 31);
->>>>>>> 7d607e67
+					addr = (addr >> 32) | (1U << 31);
 					tf |= MPI_SGE_FLAGS_LOCAL_ADDRESS;
 				} else
 					addr >>= 32;
