--- conflicted
+++ resolved
@@ -36,11 +36,7 @@
  * stuff figured out, you can make all the code in one spot.
  */
 typedef enum { ISP_TO_DEVICE, ISP_FROM_DEVICE, ISP_NOXFR} isp_ddir_t;
-<<<<<<< HEAD
-int isp_send_cmd(ispsoftc_t *, void *, busdma_md_t, uint32_t, isp_ddir_t);
-=======
-int isp_send_cmd(ispsoftc_t *, void *, void *, uint32_t, uint32_t, isp_ddir_t, ispds64_t *);
->>>>>>> 9a1f5102
+int isp_send_cmd(ispsoftc_t *, void *, busdma_md_t, uint32_t, isp_ddir_t, ispds64_t *);
 
 /*
  * Handle management functions.
