--- conflicted
+++ resolved
@@ -57,10 +57,7 @@
 
 struct ar71xx_gpio_softc {
 	device_t		dev;
-<<<<<<< HEAD
-=======
 	device_t		busdev;
->>>>>>> 7bfd35f8
 	struct mtx		gpio_mtx;
 	struct resource		*gpio_mem_res;
 	int			gpio_mem_rid;
