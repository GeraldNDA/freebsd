--- conflicted
+++ resolved
@@ -118,16 +118,7 @@
 #include <netinet6/nd6.h>
 #include <netinet6/in6_rss.h>
 
-<<<<<<< HEAD
 #include <netipsec/ipsec_support.h>
-=======
-#ifdef IPSEC
-#include <netipsec/key.h>
-#include <netipsec/ipsec.h>
-#include <netinet6/ip6_ipsec.h>
-#include <netipsec/ipsec6.h>
-#endif /* IPSEC */
->>>>>>> a5feb675
 
 #include <netinet6/ip6protosw.h>
 
@@ -557,9 +548,6 @@
 	int nxt, ours = 0;
 	int srcrt = 0;
 
-<<<<<<< HEAD
-#if defined(IPSEC) || defined(IPSEC_SUPPORT)
-=======
 	/*
 	 * Drop the packet if IPv6 operation is disabled on the interface.
 	 */
@@ -567,8 +555,7 @@
 	if ((ND_IFINFO(rcvif)->flags & ND6_IFF_IFDISABLED))
 		goto bad;
 
-#ifdef IPSEC
->>>>>>> a5feb675
+#if defined(IPSEC) || defined(IPSEC_SUPPORT)
 	/*
 	 * should the inner packet be considered authentic?
 	 * see comment in ah4_input().
@@ -731,10 +718,6 @@
 		goto bad;
 	}
 #endif
-<<<<<<< HEAD
-#if 0
-=======
->>>>>>> a5feb675
 	/*
 	 * Try to forward the packet, but if we fail continue.
 	 * ip6_tryforward() does inbound and outbound packet firewall
@@ -744,15 +727,9 @@
 	 * ip6 pointer.
 	 */
 	if (V_ip6_forwarding != 0
-<<<<<<< HEAD
 #if defined(IPSEC) || defined(IPSEC_SUPPORT)
 	    && (!IPSEC_ENABLED(ipv6) ||
 	    IPSEC_CAPS(ipv6, m, IPSEC_CAP_OPERABLE) == 0)
-=======
-#ifdef IPSEC
-	    && !key_havesp(IPSEC_DIR_INBOUND)
-	    && !key_havesp(IPSEC_DIR_OUTBOUND)
->>>>>>> a5feb675
 #endif
 	    ) {
 		if ((m = ip6_tryforward(m)) == NULL)
@@ -764,8 +741,6 @@
 			goto hbhcheck;
 		}
 	}
-<<<<<<< HEAD
-#endif
 #if defined(IPSEC) || defined(IPSEC_SUPPORT)
 	/*
 	 * Bypass packet filtering for packets previously handled by IPsec.
@@ -773,14 +748,6 @@
 	if (IPSEC_ENABLED(ipv6) &&
 	    IPSEC_CAPS(ipv6, m, IPSEC_CAP_BYPASS_FILTER) != 0)
 			goto passin;
-=======
-#ifdef IPSEC
-	/*
-	 * Bypass packet filtering for packets previously handled by IPsec.
-	 */
-	if (ip6_ipsec_filtertunnel(m))
-		goto passin;
->>>>>>> a5feb675
 #endif
 	/*
 	 * Run through list of hooks for input packets.
