/*-
 * Copyright (c) 1980, 1986, 1993
 *	The Regents of the University of California.  All rights reserved.
 *
 * Redistribution and use in source and binary forms, with or without
 * modification, are permitted provided that the following conditions
 * are met:
 * 1. Redistributions of source code must retain the above copyright
 *    notice, this list of conditions and the following disclaimer.
 * 2. Redistributions in binary form must reproduce the above copyright
 *    notice, this list of conditions and the following disclaimer in the
 *    documentation and/or other materials provided with the distribution.
 * 4. Neither the name of the University nor the names of its contributors
 *    may be used to endorse or promote products derived from this software
 *    without specific prior written permission.
 *
 * THIS SOFTWARE IS PROVIDED BY THE REGENTS AND CONTRIBUTORS ``AS IS'' AND
 * ANY EXPRESS OR IMPLIED WARRANTIES, INCLUDING, BUT NOT LIMITED TO, THE
 * IMPLIED WARRANTIES OF MERCHANTABILITY AND FITNESS FOR A PARTICULAR PURPOSE
 * ARE DISCLAIMED.  IN NO EVENT SHALL THE REGENTS OR CONTRIBUTORS BE LIABLE
 * FOR ANY DIRECT, INDIRECT, INCIDENTAL, SPECIAL, EXEMPLARY, OR CONSEQUENTIAL
 * DAMAGES (INCLUDING, BUT NOT LIMITED TO, PROCUREMENT OF SUBSTITUTE GOODS
 * OR SERVICES; LOSS OF USE, DATA, OR PROFITS; OR BUSINESS INTERRUPTION)
 * HOWEVER CAUSED AND ON ANY THEORY OF LIABILITY, WHETHER IN CONTRACT, STRICT
 * LIABILITY, OR TORT (INCLUDING NEGLIGENCE OR OTHERWISE) ARISING IN ANY WAY
 * OUT OF THE USE OF THIS SOFTWARE, EVEN IF ADVISED OF THE POSSIBILITY OF
 * SUCH DAMAGE.
 *
 *	@(#)if.c	8.5 (Berkeley) 1/9/95
 * $FreeBSD$
 */

#include "opt_compat.h"
#include "opt_device_polling.h"
#include "opt_inet6.h"
#include "opt_inet.h"

#include <sys/param.h>
#include <sys/types.h>
#include <sys/conf.h>
#include <sys/malloc.h>
#include <sys/sbuf.h>
#include <sys/bus.h>
#include <sys/mbuf.h>
#include <sys/systm.h>
#include <sys/priv.h>
#include <sys/proc.h>
#include <sys/socket.h>
#include <sys/socketvar.h>
#include <sys/protosw.h>
#include <sys/kernel.h>
#include <sys/lock.h>
#include <sys/refcount.h>
#include <sys/module.h>
#include <sys/rwlock.h>
#include <sys/sockio.h>
#include <sys/syslog.h>
#include <sys/sysctl.h>
#include <sys/taskqueue.h>
#include <sys/domain.h>
#include <sys/jail.h>
#include <sys/priv.h>

#include <machine/stdarg.h>
#include <vm/uma.h>

#include <net/bpf.h>
#include <net/ethernet.h>
#include <net/if.h>
#include <net/if_arp.h>
#include <net/if_clone.h>
#include <net/if_dl.h>
#include <net/if_types.h>
#include <net/if_var.h>
#include <net/if_media.h>
#include <net/if_vlan_var.h>
#include <net/radix.h>
#include <net/route.h>
#include <net/vnet.h>

#if defined(INET) || defined(INET6)
#include <net/ethernet.h>
#include <netinet/in.h>
#include <netinet/in_var.h>
#include <netinet/ip.h>
#include <netinet/ip_carp.h>
#ifdef INET
#include <netinet/if_ether.h>
#endif /* INET */
#ifdef INET6
#include <netinet6/in6_var.h>
#include <netinet6/in6_ifattach.h>
#endif /* INET6 */
#endif /* INET || INET6 */

#include <security/mac/mac_framework.h>

#ifdef COMPAT_FREEBSD32
#include <sys/mount.h>
#include <compat/freebsd32/freebsd32.h>
#endif

/* Interface media functions, living in if_media.c. */
extern void 	ifmedia_alloc(struct ifnet *, struct if_attach_args *);
extern void	ifmedia_free(struct ifnet *);
extern int	ifmedia_ioctl(struct ifnet *, struct ifreq *, u_long);

SYSCTL_NODE(_net, PF_LINK, link, CTLFLAG_RW, 0, "Link layers");
SYSCTL_NODE(_net_link, 0, generic, CTLFLAG_RW, 0, "Generic link-management");

/* Log link state change events */
static int log_link_state_change = 1;

SYSCTL_INT(_net_link, OID_AUTO, log_link_state_change, CTLFLAG_RW,
	&log_link_state_change, 0,
	"log interface link state change events");

/* Interface description */
static unsigned int ifdescr_maxlen = 1024;
SYSCTL_UINT(_net, OID_AUTO, ifdescr_maxlen, CTLFLAG_RW,
	&ifdescr_maxlen, 0,
	"administrative maximum length for interface description");

static MALLOC_DEFINE(M_IFDESCR, "ifdescr", "ifnet descriptions");

/* global sx for non-critical path ifdescr */
static struct sx ifdescr_sx;
SX_SYSINIT(ifdescr_sx, &ifdescr_sx, "ifnet descr");

void	(*bridge_linkstate_p)(struct ifnet *ifp);
void	(*ng_ether_link_state_p)(struct ifnet *ifp, int state);
void	(*lagg_linkstate_p)(struct ifnet *ifp, int state);
/* These are external hooks for CARP. */
void	(*carp_linkstate_p)(struct ifnet *ifp);
void	(*carp_demote_adj_p)(int, char *);
int	(*carp_master_p)(struct ifaddr *);
#if defined(INET) || defined(INET6)
int	(*carp_forus_p)(struct ifnet *ifp, u_char *dhost);
int	(*carp_output_p)(struct ifnet *ifp, struct mbuf *m,
    const struct sockaddr *sa);
int	(*carp_ioctl_p)(struct ifreq *, u_long, struct thread *);   
int	(*carp_attach_p)(struct ifaddr *, int);
void	(*carp_detach_p)(struct ifaddr *);
#endif
#ifdef INET
int	(*carp_iamatch_p)(struct ifaddr *, uint8_t **);
#endif
#ifdef INET6
struct ifaddr *(*carp_iamatch6_p)(struct ifnet *ifp, struct in6_addr *taddr6);
caddr_t	(*carp_macmatch6_p)(struct ifnet *ifp, struct mbuf *m,
    const struct in6_addr *taddr);
#endif

struct mbuf *(*tbr_dequeue_ptr)(struct ifaltq *, int) = NULL;

/*
 * XXX: Style; these should be sorted alphabetically, and unprototyped
 * static functions should be prototyped. Currently they are sorted by
 * declaration order.
 */
static void	if_attachdomain(void *);
static void	if_attachdomain1(struct ifnet *);
static int	ifconf(u_long, caddr_t);
static void	if_freemulti(struct ifmultiaddr *);
static void	if_grow(void);
static int	if_setflag(struct ifnet *, int, int, int *, int);
static void	link_rtrequest(int, struct rtentry *, struct rt_addrinfo *);
<<<<<<< HEAD
static int	if_rtdel(struct radix_node *, void *);
=======
static int	ifhwioctl(u_long, struct ifnet *, caddr_t, struct thread *);
>>>>>>> 4015a832
static int	if_delmulti_locked(struct ifnet *, struct ifmultiaddr *, int);
static void	do_link_state_change(void *, int);
static int	if_getgroup(struct ifgroupreq *, struct ifnet *);
static int	if_getgroupmembers(struct ifgroupreq *);
static void	if_delgroups(struct ifnet *);
static void	if_attach_internal(struct ifnet *, int, struct if_clone *);
static void	if_detach_internal(struct ifnet *, int, struct if_clone **);
static struct ifqueue * if_snd_alloc(int);
static void	if_snd_free(struct ifqueue *);
static void	if_snd_qflush(if_t);

#ifdef INET6
/*
 * XXX: declare here to avoid to include many inet6 related files..
 * should be more generalized?
 */
extern void	nd6_setmtu(struct ifnet *);
#endif

VNET_DEFINE(int, if_index);
VNET_DEFINE(struct ifnethead, ifnet);	/* depend on static init XXX */
VNET_DEFINE(struct ifgrouphead, ifg_head);

static VNET_DEFINE(int, if_indexlim) = 8;

/* Table of ifnet by index. */
VNET_DEFINE(struct ifnet **, ifindex_table);

#define	V_if_indexlim		VNET(if_indexlim)
#define	V_ifindex_table		VNET(ifindex_table)

static struct iftsomax default_tsomax = {
	/*
	 * The TSO defaults need to be such that an NFS mbuf list of 35
	 * mbufs totalling just below 64K works and that a chain of mbufs
	 * can be defragged into at most 32 segments.
	 */
	.tsomax_bytes = MIN(IP_MAXPACKET, (32 * MCLBYTES) - (ETHER_HDR_LEN +
	    ETHER_VLAN_ENCAP_LEN)),
	.tsomax_segcount = 35,
	.tsomax_segsize = 2048,
};

/*
 * The global network interface list (V_ifnet) and related state (such as
 * if_index, if_indexlim, and ifindex_table) are protected by an sxlock and
 * an rwlock.  Either may be acquired shared to stablize the list, but both
 * must be acquired writable to modify the list.  This model allows us to
 * both stablize the interface list during interrupt thread processing, but
 * also to stablize it over long-running ioctls, without introducing priority
 * inversions and deadlocks.
 */
struct rwlock ifnet_rwlock;
RW_SYSINIT_FLAGS(ifnet_rw, &ifnet_rwlock, "ifnet_rw", RW_RECURSE);
struct sx ifnet_sxlock;
SX_SYSINIT_FLAGS(ifnet_sx, &ifnet_sxlock, "ifnet_sx", SX_RECURSE);

/*
 * The allocation of network interfaces is a rather non-atomic affair; we
 * need to select an index before we are ready to expose the interface for
 * use, so will use this pointer value to indicate reservation.
 */
#define	IFNET_HOLD	(void *)(uintptr_t)(-1)

static MALLOC_DEFINE(M_IFNET, "ifnet", "interface internals");
MALLOC_DEFINE(M_IFADDR, "ifaddr", "interface address");
MALLOC_DEFINE(M_IFMADDR, "ether_multi", "link-level multicast address");

static struct ifops ifdead_ops;

struct ifnet *
ifnet_byindex_locked(u_short idx)
{

	if (idx > V_if_index)
		return (NULL);
	if (V_ifindex_table[idx] == IFNET_HOLD)
		return (NULL);
	return (V_ifindex_table[idx]);
}

struct ifnet *
ifnet_byindex(u_short idx)
{
	struct ifnet *ifp;

	IFNET_RLOCK_NOSLEEP();
	ifp = ifnet_byindex_locked(idx);
	IFNET_RUNLOCK_NOSLEEP();
	return (ifp);
}

struct ifnet *
ifnet_byindex_ref(u_short idx)
{
	struct ifnet *ifp;

	IFNET_RLOCK_NOSLEEP();
	ifp = ifnet_byindex_locked(idx);
	if (ifp == NULL || (ifp->if_flags & IFF_DYING)) {
		IFNET_RUNLOCK_NOSLEEP();
		return (NULL);
	}
	if_ref(ifp);
	IFNET_RUNLOCK_NOSLEEP();
	return (ifp);
}

/*
 * Allocate an ifindex array entry.
 */
static void
ifindex_alloc(struct ifnet *ifp)
{
	u_short idx;

	IFNET_WLOCK();
retry:
	/*
	 * Try to find an empty slot below V_if_index.  If we fail, take the
	 * next slot.
	 */
	for (idx = 1; idx <= V_if_index; idx++) {
		if (V_ifindex_table[idx] == NULL)
			break;
	}

	/* Catch if_index overflow. */
	if (idx >= V_if_indexlim) {
		if_grow();
		goto retry;
	}
	if (idx > V_if_index)
		V_if_index = idx;
	V_ifindex_table[idx] = ifp;
	ifp->if_index = idx;
	IFNET_WUNLOCK();
}

static void
ifindex_free(u_short idx)
{

	IFNET_WLOCK_ASSERT();

	V_ifindex_table[idx] = NULL;
	while (V_if_index > 0 &&
	    V_ifindex_table[V_if_index] == NULL)
		V_if_index--;
}

struct ifaddr *
ifaddr_byindex(u_short idx)
{
	struct ifnet *ifp;
	struct ifaddr *ifa = NULL;

	IFNET_RLOCK_NOSLEEP();
	ifp = ifnet_byindex_locked(idx);
	if (ifp != NULL && (ifa = ifp->if_addr) != NULL)
		ifa_ref(ifa);
	IFNET_RUNLOCK_NOSLEEP();
	return (ifa);
}

/*
 * Network interface utility routines.
 *
 * Routines with ifa_ifwith* names take sockaddr *'s as
 * parameters.
 */

static void
vnet_if_init(const void *unused __unused)
{

	TAILQ_INIT(&V_ifnet);
	TAILQ_INIT(&V_ifg_head);
	IFNET_WLOCK();
	if_grow();				/* create initial table */
	IFNET_WUNLOCK();
	vnet_if_clone_init();
}
VNET_SYSINIT(vnet_if_init, SI_SUB_INIT_IF, SI_ORDER_SECOND, vnet_if_init,
    NULL);

#ifdef VIMAGE
static void
vnet_if_uninit(const void *unused __unused)
{

	VNET_ASSERT(TAILQ_EMPTY(&V_ifnet), ("%s:%d tailq &V_ifnet=%p "
	    "not empty", __func__, __LINE__, &V_ifnet));
	VNET_ASSERT(TAILQ_EMPTY(&V_ifg_head), ("%s:%d tailq &V_ifg_head=%p "
	    "not empty", __func__, __LINE__, &V_ifg_head));

	free((caddr_t)V_ifindex_table, M_IFNET);
}
VNET_SYSUNINIT(vnet_if_uninit, SI_SUB_INIT_IF, SI_ORDER_FIRST,
    vnet_if_uninit, NULL);
#endif

static void
if_grow(void)
{
	int oldlim;
	u_int n;
	struct ifnet **e;

	IFNET_WLOCK_ASSERT();
	oldlim = V_if_indexlim;
	IFNET_WUNLOCK();
	n = (oldlim << 1) * sizeof(*e);
	e = malloc(n, M_IFNET, M_WAITOK | M_ZERO);
	IFNET_WLOCK();
	if (V_if_indexlim != oldlim) {
		free(e, M_IFNET);
		return;
	}
	if (V_ifindex_table != NULL) {
		memcpy((caddr_t)e, (caddr_t)V_ifindex_table, n/2);
		free((caddr_t)V_ifindex_table, M_IFNET);
	}
	V_if_indexlim <<= 1;
	V_ifindex_table = e;
}

/*
 * Registration/deregistration of interface types.  A type can carry
 * common methods.  Certain drivers depend on types to be loaded.
 */
static SLIST_HEAD(, iftype) iftypehead = SLIST_HEAD_INITIALIZER(iftypehead);
void
iftype_register(struct iftype *ift)
{

	IFNET_WLOCK();
	SLIST_INSERT_HEAD(&iftypehead, ift, ift_next);
	IFNET_WUNLOCK();
}

void
iftype_unregister(struct iftype *ift)
{

	IFNET_WLOCK();
	SLIST_REMOVE(&iftypehead, ift, iftype, ift_next);
	IFNET_WUNLOCK();
}

static struct iftype *
iftype_find(ifType type)
{
	struct iftype *ift;

	IFNET_RLOCK();
	SLIST_FOREACH(ift, &iftypehead, ift_next)
		if (ift->ift_type == type)
			break;
	IFNET_RUNLOCK();

	return (ift);
}

#define	ifdrv_flags		__ifdrv_stack_owned
#define	IFDRV_BLESSED		0x00000001

static void
ifdriver_bless(struct ifdriver *ifdrv, struct iftype *ift)
{

	/*
	 * If the driver doesn't define certain op, but its type has
	 * default implementation, then copy it.
	 */
	if (ift != NULL) {
#define	COPYOP(op)	if (ifdrv->ifdrv_ops.ifop_ ## op == NULL)	\
				ifdrv->ifdrv_ops.ifop_ ## op =		\
				    ift->ift_ops.ifop_ ## op
		COPYOP(input);
		COPYOP(transmit);
		COPYOP(output);
		COPYOP(ioctl);
		COPYOP(get_counter);
		COPYOP(qflush);
		COPYOP(resolvemulti);
		COPYOP(reassign);
#undef COPYOP
#define	COPY(f)		if (ifdrv->ifdrv_ ## f == 0)			\
				ifdrv->ifdrv_ ## f = ift->ift_ ## f
		COPY(hdrlen);
		COPY(addrlen);
		COPY(dlt);
		COPY(dlt_hdrlen);
#undef COPY
	}

	/*
	 * If the driver has ifdrv_maxqlen defined, then opts-in
	 * for * generic software queue, and thus for default
	 * ifop_qflush.
	 */
	if (ifdrv->ifdrv_maxqlen > 0) {
		KASSERT(ifdrv->ifdrv_ops.ifop_qflush == NULL,
		    ("%s: fdrv_maxqlen > 0 and ifop_qflush",
		    ifdrv->ifdrv_name));
		ifdrv->ifdrv_ops.ifop_qflush = if_snd_qflush;
	}

	/*
	 * If neither driver nor its type has a definitation of an op
	 * that is mandatory, then set it to default implementation.
	 */
#define	DEFAULTOP(op)	if (ifdrv->ifdrv_ops.ifop_ ## op == NULL)	\
				ifdrv->ifdrv_ops.ifop_ ## op =		\
				    if_ ## op ## _default
	DEFAULTOP(get_counter);
#undef DEFAULTOP

#if defined(INET) || defined(INET6)
	/* Use defaults for TSO, if nothing is set. */
	if (ifdrv->ifdrv_tsomax == NULL)
		ifdrv->ifdrv_tsomax = &default_tsomax;
	else
		KASSERT(ifdrv->ifdrv_tsomax->tsomax_bytes == 0 ||
		    ifdrv->ifdrv_tsomax->tsomax_bytes >= (IP_MAXPACKET / 8),
		    ("%s: tsomax_bytes is outside of range",
		    ifdrv->ifdrv_name));
#endif

	ifdrv->ifdrv_ops.ifop_origin = IFOP_ORIGIN_DRIVER;
	ifdrv->ifdrv_flags |= IFDRV_BLESSED;
}

/*
 * Allocate a struct ifnet and an index for an interface.  A layer 2
 * common structure will also be allocated if an allocation routine is
 * registered for the passed type.
 *
 * The only reason for this function to fail is failure to allocate a
 * unit number, which is possible only if driver does cloning.
 */
if_t
if_attach(struct if_attach_args *ifat)
{
	struct ifdriver *ifdrv;
	struct iftype *ift;
	struct ifnet *ifp;
	struct ifaddr *ifa;
	struct sockaddr_dl *sdl;
	int socksize, ifasize, namelen, masklen;

	KASSERT(ifat->ifat_version == IF_ATTACH_VERSION,
	    ("%s: version %d, expected %d",
	    __func__, ifat->ifat_version, IF_ATTACH_VERSION));

	ifdrv = ifat->ifat_drv;
	ift = iftype_find(ifdrv->ifdrv_type);
	if ((ifdrv->ifdrv_flags & IFDRV_BLESSED) == 0)
		ifdriver_bless(ifdrv, ift);

	if (ifdrv->ifdrv_clone != NULL) {
		int error;

		error = ifc_alloc_unit(ifdrv->ifdrv_clone, &ifat->ifat_dunit);
		if (error) {
			log(LOG_WARNING, "%s unit allocation failure: %d\n",
			    ifdrv->ifdrv_name, error);
			ifat->ifat_error = error;
			return (NULL);
		}
	}

	ifp = malloc(sizeof(struct ifnet), M_IFNET, M_WAITOK | M_ZERO);
	ifp->if_scstore = malloc(sizeof(struct ifsoftc) * SOFTC_CACHE_SIZE,
	    M_IFNET, M_WAITOK | M_ZERO);
	ifp->if_nsoftcs = SOFTC_CACHE_SIZE;
	for (int i = 0; i < IFCOUNTERS; i++)
		ifp->if_counters[i] = counter_u64_alloc(M_WAITOK);
#ifdef MAC
	mac_ifnet_init(ifp);
	mac_ifnet_create(ifp);
#endif
	rw_init(&ifp->if_lock, "if_lock");

	ifp->if_ops = &ifdrv->ifdrv_ops;
	ifp->if_drv = ifdrv;
	ifp->if_type = ift;
	
#define	COPY(f)	ifp->if_ ## f = ifat->ifat_ ## f
	COPY(softc);
	COPY(mtu);
	COPY(flags);
	COPY(capabilities);
	COPY(capenable);
	COPY(hwassist);
	COPY(baudrate);
#undef COPY

	if (ifat->ifat_mediae) {
		KASSERT(ifp->if_ops->ifop_media_change != NULL &&
		    ifp->if_ops->ifop_media_status != NULL,
		    ("%s: media array but no callbacks", ifdrv->ifdrv_name));
		ifmedia_alloc(ifp, ifat);
	}

	if (ifat->ifat_tsomax) {
		/*
		 * Driver wants dynamic tsomax on this interface, we
		 * will allocate one and are responsible for freeing
		 * it on detach.
		 */
		KASSERT(ifat->ifat_tsomax->tsomax_bytes == 0 ||
		    ifat->ifat_tsomax->tsomax_bytes >= (IP_MAXPACKET / 8),
		    ("%s: tsomax_bytes is outside of range",
		    ifdrv->ifdrv_name));
		ifp->if_tsomax = malloc(sizeof(struct iftsomax), M_IFNET,
		    M_WAITOK);
		bcopy(ifat->ifat_tsomax, ifp->if_tsomax,
		    sizeof(struct iftsomax));
	} else
		ifp->if_tsomax = ifdrv->ifdrv_tsomax;

	if (ifdrv->ifdrv_maxqlen > 0)
		ifp->if_snd = if_snd_alloc(ifdrv->ifdrv_maxqlen);

	IF_AFDATA_LOCK_INIT(ifp);
	TASK_INIT(&ifp->if_linktask, 0, do_link_state_change, ifp);
	TAILQ_INIT(&ifp->if_addrhead);
	TAILQ_INIT(&ifp->if_multiaddrs);
	TAILQ_INIT(&ifp->if_groups);

	/* XXXGL: there is no check that name is unique. */
	ifp->if_dunit = ifat->ifat_dunit;
	if (ifat->ifat_name)
		strlcpy(ifp->if_xname, ifat->ifat_name, IFNAMSIZ);
	else if (ifat->ifat_dunit != IFAT_DUNIT_NONE)
		snprintf(ifp->if_xname, IFNAMSIZ, "%s%d",
		    ifdrv->ifdrv_name, ifat->ifat_dunit);
	else
		strlcpy(ifp->if_xname, ifdrv->ifdrv_name, IFNAMSIZ);

	ifindex_alloc(ifp);
	refcount_init(&ifp->if_refcount, 1);

	/*
	 * Allocate ifaddr to store link level address and name for this
	 * interface.  Always save enough space for any possiable name so
	 * we can do a rename in place later.
	 */
	namelen = strlen(ifp->if_xname);
	masklen = offsetof(struct sockaddr_dl, sdl_data[0]) + IFNAMSIZ;
	socksize = masklen + ifdrv->ifdrv_addrlen;
	if (socksize < sizeof(*sdl))
		socksize = sizeof(*sdl);
	socksize = roundup2(socksize, sizeof(long));
	ifasize = sizeof(*ifa) + 2 * socksize;
	ifa = ifa_alloc(ifasize, M_WAITOK);
	sdl = (struct sockaddr_dl *)(ifa + 1);
	sdl->sdl_len = socksize;
	sdl->sdl_family = AF_LINK;
	bcopy(ifp->if_xname, sdl->sdl_data, namelen);
	sdl->sdl_nlen = namelen;
	sdl->sdl_index = ifp->if_index;
	sdl->sdl_type = ifdrv->ifdrv_type;
	sdl->sdl_alen = ifdrv->ifdrv_addrlen;
	if (ifat->ifat_lla != NULL)
		bcopy(ifat->ifat_lla, LLADDR(sdl), ifdrv->ifdrv_addrlen);
	ifp->if_addr = ifa;
	ifa->ifa_ifp = ifp;
	ifa->ifa_rtrequest = link_rtrequest;
	ifa->ifa_addr = (struct sockaddr *)sdl;
	sdl = (struct sockaddr_dl *)(socksize + (char *)sdl);
	ifa->ifa_netmask = (struct sockaddr *)sdl;
	sdl->sdl_len = masklen;
	while (namelen != 0)
		sdl->sdl_data[--namelen] = 0xff;
	TAILQ_INSERT_HEAD(&ifp->if_addrhead, ifa, ifa_link);

	if (ift)
		ift->ift_attach(ifp, ifat);

	bpfattach(ifp, ifdrv->ifdrv_dlt, ifdrv->ifdrv_dlt_hdrlen);

	if_attach_internal(ifp, 0, NULL);

	return (ifp);
}

/*
 * Do the actual work of freeing a struct ifnet, and layer 2 common
 * structure.  This call is made when the last reference to an
 * interface is released.
 */
static void
if_free_internal(struct ifnet *ifp)
{

	KASSERT((ifp->if_flags & IFF_DYING),
	    ("if_free_internal: interface not dying"));

#ifdef MAC
	mac_ifnet_destroy(ifp);
#endif /* MAC */
	if (ifp->if_description != NULL)
		free(ifp->if_description, M_IFDESCR);
	IF_AFDATA_DESTROY(ifp);
	if (ifp->if_snd)
		if_snd_free(ifp->if_snd);

	for (int i = 0; i < IFCOUNTERS; i++)
		counter_u64_free(ifp->if_counters[i]);

	if (ifp->if_tsomax != ifp->if_drv->ifdrv_tsomax)
		free(ifp->if_tsomax, M_IFNET);

	ifmedia_free(ifp);

	rw_destroy(&ifp->if_lock);
	free(ifp, M_IFNET);
}

void
if_mtap(if_t ifp, struct mbuf *m, void *data, u_int dlen)
{

	if (!bpf_peers_present(ifp->if_bpf))
		return;

	if (dlen == 0) {
		if (m->m_flags & M_VLANTAG)
			ether_vlan_mtap(ifp->if_bpf, m, NULL, 0);
		else
			bpf_mtap(ifp->if_bpf, m);
	} else
		bpf_mtap2(ifp->if_bpf, data, dlen, m);
}

/*
 * Interfaces to keep an ifnet type-stable despite the possibility of the
 * driver calling if_free().  If there are additional references, we defer
 * freeing the underlying data structure.
 */
void
if_ref(struct ifnet *ifp)
{

	/* We don't assert the ifnet list lock here, but arguably should. */
	refcount_acquire(&ifp->if_refcount);
}

void
if_rele(struct ifnet *ifp)
{

	if (!refcount_release(&ifp->if_refcount))
		return;
	if_free_internal(ifp);
}

/*
 * Compute the least common TSO limit.
 */
void
if_tsomax_common(const struct iftsomax *from, struct iftsomax *to)
{

	/*
	 * 1) If there is no limit currently, take the limit from
	 * the network adapter.
	 *
	 * 2) If the network adapter has a limit below the current
	 * limit, apply it.
	 */
	if (to->tsomax_bytes == 0 || (from->tsomax_bytes != 0 &&
	    from->tsomax_bytes < to->tsomax_bytes)) {
		to->tsomax_bytes = from->tsomax_bytes;
	}
	if (to->tsomax_segcount == 0 || (from->tsomax_segcount != 0 &&
	    from->tsomax_segcount < to->tsomax_segcount)) {
		to->tsomax_segcount = from->tsomax_segcount;
	}
	if (to->tsomax_segsize == 0 || (from->tsomax_segsize != 0 &&
	    from->tsomax_segsize < to->tsomax_segsize)) {
		to->tsomax_segsize = from->tsomax_segsize;
	}
}

/*
 * Update TSO limit of a network adapter.
 *
 * Returns zero if no change. Else non-zero.
 */
int
if_tsomax_update(if_t ifp, const struct iftsomax *new)
{
	int retval = 0;

	KASSERT(ifp->if_tsomax != ifp->if_drv->ifdrv_tsomax,
	    ("%s: interface %s (driver %s) has static if_tsomax", __func__,
	    ifp->if_xname, ifp->if_drv->ifdrv_name));

	if (ifp->if_tsomax->tsomax_bytes != new->tsomax_bytes) {
		ifp->if_tsomax->tsomax_bytes = new->tsomax_bytes;
		retval++;
	}
	if (ifp->if_tsomax->tsomax_segsize != new->tsomax_segsize) {
		ifp->if_tsomax->tsomax_segsize = new->tsomax_segsize;
		retval++;
	}
	if (ifp->if_tsomax->tsomax_segcount != new->tsomax_segcount) {
		ifp->if_tsomax->tsomax_segcount = new->tsomax_segcount;
		retval++;
	}
	KASSERT(ifp->if_tsomax->tsomax_bytes == 0 ||
	    ifp->if_tsomax->tsomax_bytes >= (IP_MAXPACKET / 8),
	    ("%s: tsomax_bytes is outside of range", ifp->if_xname));
	return (retval);
}

static void
if_attach_internal(struct ifnet *ifp, int vmove, struct if_clone *ifc)
{

	if (ifp->if_index == 0 || ifp != ifnet_byindex(ifp->if_index))
		panic ("%s: BUG: if_attach called without if_alloc'd input()\n",
		    ifp->if_xname);

#ifdef VIMAGE
	ifp->if_vnet = curvnet;
	if (ifp->if_home_vnet == NULL)
		ifp->if_home_vnet = curvnet;
#endif

	if_addgroup(ifp, IFG_ALL);

	/* Restore group membership for cloned interfaces. */
	if (vmove && ifc != NULL)
		if_clone_addgroup(ifp, ifc);

	getmicrotime(&ifp->if_lastchange);
	ifp->if_epoch = time_uptime;

#ifdef VIMAGE
	/*
	 * Update the interface index in the link layer address
	 * of the interface.
	 */
	for (ifa = ifp->if_addr; ifa != NULL;
	    ifa = TAILQ_NEXT(ifa, ifa_link)) {
		if (ifa->ifa_addr->sa_family == AF_LINK) {
			sdl = (struct sockaddr_dl *)ifa->ifa_addr;
			sdl->sdl_index = ifp->if_index;
		}
	}
#endif

	IFNET_WLOCK();
	TAILQ_INSERT_TAIL(&V_ifnet, ifp, if_link);
#ifdef VIMAGE
	curvnet->vnet_ifcnt++;
#endif
	IFNET_WUNLOCK();

	if (domain_init_status >= 2)
		if_attachdomain1(ifp);

	EVENTHANDLER_INVOKE(ifnet_arrival_event, ifp);
	if (IS_DEFAULT_VNET(curvnet))
		devctl_notify("IFNET", ifp->if_xname, "ATTACH", NULL);

	/* Announce the interface. */
	rt_ifannouncemsg(ifp, IFAN_ARRIVAL);
}

static void
if_attachdomain(void *dummy)
{
	struct ifnet *ifp;

	TAILQ_FOREACH(ifp, &V_ifnet, if_link)
		if_attachdomain1(ifp);
}
SYSINIT(domainifattach, SI_SUB_PROTO_IFATTACHDOMAIN, SI_ORDER_SECOND,
    if_attachdomain, NULL);

static void
if_attachdomain1(struct ifnet *ifp)
{
	struct domain *dp;

	/*
	 * Since dp->dom_ifattach calls malloc() with M_WAITOK, we
	 * cannot lock ifp->if_afdata initialization, entirely.
	 */
	if (IF_AFDATA_TRYLOCK(ifp) == 0)
		return;
	if (ifp->if_afdata_initialized >= domain_init_status) {
		IF_AFDATA_UNLOCK(ifp);
		log(LOG_WARNING, "%s called more than once on %s\n",
		    __func__, ifp->if_xname);
		return;
	}
	ifp->if_afdata_initialized = domain_init_status;
	IF_AFDATA_UNLOCK(ifp);

	/* address family dependent data region */
	bzero(ifp->if_afdata, sizeof(ifp->if_afdata));
	for (dp = domains; dp; dp = dp->dom_next) {
		if (dp->dom_ifattach)
			ifp->if_afdata[dp->dom_family] =
			    (*dp->dom_ifattach)(ifp);
	}
}

/*
 * Remove any unicast or broadcast network addresses from an interface.
 */
void
if_purgeaddrs(struct ifnet *ifp)
{
	struct ifaddr *ifa, *next;

	TAILQ_FOREACH_SAFE(ifa, &ifp->if_addrhead, ifa_link, next) {
		if (ifa->ifa_addr->sa_family == AF_LINK)
			continue;
#ifdef INET
		/* XXX: Ugly!! ad hoc just for INET */
		if (ifa->ifa_addr->sa_family == AF_INET) {
			struct ifaliasreq ifr;

			bzero(&ifr, sizeof(ifr));
			ifr.ifra_addr = *ifa->ifa_addr;
			if (ifa->ifa_dstaddr)
				ifr.ifra_broadaddr = *ifa->ifa_dstaddr;
			if (in_control(NULL, SIOCDIFADDR, (caddr_t)&ifr, ifp,
			    NULL) == 0)
				continue;
		}
#endif /* INET */
#ifdef INET6
		if (ifa->ifa_addr->sa_family == AF_INET6) {
			in6_purgeaddr(ifa);
			/* ifp_addrhead is already updated */
			continue;
		}
#endif /* INET6 */
		TAILQ_REMOVE(&ifp->if_addrhead, ifa, ifa_link);
		ifa_free(ifa);
	}
}

/*
 * Remove any multicast network addresses from an interface when an ifnet
 * is going away.
 */
static void
if_purgemaddrs(struct ifnet *ifp)
{
	struct ifmultiaddr *ifma;
	struct ifmultiaddr *next;

	IF_ADDR_WLOCK(ifp);
	TAILQ_FOREACH_SAFE(ifma, &ifp->if_multiaddrs, ifma_link, next)
		if_delmulti_locked(ifp, ifma, 1);
	IF_ADDR_WUNLOCK(ifp);
}

/*
 * Detach an interface, removing it from the list of "active" interfaces.
 * If vmove flag is set on entry to if_detach_internal(), perform only a
 * limited subset of cleanup tasks, given that we are moving an ifnet from
 * one vnet to another, where it must be fully operational.
 *
 * XXXRW: There are some significant questions about event ordering, and
 * how to prevent things from starting to use the interface during detach.
 */
void
if_detach(if_t ifp)
{

	ifp->if_flags |= IFF_DYING;			/* XXX: Locking */

	bpfdetach(ifp);
#ifdef DEVICE_POLLING
	if (ifp->if_capenable & IFCAP_POLLING)
		if_poll_deregister(ifp);
#endif
	CURVNET_SET_QUIET(ifp->if_vnet);
	if_detach_internal(ifp, 0, NULL);

	IFNET_WLOCK();
	KASSERT(ifp == ifnet_byindex_locked(ifp->if_index),
	    ("%s: freeing unallocated ifnet", ifp->if_xname));

	ifindex_free(ifp->if_index);
	IFNET_WUNLOCK();

	if (ifp->if_drv->ifdrv_clone != NULL)
		ifc_free_unit(ifp->if_drv->ifdrv_clone, ifp->if_dunit);

	if (refcount_release(&ifp->if_refcount))
		if_free_internal(ifp);
	CURVNET_RESTORE();
}

static void
if_detach_internal(struct ifnet *ifp, int vmove, struct if_clone **ifcp)
{
	struct ifaddr *ifa;
	int i;
	struct domain *dp;
 	struct ifnet *iter;
 	int found = 0;

	IFNET_WLOCK();
	TAILQ_FOREACH(iter, &V_ifnet, if_link)
		if (iter == ifp) {
			TAILQ_REMOVE(&V_ifnet, ifp, if_link);
			found = 1;
			break;
		}
#ifdef VIMAGE
	if (found)
		curvnet->vnet_ifcnt--;
#endif
	IFNET_WUNLOCK();
	if (!found) {
		if (vmove)
			panic("%s: ifp=%p not on the ifnet tailq %p",
			    __func__, ifp, &V_ifnet);
		else
			return; /* XXX this should panic as well? */
	}

	/* Check if this is a cloned interface or not. */
	if (vmove && ifcp != NULL)
		*ifcp = if_clone_findifc(ifp);

	/*
	 * Remove/wait for pending events.
	 */
	taskqueue_drain(taskqueue_swi, &ifp->if_linktask);

	/*
	 * Remove routes and flush queues.
	 */
	if_down(ifp);
#ifdef ALTQ
	if (ALTQ_IS_ENABLED(&ifp->if_snd))
		altq_disable(&ifp->if_snd);
	if (ALTQ_IS_ATTACHED(&ifp->if_snd))
		altq_detach(&ifp->if_snd);
#endif

	if_purgeaddrs(ifp);

#ifdef INET
	in_ifdetach(ifp);
#endif

#ifdef INET6
	/*
	 * Remove all IPv6 kernel structs related to ifp.  This should be done
	 * before removing routing entries below, since IPv6 interface direct
	 * routes are expected to be removed by the IPv6-specific kernel API.
	 * Otherwise, the kernel will detect some inconsistency and bark it.
	 */
	in6_ifdetach(ifp);
#endif
	if_purgemaddrs(ifp);

	/* Announce that the interface is gone. */
	rt_ifannouncemsg(ifp, IFAN_DEPARTURE);
	EVENTHANDLER_INVOKE(ifnet_departure_event, ifp);
	if (IS_DEFAULT_VNET(curvnet))
		devctl_notify("IFNET", ifp->if_xname, "DETACH", NULL);

	if (!vmove) {
		struct iftype *ift = ifp->if_type;

		if (ift != NULL && ift->ift_detach != NULL)
			ift->ift_detach(ifp);

		/*
		 * Prevent further calls into the device driver via ifnet.
		 */
		ifp->if_ops = &ifdead_ops;

		/*
		 * Remove link ifaddr pointer and maybe decrement if_index.
		 * Clean up all addresses.
		 */
		ifp->if_addr = NULL;

		/* We can now free link ifaddr. */
		if (!TAILQ_EMPTY(&ifp->if_addrhead)) {
			ifa = TAILQ_FIRST(&ifp->if_addrhead);
			TAILQ_REMOVE(&ifp->if_addrhead, ifa, ifa_link);
			ifa_free(ifa);
		}
	}

	rt_flushifroutes(ifp);
	if_delgroups(ifp);

	/*
	 * We cannot hold the lock over dom_ifdetach calls as they might
	 * sleep, for example trying to drain a callout, thus open up the
	 * theoretical race with re-attaching.
	 */
	IF_AFDATA_LOCK(ifp);
	i = ifp->if_afdata_initialized;
	ifp->if_afdata_initialized = 0;
	IF_AFDATA_UNLOCK(ifp);
	for (dp = domains; i > 0 && dp; dp = dp->dom_next) {
		if (dp->dom_ifdetach && ifp->if_afdata[dp->dom_family])
			(*dp->dom_ifdetach)(ifp,
			    ifp->if_afdata[dp->dom_family]);
	}
}

#ifdef VIMAGE
/*
 * if_vmove() performs a limited version of if_detach() in current
 * vnet and if_attach()es the ifnet to the vnet specified as 2nd arg.
 * An attempt is made to shrink if_index in current vnet, find an
 * unused if_index in target vnet and calls if_grow() if necessary,
 * and finally find an unused if_xname for the target vnet.
 */
void
if_vmove(struct ifnet *ifp, struct vnet *new_vnet)
{
	struct if_clone *ifc;

	/*
	 * Detach from current vnet, but preserve LLADDR info, do not
	 * mark as dead etc. so that the ifnet can be reattached later.
	 */
	if_detach_internal(ifp, 1, &ifc);

	/*
	 * Unlink the ifnet from ifindex_table[] in current vnet, and shrink
	 * the if_index for that vnet if possible.
	 *
	 * NOTE: IFNET_WLOCK/IFNET_WUNLOCK() are assumed to be unvirtualized,
	 * or we'd lock on one vnet and unlock on another.
	 */
	IFNET_WLOCK();
	ifindex_free(ifp->if_index);
	IFNET_WUNLOCK();

	/*
	 * Perform interface-specific reassignment tasks, if provided by
	 * the driver.
	 */
	if (ifp->if_reassign != NULL)
		ifp->if_reassign(ifp, new_vnet, NULL);

	/*
	 * Switch to the context of the target vnet.
	 */
	CURVNET_SET_QUIET(new_vnet);

	IFNET_WLOCK();
	ifp->if_index = ifindex_alloc();
	ifnet_setbyindex_locked(ifp->if_index, ifp);
	IFNET_WUNLOCK();

	if_attach_internal(ifp, 1, ifc);

	CURVNET_RESTORE();
}

/*
 * Move an ifnet to or from another child prison/vnet, specified by the jail id.
 */
static int
if_vmove_loan(struct thread *td, struct ifnet *ifp, char *ifname, int jid)
{
	struct prison *pr;
	struct ifnet *difp;

	/* Try to find the prison within our visibility. */
	sx_slock(&allprison_lock);
	pr = prison_find_child(td->td_ucred->cr_prison, jid);
	sx_sunlock(&allprison_lock);
	if (pr == NULL)
		return (ENXIO);
	prison_hold_locked(pr);
	mtx_unlock(&pr->pr_mtx);

	/* Do not try to move the iface from and to the same prison. */
	if (pr->pr_vnet == ifp->if_vnet) {
		prison_free(pr);
		return (EEXIST);
	}

	/* Make sure the named iface does not exists in the dst. prison/vnet. */
	/* XXX Lock interfaces to avoid races. */
	CURVNET_SET_QUIET(pr->pr_vnet);
	difp = ifunit(ifname);
	CURVNET_RESTORE();
	if (difp != NULL) {
		prison_free(pr);
		return (EEXIST);
	}

	/* Move the interface into the child jail/vnet. */
	if_vmove(ifp, pr->pr_vnet);

	/* Report the new if_xname back to the userland. */
	sprintf(ifname, "%s", ifp->if_xname);

	prison_free(pr);
	return (0);
}

static int
if_vmove_reclaim(struct thread *td, char *ifname, int jid)
{
	struct prison *pr;
	struct vnet *vnet_dst;
	struct ifnet *ifp;

	/* Try to find the prison within our visibility. */
	sx_slock(&allprison_lock);
	pr = prison_find_child(td->td_ucred->cr_prison, jid);
	sx_sunlock(&allprison_lock);
	if (pr == NULL)
		return (ENXIO);
	prison_hold_locked(pr);
	mtx_unlock(&pr->pr_mtx);

	/* Make sure the named iface exists in the source prison/vnet. */
	CURVNET_SET(pr->pr_vnet);
	ifp = ifunit(ifname);		/* XXX Lock to avoid races. */
	if (ifp == NULL) {
		CURVNET_RESTORE();
		prison_free(pr);
		return (ENXIO);
	}

	/* Do not try to move the iface from and to the same prison. */
	vnet_dst = TD_TO_VNET(td);
	if (vnet_dst == ifp->if_vnet) {
		CURVNET_RESTORE();
		prison_free(pr);
		return (EEXIST);
	}

	/* Get interface back from child jail/vnet. */
	if_vmove(ifp, vnet_dst);
	CURVNET_RESTORE();

	/* Report the new if_xname back to the userland. */
	sprintf(ifname, "%s", ifp->if_xname);

	prison_free(pr);
	return (0);
}
#endif /* VIMAGE */

/*
 * Add a group to an interface
 */
int
if_addgroup(struct ifnet *ifp, const char *groupname)
{
	struct ifg_list		*ifgl;
	struct ifg_group	*ifg = NULL;
	struct ifg_member	*ifgm;
	int 			 new = 0;

	if (groupname[0] && groupname[strlen(groupname) - 1] >= '0' &&
	    groupname[strlen(groupname) - 1] <= '9')
		return (EINVAL);

	IFNET_WLOCK();
	TAILQ_FOREACH(ifgl, &ifp->if_groups, ifgl_next)
		if (!strcmp(ifgl->ifgl_group->ifg_group, groupname)) {
			IFNET_WUNLOCK();
			return (EEXIST);
		}

	if ((ifgl = (struct ifg_list *)malloc(sizeof(struct ifg_list), M_TEMP,
	    M_NOWAIT)) == NULL) {
	    	IFNET_WUNLOCK();
		return (ENOMEM);
	}

	if ((ifgm = (struct ifg_member *)malloc(sizeof(struct ifg_member),
	    M_TEMP, M_NOWAIT)) == NULL) {
		free(ifgl, M_TEMP);
		IFNET_WUNLOCK();
		return (ENOMEM);
	}

	TAILQ_FOREACH(ifg, &V_ifg_head, ifg_next)
		if (!strcmp(ifg->ifg_group, groupname))
			break;

	if (ifg == NULL) {
		if ((ifg = (struct ifg_group *)malloc(sizeof(struct ifg_group),
		    M_TEMP, M_NOWAIT)) == NULL) {
			free(ifgl, M_TEMP);
			free(ifgm, M_TEMP);
			IFNET_WUNLOCK();
			return (ENOMEM);
		}
		strlcpy(ifg->ifg_group, groupname, sizeof(ifg->ifg_group));
		ifg->ifg_refcnt = 0;
		TAILQ_INIT(&ifg->ifg_members);
		TAILQ_INSERT_TAIL(&V_ifg_head, ifg, ifg_next);
		new = 1;
	}

	ifg->ifg_refcnt++;
	ifgl->ifgl_group = ifg;
	ifgm->ifgm_ifp = ifp;

	IF_ADDR_WLOCK(ifp);
	TAILQ_INSERT_TAIL(&ifg->ifg_members, ifgm, ifgm_next);
	TAILQ_INSERT_TAIL(&ifp->if_groups, ifgl, ifgl_next);
	IF_ADDR_WUNLOCK(ifp);

	IFNET_WUNLOCK();

	if (new)
		EVENTHANDLER_INVOKE(group_attach_event, ifg);
	EVENTHANDLER_INVOKE(group_change_event, groupname);

	return (0);
}

/*
 * Remove a group from an interface
 */
int
if_delgroup(struct ifnet *ifp, const char *groupname)
{
	struct ifg_list		*ifgl;
	struct ifg_member	*ifgm;

	IFNET_WLOCK();
	TAILQ_FOREACH(ifgl, &ifp->if_groups, ifgl_next)
		if (!strcmp(ifgl->ifgl_group->ifg_group, groupname))
			break;
	if (ifgl == NULL) {
		IFNET_WUNLOCK();
		return (ENOENT);
	}

	IF_ADDR_WLOCK(ifp);
	TAILQ_REMOVE(&ifp->if_groups, ifgl, ifgl_next);
	IF_ADDR_WUNLOCK(ifp);

	TAILQ_FOREACH(ifgm, &ifgl->ifgl_group->ifg_members, ifgm_next)
		if (ifgm->ifgm_ifp == ifp)
			break;

	if (ifgm != NULL) {
		TAILQ_REMOVE(&ifgl->ifgl_group->ifg_members, ifgm, ifgm_next);
		free(ifgm, M_TEMP);
	}

	if (--ifgl->ifgl_group->ifg_refcnt == 0) {
		TAILQ_REMOVE(&V_ifg_head, ifgl->ifgl_group, ifg_next);
		IFNET_WUNLOCK();
		EVENTHANDLER_INVOKE(group_detach_event, ifgl->ifgl_group);
		free(ifgl->ifgl_group, M_TEMP);
	} else
		IFNET_WUNLOCK();

	free(ifgl, M_TEMP);

	EVENTHANDLER_INVOKE(group_change_event, groupname);

	return (0);
}

/*
 * Remove an interface from all groups
 */
static void
if_delgroups(struct ifnet *ifp)
{
	struct ifg_list		*ifgl;
	struct ifg_member	*ifgm;
	char groupname[IFNAMSIZ];

	IFNET_WLOCK();
	while (!TAILQ_EMPTY(&ifp->if_groups)) {
		ifgl = TAILQ_FIRST(&ifp->if_groups);

		strlcpy(groupname, ifgl->ifgl_group->ifg_group, IFNAMSIZ);

		IF_ADDR_WLOCK(ifp);
		TAILQ_REMOVE(&ifp->if_groups, ifgl, ifgl_next);
		IF_ADDR_WUNLOCK(ifp);

		TAILQ_FOREACH(ifgm, &ifgl->ifgl_group->ifg_members, ifgm_next)
			if (ifgm->ifgm_ifp == ifp)
				break;

		if (ifgm != NULL) {
			TAILQ_REMOVE(&ifgl->ifgl_group->ifg_members, ifgm,
			    ifgm_next);
			free(ifgm, M_TEMP);
		}

		if (--ifgl->ifgl_group->ifg_refcnt == 0) {
			TAILQ_REMOVE(&V_ifg_head, ifgl->ifgl_group, ifg_next);
			IFNET_WUNLOCK();
			EVENTHANDLER_INVOKE(group_detach_event,
			    ifgl->ifgl_group);
			free(ifgl->ifgl_group, M_TEMP);
		} else
			IFNET_WUNLOCK();

		free(ifgl, M_TEMP);

		EVENTHANDLER_INVOKE(group_change_event, groupname);

		IFNET_WLOCK();
	}
	IFNET_WUNLOCK();
}

/*
 * Stores all groups from an interface in memory pointed
 * to by data
 */
static int
if_getgroup(struct ifgroupreq *data, struct ifnet *ifp)
{
	int			 len, error;
	struct ifg_list		*ifgl;
	struct ifg_req		 ifgrq, *ifgp;
	struct ifgroupreq	*ifgr = data;

	if (ifgr->ifgr_len == 0) {
		IF_ADDR_RLOCK(ifp);
		TAILQ_FOREACH(ifgl, &ifp->if_groups, ifgl_next)
			ifgr->ifgr_len += sizeof(struct ifg_req);
		IF_ADDR_RUNLOCK(ifp);
		return (0);
	}

	len = ifgr->ifgr_len;
	ifgp = ifgr->ifgr_groups;
	/* XXX: wire */
	IF_ADDR_RLOCK(ifp);
	TAILQ_FOREACH(ifgl, &ifp->if_groups, ifgl_next) {
		if (len < sizeof(ifgrq)) {
			IF_ADDR_RUNLOCK(ifp);
			return (EINVAL);
		}
		bzero(&ifgrq, sizeof ifgrq);
		strlcpy(ifgrq.ifgrq_group, ifgl->ifgl_group->ifg_group,
		    sizeof(ifgrq.ifgrq_group));
		if ((error = copyout(&ifgrq, ifgp, sizeof(struct ifg_req)))) {
		    	IF_ADDR_RUNLOCK(ifp);
			return (error);
		}
		len -= sizeof(ifgrq);
		ifgp++;
	}
	IF_ADDR_RUNLOCK(ifp);

	return (0);
}

/*
 * Stores all members of a group in memory pointed to by data
 */
static int
if_getgroupmembers(struct ifgroupreq *data)
{
	struct ifgroupreq	*ifgr = data;
	struct ifg_group	*ifg;
	struct ifg_member	*ifgm;
	struct ifg_req		 ifgrq, *ifgp;
	int			 len, error;

	IFNET_RLOCK();
	TAILQ_FOREACH(ifg, &V_ifg_head, ifg_next)
		if (!strcmp(ifg->ifg_group, ifgr->ifgr_name))
			break;
	if (ifg == NULL) {
		IFNET_RUNLOCK();
		return (ENOENT);
	}

	if (ifgr->ifgr_len == 0) {
		TAILQ_FOREACH(ifgm, &ifg->ifg_members, ifgm_next)
			ifgr->ifgr_len += sizeof(ifgrq);
		IFNET_RUNLOCK();
		return (0);
	}

	len = ifgr->ifgr_len;
	ifgp = ifgr->ifgr_groups;
	TAILQ_FOREACH(ifgm, &ifg->ifg_members, ifgm_next) {
		if (len < sizeof(ifgrq)) {
			IFNET_RUNLOCK();
			return (EINVAL);
		}
		bzero(&ifgrq, sizeof ifgrq);
		strlcpy(ifgrq.ifgrq_member, ifgm->ifgm_ifp->if_xname,
		    sizeof(ifgrq.ifgrq_member));
		if ((error = copyout(&ifgrq, ifgp, sizeof(struct ifg_req)))) {
			IFNET_RUNLOCK();
			return (error);
		}
		len -= sizeof(ifgrq);
		ifgp++;
	}
	IFNET_RUNLOCK();

	return (0);
}

/*
<<<<<<< HEAD
 * Delete Routes for a Network Interface
 *
 * Called for each routing entry via the rnh->rnh_walktree() call above
 * to delete all route entries referencing a detaching network interface.
 *
 * Arguments:
 *	rn	pointer to node in the routing table
 *	arg	argument passed to rnh->rnh_walktree() - detaching interface
 *
 * Returns:
 *	0	successful
 *	errno	failed - reason indicated
 *
 */
static int
if_rtdel(struct radix_node *rn, void *arg)
{
	struct rtentry	*rt = (struct rtentry *)rn;
	struct ifnet	*ifp = arg;
	int		err;

	if (rt->rt_ifp == ifp) {

		/*
		 * Protect (sorta) against walktree recursion problems
		 * with cloned routes
		 */
		if ((rt->rt_flags & RTF_UP) == 0)
			return (0);

		err = rtrequest_fib(RTM_DELETE, rt_key(rt), rt->rt_gateway,
				rt_mask(rt),
				rt->rt_flags|RTF_RNH_LOCKED|RTF_PINNED,
				(struct rtentry **) NULL, rt->rt_fibnum);
		if (err) {
			log(LOG_WARNING, "if_rtdel: error %d\n", err);
		}
	}

	return (0);
}

/*
 * Returning different software contexts associated with ifnet.
 */
void *
if_getsoftc(struct ifnet *ifp, ift_feature f)
{
	struct ifsoftc *sc;

	/*
	 * Some softcs are non-optional either for performance reasons,
	 * since they always exist and are often dereferenced, or for
	 * historical reasons.
	 */
	switch (f) {
	case IF_DRIVER_SOFTC:
		return (ifp->if_softc);
	case IF_LLADDR:
		return (LLADDR((struct sockaddr_dl *)(ifp->if_addr->ifa_addr)));
	case IF_BPF:
		return (ifp->if_bpf);
	case IF_NAME:
		return (ifp->if_xname);
	case IF_VLAN:
		return (ifp->if_vlantrunk);
	default:
		/* fall through */
		;
	};

	/*
	 * Rest of softc live in the store and in the cache.
	 * First check the cache.
	 */
	sc = ifp->if_sccache[f & (SOFTC_CACHE_SIZE - 1)];
	if (sc != NULL && sc->ifsc_desc == f)
		return (sc->ifsc_ptr);

	/*
	 * Then check the store.
	 * We can do lookup lockless, since if_nsoftcs only grows.
	 */
	for (int i = 0; i < ifp->if_nsoftcs; i++) {
		sc = &ifp->if_scstore[i];
		if (sc->ifsc_desc == f) {
			ifp->if_sccache[f & (SOFTC_CACHE_SIZE - 1)] = sc;
			return (sc->ifsc_ptr);
		}
	}

	/*
	 * XXXGL: a negative cache would be not bad.
	 */
	return (NULL);
}

/*
 * Set arbitrary context identified by ift_feature key.  It is responsibility
 * of the caller to establish race safety against two if_setsoftc()s.  The
 * function may sleep when setting new context.  The function will not sleep
 * when clearing previously set context.  May fail only if associated context
 * is already set.
 */
int
if_setsoftc(struct ifnet *ifp, ift_feature f, void *softc)
{
	int i;

	IF_WLOCK(ifp);
retry:
	for (i = 0; i < ifp->if_nsoftcs; i++)
		if (ifp->if_scstore[i].ifsc_desc == f) {
			IF_WUNLOCK(ifp);
			return (EEXIST);
		}

	for (i = 0; i < ifp->if_nsoftcs; i++)
		if (ifp->if_scstore[i].ifsc_desc == 0)
			break;

	if (i == ifp->if_nsoftcs) {
		struct ifsoftc *new, *old;
		u_int size;

		old = ifp->if_scstore;
		size = ifp->if_nsoftcs;
		IF_WUNLOCK(ifp);
		new = malloc(sizeof(struct ifsoftc) * size * 2,
		    M_IFNET, M_WAITOK | M_ZERO);
		IF_WLOCK(ifp);
		if (ifp->if_scstore != old) {
			free(new, M_IFNET);
			goto retry;
		}
		bcopy(ifp->if_scstore, new, sizeof(struct ifsoftc) * size);
		ifp->if_scstore = new;
		ifp->if_nsoftcs = size * 2;
		/*
		 * XXXGL: of course there is a race here against if_getsoftc(),
		 * which runs lockless.  We lack RCU or lightweight reference
		 * counting.
		 */
		free(old, M_IFNET);
	}

	if (softc != NULL) {
		ifp->if_scstore[i].ifsc_ptr = softc;
		ifp->if_scstore[i].ifsc_desc = f;
		ifp->if_sccache[f & (SOFTC_CACHE_SIZE - 1)] =
		    &ifp->if_scstore[i];
	} else {
		ifp->if_scstore[i].ifsc_desc = 0;
		ifp->if_scstore[i].ifsc_ptr = NULL;
		ifp->if_sccache[f & (SOFTC_CACHE_SIZE - 1)] = NULL;
	}
	IF_WUNLOCK(ifp);
	return (0);
}

/*
=======
>>>>>>> 4015a832
 * Return counter values from counter(9)s stored in ifnet.
 */
uint64_t
if_get_counter_default(struct ifnet *ifp, ift_counter cnt)
{

	KASSERT(cnt < IFCOUNTERS, ("%s: invalid cnt %d", __func__, cnt));

	return (counter_u64_fetch(ifp->if_counters[cnt]));
}

/*
 * Increase an ifnet counter. Usually used for counters shared
 * between the stack and a driver, but function supports them all.
 */
void
if_inc_counter(struct ifnet *ifp, ift_counter cnt, int64_t inc)
{

	KASSERT(cnt < IFCOUNTERS, ("%s: invalid cnt %d", __func__, cnt));

	counter_u64_add(ifp->if_counters[cnt], inc);
}

/*
 * Account successful transmission of an mbuf.
 */
void
if_inc_txcounters(struct ifnet *ifp, struct mbuf *m)
{

	counter_u64_add(ifp->if_counters[IFCOUNTER_OBYTES], m->m_pkthdr.len);
	counter_u64_add(ifp->if_counters[IFCOUNTER_OPACKETS], 1);
	if (m->m_flags & M_MCAST)
		counter_u64_add(ifp->if_counters[IFCOUNTER_OMCASTS], 1);
}

/*
 * Set the baudrate.
 */
void
if_setbaudrate(struct ifnet *ifp, uint64_t baudrate)
{

	ifp->if_baudrate = baudrate;
}

/*
 * Copy data from ifnet to userland API structure if_data.
 */
void
if_data_copy(struct ifnet *ifp, struct if_data *ifd)
{

	ifd->ifi_type = if_type(ifp);
	ifd->ifi_physical = 0;
	ifd->ifi_addrlen = if_addrlen(ifp);
	ifd->ifi_hdrlen = ifp->if_drv->ifdrv_hdrlen;
	ifd->ifi_link_state = ifp->if_link_state;
	ifd->ifi_vhid = 0;
	ifd->ifi_datalen = sizeof(struct if_data);
	ifd->ifi_mtu = ifp->if_mtu;
	ifd->ifi_metric = ifp->if_metric;
	ifd->ifi_baudrate = ifp->if_baudrate;
	ifd->ifi_hwassist = ifp->if_hwassist;
	ifd->ifi_epoch = ifp->if_epoch;
	ifd->ifi_lastchange = ifp->if_lastchange;

	ifd->ifi_ipackets = if_get_counter(ifp, IFCOUNTER_IPACKETS);
	ifd->ifi_ierrors = if_get_counter(ifp, IFCOUNTER_IERRORS);
	ifd->ifi_opackets = if_get_counter(ifp, IFCOUNTER_OPACKETS);
	ifd->ifi_oerrors = if_get_counter(ifp, IFCOUNTER_OERRORS);
	ifd->ifi_collisions = if_get_counter(ifp, IFCOUNTER_COLLISIONS);
	ifd->ifi_ibytes = if_get_counter(ifp, IFCOUNTER_IBYTES);
	ifd->ifi_obytes = if_get_counter(ifp, IFCOUNTER_OBYTES);
	ifd->ifi_imcasts = if_get_counter(ifp, IFCOUNTER_IMCASTS);
	ifd->ifi_omcasts = if_get_counter(ifp, IFCOUNTER_OMCASTS);
	ifd->ifi_iqdrops = if_get_counter(ifp, IFCOUNTER_IQDROPS);
	ifd->ifi_oqdrops = if_get_counter(ifp, IFCOUNTER_OQDROPS);
	ifd->ifi_noproto = if_get_counter(ifp, IFCOUNTER_NOPROTO);
}

/*
 * Initialization, destruction and refcounting functions for ifaddrs.
 */
struct ifaddr *
ifa_alloc(size_t size, int flags)
{
	struct ifaddr *ifa;

	KASSERT(size >= sizeof(struct ifaddr),
	    ("%s: invalid size %zu", __func__, size));

	ifa = malloc(size, M_IFADDR, M_ZERO | flags);
	if (ifa == NULL)
		return (NULL);

	if ((ifa->ifa_opackets = counter_u64_alloc(flags)) == NULL)
		goto fail;
	if ((ifa->ifa_ipackets = counter_u64_alloc(flags)) == NULL)
		goto fail;
	if ((ifa->ifa_obytes = counter_u64_alloc(flags)) == NULL)
		goto fail;
	if ((ifa->ifa_ibytes = counter_u64_alloc(flags)) == NULL)
		goto fail;

	refcount_init(&ifa->ifa_refcnt, 1);

	return (ifa);

fail:
	/* free(NULL) is okay */
	counter_u64_free(ifa->ifa_opackets);
	counter_u64_free(ifa->ifa_ipackets);
	counter_u64_free(ifa->ifa_obytes);
	counter_u64_free(ifa->ifa_ibytes);
	free(ifa, M_IFADDR);

	return (NULL);
}

void
ifa_ref(struct ifaddr *ifa)
{

	refcount_acquire(&ifa->ifa_refcnt);
}

void
ifa_free(struct ifaddr *ifa)
{

	if (refcount_release(&ifa->ifa_refcnt)) {
		counter_u64_free(ifa->ifa_opackets);
		counter_u64_free(ifa->ifa_ipackets);
		counter_u64_free(ifa->ifa_obytes);
		counter_u64_free(ifa->ifa_ibytes);
		free(ifa, M_IFADDR);
	}
}

int
ifa_add_loopback_route(struct ifaddr *ifa, struct sockaddr *ia)
{
	int error = 0;
	struct rtentry *rt = NULL;
	struct rt_addrinfo info;
	static struct sockaddr_dl null_sdl = {sizeof(null_sdl), AF_LINK};

	bzero(&info, sizeof(info));
	info.rti_ifp = V_loif;
	info.rti_flags = ifa->ifa_flags | RTF_HOST | RTF_STATIC;
	info.rti_info[RTAX_DST] = ia;
	info.rti_info[RTAX_GATEWAY] = (struct sockaddr *)&null_sdl;
	error = rtrequest1_fib(RTM_ADD, &info, &rt, ifa->ifa_ifp->if_fib);

	if (error == 0 && rt != NULL) {
		RT_LOCK(rt);
		((struct sockaddr_dl *)rt->rt_gateway)->sdl_type =
		    if_type(ifa->ifa_ifp);
		((struct sockaddr_dl *)rt->rt_gateway)->sdl_index =
		    ifa->ifa_ifp->if_index;
		RT_REMREF(rt);
		RT_UNLOCK(rt);
	} else if (error != 0)
		log(LOG_DEBUG, "%s: insertion failed: %u\n", __func__, error);

	return (error);
}

int
ifa_del_loopback_route(struct ifaddr *ifa, struct sockaddr *ia)
{
	int error = 0;
	struct rt_addrinfo info;
	struct sockaddr_dl null_sdl;

	bzero(&null_sdl, sizeof(null_sdl));
	null_sdl.sdl_len = sizeof(null_sdl);
	null_sdl.sdl_family = AF_LINK;
	null_sdl.sdl_type = if_type(ifa->ifa_ifp);
	null_sdl.sdl_index = ifa->ifa_ifp->if_index;
	bzero(&info, sizeof(info));
	info.rti_flags = ifa->ifa_flags | RTF_HOST | RTF_STATIC;
	info.rti_info[RTAX_DST] = ia;
	info.rti_info[RTAX_GATEWAY] = (struct sockaddr *)&null_sdl;
	error = rtrequest1_fib(RTM_DELETE, &info, NULL, ifa->ifa_ifp->if_fib);

	if (error != 0)
		log(LOG_DEBUG, "%s: deletion failed: %u\n", __func__, error);

	return (error);
}

int
ifa_switch_loopback_route(struct ifaddr *ifa, struct sockaddr *sa, int fib)
{
	struct rtentry *rt;

	rt = rtalloc1_fib(sa, 0, 0, fib);
	if (rt == NULL) {
		log(LOG_DEBUG, "%s: fail", __func__);
		return (EHOSTUNREACH);
	}
	((struct sockaddr_dl *)rt->rt_gateway)->sdl_type =
	    if_type(ifa->ifa_ifp);
	((struct sockaddr_dl *)rt->rt_gateway)->sdl_index =
	    ifa->ifa_ifp->if_index;
	RTFREE_LOCKED(rt);

	return (0);
}

/*
 * XXX: Because sockaddr_dl has deeper structure than the sockaddr
 * structs used to represent other address families, it is necessary
 * to perform a different comparison.
 */

#define	sa_dl_equal(a1, a2)	\
	((((struct sockaddr_dl *)(a1))->sdl_len ==			\
	 ((struct sockaddr_dl *)(a2))->sdl_len) &&			\
	 (bcmp(LLADDR((struct sockaddr_dl *)(a1)),			\
	       LLADDR((struct sockaddr_dl *)(a2)),			\
	       ((struct sockaddr_dl *)(a1))->sdl_alen) == 0))

/*
 * Locate an interface based on a complete address.
 */
/*ARGSUSED*/
static struct ifaddr *
ifa_ifwithaddr_internal(struct sockaddr *addr, int getref)
{
	struct ifnet *ifp;
	struct ifaddr *ifa;

	IFNET_RLOCK_NOSLEEP();
	TAILQ_FOREACH(ifp, &V_ifnet, if_link) {
		IF_ADDR_RLOCK(ifp);
		TAILQ_FOREACH(ifa, &ifp->if_addrhead, ifa_link) {
			if (ifa->ifa_addr->sa_family != addr->sa_family)
				continue;
			if (sa_equal(addr, ifa->ifa_addr)) {
				if (getref)
					ifa_ref(ifa);
				IF_ADDR_RUNLOCK(ifp);
				goto done;
			}
			/* IP6 doesn't have broadcast */
			if ((ifp->if_flags & IFF_BROADCAST) &&
			    ifa->ifa_broadaddr &&
			    ifa->ifa_broadaddr->sa_len != 0 &&
			    sa_equal(ifa->ifa_broadaddr, addr)) {
				if (getref)
					ifa_ref(ifa);
				IF_ADDR_RUNLOCK(ifp);
				goto done;
			}
		}
		IF_ADDR_RUNLOCK(ifp);
	}
	ifa = NULL;
done:
	IFNET_RUNLOCK_NOSLEEP();
	return (ifa);
}

struct ifaddr *
ifa_ifwithaddr(struct sockaddr *addr)
{

	return (ifa_ifwithaddr_internal(addr, 1));
}

int
ifa_ifwithaddr_check(struct sockaddr *addr)
{

	return (ifa_ifwithaddr_internal(addr, 0) != NULL);
}

/*
 * Locate an interface based on the broadcast address.
 */
/* ARGSUSED */
struct ifaddr *
ifa_ifwithbroadaddr(struct sockaddr *addr, int fibnum)
{
	struct ifnet *ifp;
	struct ifaddr *ifa;

	IFNET_RLOCK_NOSLEEP();
	TAILQ_FOREACH(ifp, &V_ifnet, if_link) {
		if ((fibnum != RT_ALL_FIBS) && (ifp->if_fib != fibnum))
			continue;
		IF_ADDR_RLOCK(ifp);
		TAILQ_FOREACH(ifa, &ifp->if_addrhead, ifa_link) {
			if (ifa->ifa_addr->sa_family != addr->sa_family)
				continue;
			if ((ifp->if_flags & IFF_BROADCAST) &&
			    ifa->ifa_broadaddr &&
			    ifa->ifa_broadaddr->sa_len != 0 &&
			    sa_equal(ifa->ifa_broadaddr, addr)) {
				ifa_ref(ifa);
				IF_ADDR_RUNLOCK(ifp);
				goto done;
			}
		}
		IF_ADDR_RUNLOCK(ifp);
	}
	ifa = NULL;
done:
	IFNET_RUNLOCK_NOSLEEP();
	return (ifa);
}

/*
 * Locate the point to point interface with a given destination address.
 */
/*ARGSUSED*/
struct ifaddr *
ifa_ifwithdstaddr(struct sockaddr *addr, int fibnum)
{
	struct ifnet *ifp;
	struct ifaddr *ifa;

	IFNET_RLOCK_NOSLEEP();
	TAILQ_FOREACH(ifp, &V_ifnet, if_link) {
		if ((ifp->if_flags & IFF_POINTOPOINT) == 0)
			continue;
		if ((fibnum != RT_ALL_FIBS) && (ifp->if_fib != fibnum))
			continue;
		IF_ADDR_RLOCK(ifp);
		TAILQ_FOREACH(ifa, &ifp->if_addrhead, ifa_link) {
			if (ifa->ifa_addr->sa_family != addr->sa_family)
				continue;
			if (ifa->ifa_dstaddr != NULL &&
			    sa_equal(addr, ifa->ifa_dstaddr)) {
				ifa_ref(ifa);
				IF_ADDR_RUNLOCK(ifp);
				goto done;
			}
		}
		IF_ADDR_RUNLOCK(ifp);
	}
	ifa = NULL;
done:
	IFNET_RUNLOCK_NOSLEEP();
	return (ifa);
}

/*
 * Find an interface on a specific network.  If many, choice
 * is most specific found.
 */
struct ifaddr *
ifa_ifwithnet(struct sockaddr *addr, int ignore_ptp, int fibnum)
{
	struct ifnet *ifp;
	struct ifaddr *ifa;
	struct ifaddr *ifa_maybe = NULL;
	u_int af = addr->sa_family;
	char *addr_data = addr->sa_data, *cplim;

	/*
	 * AF_LINK addresses can be looked up directly by their index number,
	 * so do that if we can.
	 */
	if (af == AF_LINK) {
	    struct sockaddr_dl *sdl = (struct sockaddr_dl *)addr;
	    if (sdl->sdl_index && sdl->sdl_index <= V_if_index)
		return (ifaddr_byindex(sdl->sdl_index));
	}

	/*
	 * Scan though each interface, looking for ones that have addresses
	 * in this address family and the requested fib.  Maintain a reference
	 * on ifa_maybe once we find one, as we release the IF_ADDR_RLOCK() that
	 * kept it stable when we move onto the next interface.
	 */
	IFNET_RLOCK_NOSLEEP();
	TAILQ_FOREACH(ifp, &V_ifnet, if_link) {
		if ((fibnum != RT_ALL_FIBS) && (ifp->if_fib != fibnum))
			continue;
		IF_ADDR_RLOCK(ifp);
		TAILQ_FOREACH(ifa, &ifp->if_addrhead, ifa_link) {
			char *cp, *cp2, *cp3;

			if (ifa->ifa_addr->sa_family != af)
next:				continue;
			if (af == AF_INET && 
			    ifp->if_flags & IFF_POINTOPOINT && !ignore_ptp) {
				/*
				 * This is a bit broken as it doesn't
				 * take into account that the remote end may
				 * be a single node in the network we are
				 * looking for.
				 * The trouble is that we don't know the
				 * netmask for the remote end.
				 */
				if (ifa->ifa_dstaddr != NULL &&
				    sa_equal(addr, ifa->ifa_dstaddr)) {
					ifa_ref(ifa);
					IF_ADDR_RUNLOCK(ifp);
					goto done;
				}
			} else {
				/*
				 * Scan all the bits in the ifa's address.
				 * If a bit dissagrees with what we are
				 * looking for, mask it with the netmask
				 * to see if it really matters.
				 * (A byte at a time)
				 */
				if (ifa->ifa_netmask == 0)
					continue;
				cp = addr_data;
				cp2 = ifa->ifa_addr->sa_data;
				cp3 = ifa->ifa_netmask->sa_data;
				cplim = ifa->ifa_netmask->sa_len
					+ (char *)ifa->ifa_netmask;
				while (cp3 < cplim)
					if ((*cp++ ^ *cp2++) & *cp3++)
						goto next; /* next address! */
				/*
				 * If the netmask of what we just found
				 * is more specific than what we had before
				 * (if we had one), or if the virtual status
				 * of new prefix is better than of the old one,
				 * then remember the new one before continuing
				 * to search for an even better one.
				 */
				if (ifa_maybe == NULL ||
				    ifa_preferred(ifa_maybe, ifa) ||
				    rn_refines((caddr_t)ifa->ifa_netmask,
				    (caddr_t)ifa_maybe->ifa_netmask)) {
					if (ifa_maybe != NULL)
						ifa_free(ifa_maybe);
					ifa_maybe = ifa;
					ifa_ref(ifa_maybe);
				}
			}
		}
		IF_ADDR_RUNLOCK(ifp);
	}
	ifa = ifa_maybe;
	ifa_maybe = NULL;
done:
	IFNET_RUNLOCK_NOSLEEP();
	if (ifa_maybe != NULL)
		ifa_free(ifa_maybe);
	return (ifa);
}

/*
 * Find an interface address specific to an interface best matching
 * a given address.
 */
struct ifaddr *
ifaof_ifpforaddr(struct sockaddr *addr, struct ifnet *ifp)
{
	struct ifaddr *ifa;
	char *cp, *cp2, *cp3;
	char *cplim;
	struct ifaddr *ifa_maybe = NULL;
	u_int af = addr->sa_family;

	if (af >= AF_MAX)
		return (NULL);
	IF_ADDR_RLOCK(ifp);
	TAILQ_FOREACH(ifa, &ifp->if_addrhead, ifa_link) {
		if (ifa->ifa_addr->sa_family != af)
			continue;
		if (ifa_maybe == NULL)
			ifa_maybe = ifa;
		if (ifa->ifa_netmask == 0) {
			if (sa_equal(addr, ifa->ifa_addr) ||
			    (ifa->ifa_dstaddr &&
			    sa_equal(addr, ifa->ifa_dstaddr)))
				goto done;
			continue;
		}
		if (ifp->if_flags & IFF_POINTOPOINT) {
			if (sa_equal(addr, ifa->ifa_dstaddr))
				goto done;
		} else {
			cp = addr->sa_data;
			cp2 = ifa->ifa_addr->sa_data;
			cp3 = ifa->ifa_netmask->sa_data;
			cplim = ifa->ifa_netmask->sa_len + (char *)ifa->ifa_netmask;
			for (; cp3 < cplim; cp3++)
				if ((*cp++ ^ *cp2++) & *cp3)
					break;
			if (cp3 == cplim)
				goto done;
		}
	}
	ifa = ifa_maybe;
done:
	if (ifa != NULL)
		ifa_ref(ifa);
	IF_ADDR_RUNLOCK(ifp);
	return (ifa);
}

/*
 * See whether new ifa is better than current one:
 * 1) A non-virtual one is preferred over virtual.
 * 2) A virtual in master state preferred over any other state.
 *
 * Used in several address selecting functions.
 */
int
ifa_preferred(struct ifaddr *cur, struct ifaddr *next)
{

	return (cur->ifa_carp && (!next->ifa_carp ||
	    ((*carp_master_p)(next) && !(*carp_master_p)(cur))));
}

#include <net/if_llatbl.h>

/*
 * Default action when installing a route with a Link Level gateway.
 * Lookup an appropriate real ifa to point to.
 * This should be moved to /sys/net/link.c eventually.
 */
static void
link_rtrequest(int cmd, struct rtentry *rt, struct rt_addrinfo *info)
{
	struct ifaddr *ifa, *oifa;
	struct sockaddr *dst;
	struct ifnet *ifp;

	if (cmd != RTM_ADD || ((ifa = rt->rt_ifa) == 0) ||
	    ((ifp = ifa->ifa_ifp) == 0) || ((dst = rt_key(rt)) == 0))
		return;
	ifa = ifaof_ifpforaddr(dst, ifp);
	if (ifa) {
		oifa = rt->rt_ifa;
		rt->rt_ifa = ifa;
		ifa_free(oifa);
		if (ifa->ifa_rtrequest && ifa->ifa_rtrequest != link_rtrequest)
			ifa->ifa_rtrequest(cmd, rt, info);
	}
}

struct sockaddr_dl *
link_alloc_sdl(size_t size, int flags)
{

	return (malloc(size, M_TEMP, flags));
}

void
link_free_sdl(struct sockaddr *sa)
{
	free(sa, M_TEMP);
}

/*
 * Fills in given sdl with interface basic info.
 * Returns pointer to filled sdl.
 */
struct sockaddr_dl *
link_init_sdl(struct ifnet *ifp, struct sockaddr *paddr, u_char iftype)
{
	struct sockaddr_dl *sdl;

	sdl = (struct sockaddr_dl *)paddr;
	memset(sdl, 0, sizeof(struct sockaddr_dl));
	sdl->sdl_len = sizeof(struct sockaddr_dl);
	sdl->sdl_family = AF_LINK;
	sdl->sdl_index = ifp->if_index;
	sdl->sdl_type = iftype;

	return (sdl);
}

/*
 * Function pointers to vlan(4) module.
 * XXXGL: shouldn't we just make vlan(4) always in kernel?
 */
void	(*vlan_link_state_p)(struct ifnet *);
void	(*vlan_trunk_cap_p)(struct ifnet *);
struct ifnet *(*vlan_trunkdev_p)(struct ifnet *);
struct ifnet *(*vlan_dev_p)(struct ifnet *, uint16_t);
uint16_t (*vlan_vid_p)(struct ifnet *);

/*
 * Handle a change in the interface link state. To avoid LORs
 * between driver lock and upper layer locks, as well as possible
 * recursions, we post event to taskqueue, and all job
 * is done in static do_link_state_change().
 */
void
if_link_state_change(struct ifnet *ifp, int link_state)
{
	/* Return if state hasn't changed. */
	if (ifp->if_link_state == link_state)
		return;

	ifp->if_link_state = link_state;

	taskqueue_enqueue(taskqueue_swi, &ifp->if_linktask);
}

static void
do_link_state_change(void *arg, int pending)
{
	struct ifnet *ifp = (struct ifnet *)arg;
	int link_state = ifp->if_link_state;
	CURVNET_SET(ifp->if_vnet);

	/* Notify that the link state has changed. */
	rt_ifmsg(ifp);
	if (ifp->if_vlantrunk != NULL)
		(*vlan_link_state_p)(ifp);

	/* XXXGL: make ng_ether softc pointer */
	if ((if_type(ifp) == IFT_ETHER || if_type(ifp) == IFT_L2VLAN) &&
	    ifp->if_l2com != NULL)
		(*ng_ether_link_state_p)(ifp, link_state);
	if (if_getsoftc(ifp, IF_CARP) != NULL)
		(*carp_linkstate_p)(ifp);
	if (ifp->if_bridge)
		(*bridge_linkstate_p)(ifp);
	if (ifp->if_lagg)
		(*lagg_linkstate_p)(ifp, link_state);

	if (IS_DEFAULT_VNET(curvnet))
		devctl_notify("IFNET", ifp->if_xname,
		    (link_state == LINK_STATE_UP) ? "LINK_UP" : "LINK_DOWN",
		    NULL);
	if (pending > 1)
		if_printf(ifp, "%d link states coalesced\n", pending);
	if (log_link_state_change)
		log(LOG_NOTICE, "%s: link state changed to %s\n", ifp->if_xname,
		    (link_state == LINK_STATE_UP) ? "UP" : "DOWN" );
	EVENTHANDLER_INVOKE(ifnet_link_event, ifp, ifp->if_link_state);
	CURVNET_RESTORE();
}

/*
 * Mark an interface down and notify protocols of
 * the transition.
 */
void
if_down(struct ifnet *ifp)
{
	struct ifaddr *ifa;

	ifp->if_flags &= ~IFF_UP;
	getmicrotime(&ifp->if_lastchange);
	TAILQ_FOREACH(ifa, &ifp->if_addrhead, ifa_link)
		pfctlinput(PRC_IFDOWN, ifa->ifa_addr);
	if_qflush(ifp);
	if (if_getsoftc(ifp, IF_CARP) != NULL)
		(*carp_linkstate_p)(ifp);
	rt_ifmsg(ifp);
}

/*
 * Mark an interface up and notify protocols of
 * the transition.
 */
void
if_up(struct ifnet *ifp)
{
	struct ifaddr *ifa;

	ifp->if_flags |= IFF_UP;
	getmicrotime(&ifp->if_lastchange);
	TAILQ_FOREACH(ifa, &ifp->if_addrhead, ifa_link)
		pfctlinput(PRC_IFUP, ifa->ifa_addr);
	if (if_getsoftc(ifp, IF_CARP) != NULL)
		(*carp_linkstate_p)(ifp);
	rt_ifmsg(ifp);
#ifdef INET6
	in6_if_up(ifp);
#endif
}

/*
 * Map interface name to interface structure pointer, with or without
 * returning a reference.
 */
struct ifnet *
ifunit_ref(const char *name)
{
	struct ifnet *ifp;

	IFNET_RLOCK_NOSLEEP();
	TAILQ_FOREACH(ifp, &V_ifnet, if_link) {
		if (strncmp(name, ifp->if_xname, IFNAMSIZ) == 0 &&
		    !(ifp->if_flags & IFF_DYING))
			break;
	}
	if (ifp != NULL)
		if_ref(ifp);
	IFNET_RUNLOCK_NOSLEEP();
	return (ifp);
}

struct ifnet *
ifunit(const char *name)
{
	struct ifnet *ifp;

	IFNET_RLOCK_NOSLEEP();
	TAILQ_FOREACH(ifp, &V_ifnet, if_link) {
		if (strncmp(name, ifp->if_xname, IFNAMSIZ) == 0)
			break;
	}
	IFNET_RUNLOCK_NOSLEEP();
	return (ifp);
}

/*
 * Hardware specific interface ioctls.
 */
int
if_drvioctl(struct ifnet *ifp, u_long cmd, void *data, struct thread *td)
{
	struct ifreq *ifr;
	size_t namelen, onamelen;
	size_t descrlen;
	char *descrbuf, *odescrbuf;
	char new_name[IFNAMSIZ];
	struct ifaddr *ifa;
	struct sockaddr_dl *sdl;
	uint32_t flags, oflags;
	int error = 0;

	ifr = (struct ifreq *)data;
	switch (cmd) {
	case SIOCGIFINDEX:
		ifr->ifr_index = ifp->if_index;
		break;

	case SIOCGIFFLAGS:
		ifr->ifr_flags = ifp->if_flags & 0xffff;
		ifr->ifr_flagshigh = ifp->if_flags >> 16;
		/*
		 * Some software may care about IFF_RUNNING, so make
		 * it happy.
		 */
		if (ifp->if_flags & IFF_UP)
			ifr->ifr_flags |= IFF_RUNNING;
		break;

	case SIOCGIFCAP:
		ifr->ifr_reqcap = ifp->if_capabilities;
		ifr->ifr_curcap = ifp->if_capenable;
		break;

#ifdef MAC
	case SIOCGIFMAC:
		error = mac_ifnet_ioctl_get(td->td_ucred, ifr, ifp);
		break;
#endif

	case SIOCGIFMETRIC:
		ifr->ifr_metric = ifp->if_metric;
		break;

	case SIOCGIFMTU:
		ifr->ifr_mtu = ifp->if_mtu;
		break;

	case SIOCGIFPHYS:
		/* XXXGL: did this ever worked? */
		ifr->ifr_phys = 0;
		break;

	case SIOCGIFDESCR:
		error = 0;
		sx_slock(&ifdescr_sx);
		if (ifp->if_description == NULL)
			error = ENOMSG;
		else {
			/* space for terminating nul */
			descrlen = strlen(ifp->if_description) + 1;
			if (ifr->ifr_buffer.length < descrlen)
				ifr->ifr_buffer.buffer = NULL;
			else
				error = copyout(ifp->if_description,
				    ifr->ifr_buffer.buffer, descrlen);
			ifr->ifr_buffer.length = descrlen;
		}
		sx_sunlock(&ifdescr_sx);
		break;

	case SIOCSIFDESCR:
		error = priv_check(td, PRIV_NET_SETIFDESCR);
		if (error)
			return (error);

		/*
		 * Copy only (length-1) bytes to make sure that
		 * if_description is always nul terminated.  The
		 * length parameter is supposed to count the
		 * terminating nul in.
		 */
		if (ifr->ifr_buffer.length > ifdescr_maxlen)
			return (ENAMETOOLONG);
		else if (ifr->ifr_buffer.length == 0)
			descrbuf = NULL;
		else {
			descrbuf = malloc(ifr->ifr_buffer.length, M_IFDESCR,
			    M_WAITOK | M_ZERO);
			error = copyin(ifr->ifr_buffer.buffer, descrbuf,
			    ifr->ifr_buffer.length - 1);
			if (error) {
				free(descrbuf, M_IFDESCR);
				break;
			}
		}

		sx_xlock(&ifdescr_sx);
		odescrbuf = ifp->if_description;
		ifp->if_description = descrbuf;
		sx_xunlock(&ifdescr_sx);

		getmicrotime(&ifp->if_lastchange);
		free(odescrbuf, M_IFDESCR);
		break;

	case SIOCGIFFIB:
		ifr->ifr_fib = ifp->if_fib;
		break;

	case SIOCSIFFIB:
		error = priv_check(td, PRIV_NET_SETIFFIB);
		if (error)
			return (error);
		if (ifr->ifr_fib >= rt_numfibs)
			return (EINVAL);
		ifp->if_fib = ifr->ifr_fib;
		(void )if_ioctl(ifp, cmd, data, td);
		break;

	case SIOCSIFFLAGS:
		error = priv_check(td, PRIV_NET_SETIFFLAGS);
		if (error)
			return (error);
		/*
		 * Historically if_flags were 16-bit, and thus
		 * they come from userland in two parts, that
		 * we need to swap.  Clear IFF_RUNNING that is
		 * no longer used in kernel.
		 */
		ifr->ifr_flags &= ~IFF_RUNNING;
		flags = (ifr->ifr_flags & 0xffff) |
		    (ifr->ifr_flagshigh << 16);
		if ((flags & IFF_CANTCHANGE) !=
		    (ifp->if_flags & IFF_CANTCHANGE))
			return (EINVAL);
		/*
		 * Pass new flags down to driver and see if it accepts them.
		 */
		error = if_ioctl(ifp, cmd, data, td);
		if (error)
			return (error);
		flags = (ifr->ifr_flags & 0xffff) |
		    (ifr->ifr_flagshigh << 16);
		oflags = ifp->if_flags;
		ifp->if_flags = flags;
		getmicrotime(&ifp->if_lastchange);
		/*
		 * Manage IFF_UP flip.
		 */
		if (oflags & IFF_UP && (flags & IFF_UP) == 0)
			if_down(ifp);
		else if (flags & IFF_UP && (oflags & IFF_UP) == 0)
			if_up(ifp);
		/* See if permanently promiscuous mode bit is about to flip. */
		if ((oflags ^ flags) & IFF_PPROMISC) {
			if (flags & IFF_PPROMISC)
				ifp->if_flags |= IFF_PROMISC;
			else if (ifp->if_pcount == 0)
				ifp->if_flags &= ~IFF_PROMISC;
			log(LOG_INFO, "%s: permanently promiscuous mode %s\n",
			    ifp->if_xname,
			    (flags & IFF_PPROMISC) ? "enabled" : "disabled");
		}
		break;

	case SIOCSIFCAP:
		error = priv_check(td, PRIV_NET_SETIFCAP);
		if (error)
			return (error);
		/*
		 * All(?) NICs that do TSO require to perform VLAN tagging
		 * and checksum offloading in hardware, when doing TSO.
		 * Thus, turning TSO on implicitly turns on these features,
		 * and turning these features off implicitly turns off TSO.
		 */
		if ((ifr->ifr_reqcap & IFCAP_VLAN_HWTSO) != 0)
			ifr->ifr_reqcap |= IFCAP_VLAN_HWTAGGING;
		if ((ifr->ifr_reqcap & IFCAP_VLAN_HWTAGGING) == 0)
			ifr->ifr_reqcap &= ~IFCAP_VLAN_HWTSO;
		if ((ifr->ifr_reqcap & IFCAP_TSO4) != 0)
			ifr->ifr_reqcap |= IFCAP_TXCSUM;
		if ((ifr->ifr_reqcap & IFCAP_TXCSUM) == 0)
			ifr->ifr_reqcap &= ~IFCAP_TSO4;
		if ((ifr->ifr_reqcap & IFCAP_TSO6) != 0)
			ifr->ifr_reqcap |= IFCAP_TXCSUM_IPV6;
		if ((ifr->ifr_reqcap & IFCAP_TXCSUM_IPV6) == 0)
			ifr->ifr_reqcap &= ~IFCAP_TSO6;
		/*
		 * Now check that requested capabilities match
		 * what interface can actually do, and whether
		 * there is any change in the capenable.
		 */
		if (ifr->ifr_reqcap & ~ifp->if_capabilities)
			return (EINVAL);
		if (ifr->ifr_reqcap == ifp->if_capenable)
			return (0);
		ifr->ifr_curcap = ifp->if_capenable;
		/*
		 * See if driver accepts ifr_reqcap.  It may also
		 * adjust them.  Driver also fills in ifr_hwassist.
		 */
		error = if_ioctl(ifp, cmd, data, td);
		if (error != 0)
			break;
#ifdef DEVICE_POLLING
		if ((ifr->ifr_reqcap ^ ifr->ifr_curcap) & IFCAP_POLLING) {
			if (ifr->ifr_reqcap & IFCAP_POLLING)
				if_poll_register(ifp);
			else
				if_poll_deregister(ifp);
		}
#endif
		ifp->if_capenable = ifr->ifr_reqcap;
		ifp->if_hwassist = ifr->ifr_hwassist;
		getmicrotime(&ifp->if_lastchange);
		if (ifp->if_vlantrunk != NULL)
			(*vlan_trunk_cap_p)(ifp);
		break;
#ifdef MAC
	case SIOCSIFMAC:
		error = mac_ifnet_ioctl_set(td->td_ucred, ifr, ifp);
		break;
#endif

	case SIOCSIFNAME:
		error = priv_check(td, PRIV_NET_SETIFNAME);
		if (error)
			return (error);
		error = copyinstr(ifr->ifr_data, new_name, IFNAMSIZ, NULL);
		if (error != 0)
			return (error);
		if (new_name[0] == '\0')
			return (EINVAL);
		if (ifunit(new_name) != NULL)
			return (EEXIST);

		/*
		 * XXX: Locking.  Nothing else seems to lock if_flags,
		 * and there are numerous other races with the
		 * ifunit() checks not being atomic with namespace
		 * changes (renames, vmoves, if_attach, etc).
		 */
		ifp->if_flags |= IFF_RENAMING;
		
		/* Announce the departure of the interface. */
		rt_ifannouncemsg(ifp, IFAN_DEPARTURE);
		EVENTHANDLER_INVOKE(ifnet_departure_event, ifp);

		log(LOG_INFO, "%s: changing name to '%s'\n",
		    ifp->if_xname, new_name);

		IF_ADDR_WLOCK(ifp);
		strlcpy(ifp->if_xname, new_name, sizeof(ifp->if_xname));
		ifa = ifp->if_addr;
		sdl = (struct sockaddr_dl *)ifa->ifa_addr;
		namelen = strlen(new_name);
		onamelen = sdl->sdl_nlen;
		/*
		 * Move the address if needed.  This is safe because we
		 * allocate space for a name of length IFNAMSIZ when we
		 * create this in if_attach().
		 */
		if (namelen != onamelen) {
			bcopy(sdl->sdl_data + onamelen,
			    sdl->sdl_data + namelen, sdl->sdl_alen);
		}
		bcopy(new_name, sdl->sdl_data, namelen);
		sdl->sdl_nlen = namelen;
		sdl = (struct sockaddr_dl *)ifa->ifa_netmask;
		bzero(sdl->sdl_data, onamelen);
		while (namelen != 0)
			sdl->sdl_data[--namelen] = 0xff;
		IF_ADDR_WUNLOCK(ifp);

		EVENTHANDLER_INVOKE(ifnet_arrival_event, ifp);
		/* Announce the return of the interface. */
		rt_ifannouncemsg(ifp, IFAN_ARRIVAL);

		ifp->if_flags &= ~IFF_RENAMING;
		break;

#ifdef VIMAGE
	case SIOCSIFVNET:
		error = priv_check(td, PRIV_NET_SETIFVNET);
		if (error)
			return (error);
		error = if_vmove_loan(td, ifp, ifr->ifr_name, ifr->ifr_jid);
		break;
#endif

	case SIOCSIFMETRIC:
		error = priv_check(td, PRIV_NET_SETIFMETRIC);
		if (error)
			return (error);
		ifp->if_metric = ifr->ifr_metric;
		getmicrotime(&ifp->if_lastchange);
		break;

	case SIOCSIFPHYS:
		error = priv_check(td, PRIV_NET_SETIFPHYS);
		if (error)
			return (error);
		error = if_ioctl(ifp, cmd, data, td);
		if (error == 0)
			getmicrotime(&ifp->if_lastchange);
		break;

	case SIOCSIFMTU:
		error = priv_check(td, PRIV_NET_SETIFMTU);
		if (error)
			return (error);
		if (ifr->ifr_mtu < IF_MINMTU || ifr->ifr_mtu > IF_MAXMTU)
			return (EINVAL);
		if (ifr->ifr_mtu == ifp->if_mtu)
			return (0);
		error = if_ioctl(ifp, cmd, data, td);
		if (error == 0) {
			ifp->if_mtu = ifr->ifr_mtu;
			getmicrotime(&ifp->if_lastchange);
			rt_ifmsg(ifp);
#ifdef INET6
			nd6_setmtu(ifp);
#endif
			rt_updatemtu(ifp);
		}
		break;

	case SIOCADDMULTI:
	case SIOCDELMULTI:
		if (cmd == SIOCADDMULTI)
			error = priv_check(td, PRIV_NET_ADDMULTI);
		else
			error = priv_check(td, PRIV_NET_DELMULTI);
		if (error)
			return (error);

		/* Don't allow group membership on non-multicast interfaces. */
		if ((ifp->if_flags & IFF_MULTICAST) == 0)
			return (EOPNOTSUPP);

		/* Don't let users screw up protocols' entries. */
		if (ifr->ifr_addr.sa_family != AF_LINK)
			return (EINVAL);

		if (cmd == SIOCADDMULTI) {
			struct ifmultiaddr *ifma;

			/*
			 * Userland is only permitted to join groups once
			 * via the if_addmulti() KPI, because it cannot hold
			 * struct ifmultiaddr * between calls. It may also
			 * lose a race while we check if the membership
			 * already exists.
			 */
			IF_ADDR_RLOCK(ifp);
			ifma = if_findmulti(ifp, &ifr->ifr_addr);
			IF_ADDR_RUNLOCK(ifp);
			if (ifma != NULL)
				error = EADDRINUSE;
			else
				error = if_addmulti(ifp, &ifr->ifr_addr, &ifma);
		} else {
			error = if_delmulti(ifp, &ifr->ifr_addr);
		}
		if (error == 0)
			getmicrotime(&ifp->if_lastchange);
		break;

	case SIOCSIFPHYADDR:
	case SIOCDIFPHYADDR:
#ifdef INET6
	case SIOCSIFPHYADDR_IN6:
#endif
	case SIOCSIFGENERIC:
		error = priv_check(td, PRIV_NET_HWIOCTL);
		if (error)
			return (error);
		error = if_ioctl(ifp, cmd, data, td);
		if (error == 0)
			getmicrotime(&ifp->if_lastchange);
		break;

	case SIOCGIFSTATUS:
	case SIOCGIFPSRCADDR:
	case SIOCGIFPDSTADDR:
	case SIOCGIFGENERIC:
		error = if_ioctl(ifp, cmd, data, td);
		break;

	case SIOCSIFLLADDR:
		error = priv_check(td, PRIV_NET_SETLLADDR);
		if (error)
			return (error);
		error = if_setlladdr(ifp,
		    ifr->ifr_addr.sa_data, ifr->ifr_addr.sa_len);
		EVENTHANDLER_INVOKE(iflladdr_event, ifp);
		break;

	case SIOCAIFGROUP:
	{
		struct ifgroupreq *ifgr = (struct ifgroupreq *)ifr;

		error = priv_check(td, PRIV_NET_ADDIFGROUP);
		if (error)
			return (error);
		if ((error = if_addgroup(ifp, ifgr->ifgr_group)))
			return (error);
		break;
	}

	case SIOCGIFGROUP:
		if ((error = if_getgroup((struct ifgroupreq *)ifr, ifp)))
			return (error);
		break;

	case SIOCDIFGROUP:
	{
		struct ifgroupreq *ifgr = (struct ifgroupreq *)ifr;

		error = priv_check(td, PRIV_NET_DELIFGROUP);
		if (error)
			return (error);
		if ((error = if_delgroup(ifp, ifgr->ifgr_group)))
			return (error);
		break;
	}

	case SIOCSIFMEDIA:
		error = priv_check(td, PRIV_NET_HWIOCTL);
		if (error)
			return (error);
		/* FALLTHROUGH */
	case SIOCGIFMEDIA:
	case SIOCGIFXMEDIA:
		return (ifmedia_ioctl(ifp, ifr, cmd));

	default:
		error = ENOIOCTL;
		break;
	}
	return (error);
}

#ifdef COMPAT_FREEBSD32
struct ifconf32 {
	int32_t	ifc_len;
	union {
		uint32_t	ifcu_buf;
		uint32_t	ifcu_req;
	} ifc_ifcu;
};
#define	SIOCGIFCONF32	_IOWR('i', 36, struct ifconf32)
#endif

/*
 * Interface ioctls.
 */
int
ifioctl(struct socket *so, u_long cmd, caddr_t data, struct thread *td)
{
	struct ifnet *ifp;
	struct ifreq *ifr;
	int error;
	int oif_flags;

	CURVNET_SET(so->so_vnet);
	switch (cmd) {
	case SIOCGIFCONF:
		error = ifconf(cmd, data);
		CURVNET_RESTORE();
		return (error);

#ifdef COMPAT_FREEBSD32
	case SIOCGIFCONF32:
		{
			struct ifconf32 *ifc32;
			struct ifconf ifc;

			ifc32 = (struct ifconf32 *)data;
			ifc.ifc_len = ifc32->ifc_len;
			ifc.ifc_buf = PTRIN(ifc32->ifc_buf);

			error = ifconf(SIOCGIFCONF, (void *)&ifc);
			CURVNET_RESTORE();
			if (error == 0)
				ifc32->ifc_len = ifc.ifc_len;
			return (error);
		}
#endif
	}
	ifr = (struct ifreq *)data;

	switch (cmd) {
#ifdef VIMAGE
	case SIOCSIFRVNET:
		error = priv_check(td, PRIV_NET_SETIFVNET);
		if (error == 0)
			error = if_vmove_reclaim(td, ifr->ifr_name,
			    ifr->ifr_jid);
		CURVNET_RESTORE();
		return (error);
#endif
	case SIOCIFCREATE:
	case SIOCIFCREATE2:
		error = priv_check(td, PRIV_NET_IFCREATE);
		if (error == 0)
			error = if_clone_create(ifr->ifr_name,
			    sizeof(ifr->ifr_name),
			    cmd == SIOCIFCREATE2 ? ifr->ifr_data : NULL);
		CURVNET_RESTORE();
		return (error);
	case SIOCIFDESTROY:
		error = priv_check(td, PRIV_NET_IFDESTROY);
		if (error == 0)
			error = if_clone_destroy(ifr->ifr_name);
		CURVNET_RESTORE();
		return (error);

	case SIOCIFGCLONERS:
		error = if_clone_list((struct if_clonereq *)data);
		CURVNET_RESTORE();
		return (error);
	case SIOCGIFGMEMB:
		error = if_getgroupmembers((struct ifgroupreq *)data);
		CURVNET_RESTORE();
		return (error);
#if defined(INET) || defined(INET6)
	case SIOCSVH:
	case SIOCGVH:
		if (carp_ioctl_p == NULL)
			error = EPROTONOSUPPORT;
		else
			error = (*carp_ioctl_p)(ifr, cmd, td);
		CURVNET_RESTORE();
		return (error);
#endif
	}

	ifp = ifunit_ref(ifr->ifr_name);
	if (ifp == NULL) {
		CURVNET_RESTORE();
		return (ENXIO);
	}

	error = if_drvioctl(ifp, cmd, data, td);
	if (error != ENOIOCTL) {
		if_rele(ifp);
		CURVNET_RESTORE();
		return (error);
	}

	oif_flags = ifp->if_flags;
	if (so->so_proto == NULL) {
		if_rele(ifp);
		CURVNET_RESTORE();
		return (EOPNOTSUPP);
	}

	/*
	 * Pass the request on to the socket control method, and if the
	 * latter returns EOPNOTSUPP, directly to the interface.
	 */
	error = ((*so->so_proto->pr_usrreqs->pru_control)(so, cmd, data,
	    ifp, td));
	if (error == EOPNOTSUPP)
		error = if_ioctl(ifp, cmd, data, td);

	if ((oif_flags ^ ifp->if_flags) & IFF_UP) {
#ifdef INET6
		if (ifp->if_flags & IFF_UP)
			in6_if_up(ifp);
#endif
	}
	if_rele(ifp);
	CURVNET_RESTORE();
	return (error);
}

/*
 * The code common to handling reference counted flags,
 * e.g., in ifpromisc() and if_allmulti().
 * The "pflag" argument can specify a permanent mode flag to check,
 * such as IFF_PPROMISC for promiscuous mode; should be 0 if none.
 *
 * Only to be used on stack-owned flags, not driver-owned flags.
 */
static int
if_setflag(struct ifnet *ifp, int flag, int pflag, int *refcount, int onswitch)
{
	struct ifreq ifr;
	int error;
	int oldflags, oldcount;

	if (onswitch)
		KASSERT(*refcount >= 0,
		    ("%s: increment negative refcount %d for flag %d",
		    __func__, *refcount, flag));
	else
		KASSERT(*refcount > 0,
		    ("%s: decrement non-positive refcount %d for flag %d",
		    __func__, *refcount, flag));

	/* In case this mode is permanent, just touch refcount */
	if (ifp->if_flags & pflag) {
		*refcount += onswitch ? 1 : -1;
		return (0);
	}

	/* Save ifnet parameters for if_ioctl() may fail */
	oldcount = *refcount;
	oldflags = ifp->if_flags;
	
	/*
	 * See if we aren't the only and touching refcount is enough.
	 * Actually toggle interface flag if we are the first or last.
	 */
	if (onswitch) {
		if ((*refcount)++)
			return (0);
		ifp->if_flags |= flag;
	} else {
		if (--(*refcount))
			return (0);
		ifp->if_flags &= ~flag;
	}

	/* Call down the driver since we've changed interface flags */
	ifr.ifr_flags = ifp->if_flags & 0xffff;
	ifr.ifr_flagshigh = ifp->if_flags >> 16;
	error = if_ioctl(ifp, SIOCSIFFLAGS, (caddr_t)&ifr, curthread);
	if (error)
		goto recover;
	/* Notify userland that interface flags have changed */
	rt_ifmsg(ifp);
	return (0);

recover:
	/* Recover after driver error */
	*refcount = oldcount;
	ifp->if_flags = oldflags;
	return (error);
}

/*
 * Set/clear promiscuous mode on interface ifp based on the truth value
 * of pswitch.  The calls are reference counted so that only the first
 * "on" request actually has an effect, as does the final "off" request.
 * Results are undefined if the "off" and "on" requests are not matched.
 */
int
ifpromisc(struct ifnet *ifp, int pswitch)
{
	int error;
	int oldflags = ifp->if_flags;

	error = if_setflag(ifp, IFF_PROMISC, IFF_PPROMISC,
			   &ifp->if_pcount, pswitch);
	/* If promiscuous mode status has changed, log a message */
	if (error == 0 && ((ifp->if_flags ^ oldflags) & IFF_PROMISC))
		log(LOG_INFO, "%s: promiscuous mode %s\n",
		    ifp->if_xname,
		    (ifp->if_flags & IFF_PROMISC) ? "enabled" : "disabled");
	return (error);
}

/*
 * Return interface configuration
 * of system.  List may be used
 * in later ioctl's (above) to get
 * other information.
 */
/*ARGSUSED*/
static int
ifconf(u_long cmd, caddr_t data)
{
	struct ifconf *ifc = (struct ifconf *)data;
	struct ifnet *ifp;
	struct ifaddr *ifa;
	struct ifreq ifr;
	struct sbuf *sb;
	int error, full = 0, valid_len, max_len;

	/* Limit initial buffer size to MAXPHYS to avoid DoS from userspace. */
	max_len = MAXPHYS - 1;

	/* Prevent hostile input from being able to crash the system */
	if (ifc->ifc_len <= 0)
		return (EINVAL);

again:
	if (ifc->ifc_len <= max_len) {
		max_len = ifc->ifc_len;
		full = 1;
	}
	sb = sbuf_new(NULL, NULL, max_len + 1, SBUF_FIXEDLEN);
	max_len = 0;
	valid_len = 0;

	IFNET_RLOCK();
	TAILQ_FOREACH(ifp, &V_ifnet, if_link) {
		int addrs;

		/*
		 * Zero the ifr_name buffer to make sure we don't
		 * disclose the contents of the stack.
		 */
		memset(ifr.ifr_name, 0, sizeof(ifr.ifr_name));

		if (strlcpy(ifr.ifr_name, ifp->if_xname, sizeof(ifr.ifr_name))
		    >= sizeof(ifr.ifr_name)) {
			sbuf_delete(sb);
			IFNET_RUNLOCK();
			return (ENAMETOOLONG);
		}

		addrs = 0;
		IF_ADDR_RLOCK(ifp);
		TAILQ_FOREACH(ifa, &ifp->if_addrhead, ifa_link) {
			struct sockaddr *sa = ifa->ifa_addr;

			if (prison_if(curthread->td_ucred, sa) != 0)
				continue;
			addrs++;
			if (sa->sa_len <= sizeof(*sa)) {
				ifr.ifr_addr = *sa;
				sbuf_bcat(sb, &ifr, sizeof(ifr));
				max_len += sizeof(ifr);
			} else {
				sbuf_bcat(sb, &ifr,
				    offsetof(struct ifreq, ifr_addr));
				max_len += offsetof(struct ifreq, ifr_addr);
				sbuf_bcat(sb, sa, sa->sa_len);
				max_len += sa->sa_len;
			}

			if (sbuf_error(sb) == 0)
				valid_len = sbuf_len(sb);
		}
		IF_ADDR_RUNLOCK(ifp);
		if (addrs == 0) {
			bzero((caddr_t)&ifr.ifr_addr, sizeof(ifr.ifr_addr));
			sbuf_bcat(sb, &ifr, sizeof(ifr));
			max_len += sizeof(ifr);

			if (sbuf_error(sb) == 0)
				valid_len = sbuf_len(sb);
		}
	}
	IFNET_RUNLOCK();

	/*
	 * If we didn't allocate enough space (uncommon), try again.  If
	 * we have already allocated as much space as we are allowed,
	 * return what we've got.
	 */
	if (valid_len != max_len && !full) {
		sbuf_delete(sb);
		goto again;
	}

	ifc->ifc_len = valid_len;
	sbuf_finish(sb);
	error = copyout(sbuf_data(sb), ifc->ifc_req, ifc->ifc_len);
	sbuf_delete(sb);
	return (error);
}

/*
 * Just like ifpromisc(), but for all-multicast-reception mode.
 */
int
if_allmulti(struct ifnet *ifp, int onswitch)
{

	return (if_setflag(ifp, IFF_ALLMULTI, 0, &ifp->if_amcount, onswitch));
}

struct ifmultiaddr *
if_findmulti(struct ifnet *ifp, struct sockaddr *sa)
{
	struct ifmultiaddr *ifma;

	IF_ADDR_LOCK_ASSERT(ifp);

	TAILQ_FOREACH(ifma, &ifp->if_multiaddrs, ifma_link) {
		if (sa->sa_family == AF_LINK) {
			if (sa_dl_equal(ifma->ifma_addr, sa))
				break;
		} else {
			if (sa_equal(ifma->ifma_addr, sa))
				break;
		}
	}

	return ifma;
}

/*
 * Allocate a new ifmultiaddr and initialize based on passed arguments.  We
 * make copies of passed sockaddrs.  The ifmultiaddr will not be added to
 * the ifnet multicast address list here, so the caller must do that and
 * other setup work (such as notifying the device driver).  The reference
 * count is initialized to 1.
 */
static struct ifmultiaddr *
if_allocmulti(struct ifnet *ifp, struct sockaddr *sa, struct sockaddr *llsa,
    int mflags)
{
	struct ifmultiaddr *ifma;
	struct sockaddr *dupsa;

	ifma = malloc(sizeof *ifma, M_IFMADDR, mflags |
	    M_ZERO);
	if (ifma == NULL)
		return (NULL);

	dupsa = malloc(sa->sa_len, M_IFMADDR, mflags);
	if (dupsa == NULL) {
		free(ifma, M_IFMADDR);
		return (NULL);
	}
	bcopy(sa, dupsa, sa->sa_len);
	ifma->ifma_addr = dupsa;

	ifma->ifma_ifp = ifp;
	ifma->ifma_refcount = 1;
	ifma->ifma_protospec = NULL;

	if (llsa == NULL) {
		ifma->ifma_lladdr = NULL;
		return (ifma);
	}

	dupsa = malloc(llsa->sa_len, M_IFMADDR, mflags);
	if (dupsa == NULL) {
		free(ifma->ifma_addr, M_IFMADDR);
		free(ifma, M_IFMADDR);
		return (NULL);
	}
	bcopy(llsa, dupsa, llsa->sa_len);
	ifma->ifma_lladdr = dupsa;

	return (ifma);
}

/*
 * if_freemulti: free ifmultiaddr structure and possibly attached related
 * addresses.  The caller is responsible for implementing reference
 * counting, notifying the driver, handling routing messages, and releasing
 * any dependent link layer state.
 */
static void
if_freemulti(struct ifmultiaddr *ifma)
{

	KASSERT(ifma->ifma_refcount == 0, ("if_freemulti: refcount %d",
	    ifma->ifma_refcount));

	if (ifma->ifma_lladdr != NULL)
		free(ifma->ifma_lladdr, M_IFMADDR);
	free(ifma->ifma_addr, M_IFMADDR);
	free(ifma, M_IFMADDR);
}

/*
 * Register an additional multicast address with a network interface.
 *
 * - If the address is already present, bump the reference count on the
 *   address and return.
 * - If the address is not link-layer, look up a link layer address.
 * - Allocate address structures for one or both addresses, and attach to the
 *   multicast address list on the interface.  If automatically adding a link
 *   layer address, the protocol address will own a reference to the link
 *   layer address, to be freed when it is freed.
 * - Notify the network device driver of an addition to the multicast address
 *   list.
 *
 * 'sa' points to caller-owned memory with the desired multicast address.
 *
 * 'retifma' will be used to return a pointer to the resulting multicast
 * address reference, if desired.
 */
int
if_addmulti(struct ifnet *ifp, struct sockaddr *sa,
    struct ifmultiaddr **retifma)
{
	struct ifmultiaddr *ifma, *ll_ifma;
	struct sockaddr *llsa;
	struct sockaddr_dl sdl;
	int error;

	/*
	 * If the address is already present, return a new reference to it;
	 * otherwise, allocate storage and set up a new address.
	 */
	IF_ADDR_WLOCK(ifp);
	ifma = if_findmulti(ifp, sa);
	if (ifma != NULL) {
		ifma->ifma_refcount++;
		if (retifma != NULL)
			*retifma = ifma;
		IF_ADDR_WUNLOCK(ifp);
		return (0);
	}

	/*
	 * The address isn't already present; resolve the protocol address
	 * into a link layer address, and then look that up, bump its
	 * refcount or allocate an ifma for that also.
	 * Most link layer resolving functions returns address data which
	 * fits inside default sockaddr_dl structure. However callback
	 * can allocate another sockaddr structure, in that case we need to
	 * free it later.
	 */
	sdl.sdl_len = sizeof(sdl);
	llsa = (struct sockaddr *)&sdl;
	error = if_resolvemulti(ifp, &llsa, sa);
	if (error == EOPNOTSUPP)
		llsa = NULL;
	else if (error)
		goto unlock_out;

	/*
	 * Allocate the new address.  Don't hook it up yet, as we may also
	 * need to allocate a link layer multicast address.
	 */
	ifma = if_allocmulti(ifp, sa, llsa, M_NOWAIT);
	if (ifma == NULL) {
		error = ENOMEM;
		goto free_llsa_out;
	}

	/*
	 * If a link layer address is found, we'll need to see if it's
	 * already present in the address list, or allocate is as well.
	 * When this block finishes, the link layer address will be on the
	 * list.
	 */
	if (llsa != NULL) {
		ll_ifma = if_findmulti(ifp, llsa);
		if (ll_ifma == NULL) {
			ll_ifma = if_allocmulti(ifp, llsa, NULL, M_NOWAIT);
			if (ll_ifma == NULL) {
				--ifma->ifma_refcount;
				if_freemulti(ifma);
				error = ENOMEM;
				goto free_llsa_out;
			}
			TAILQ_INSERT_HEAD(&ifp->if_multiaddrs, ll_ifma,
			    ifma_link);
		} else
			ll_ifma->ifma_refcount++;
		ifma->ifma_llifma = ll_ifma;
	}

	/*
	 * We now have a new multicast address, ifma, and possibly a new or
	 * referenced link layer address.  Add the primary address to the
	 * ifnet address list.
	 */
	TAILQ_INSERT_HEAD(&ifp->if_multiaddrs, ifma, ifma_link);

	if (retifma != NULL)
		*retifma = ifma;

	/*
	 * Must generate the message while holding the lock so that 'ifma'
	 * pointer is still valid.
	 */
	rt_newmaddrmsg(RTM_NEWMADDR, ifma);
	IF_ADDR_WUNLOCK(ifp);

	/*
	 * We are certain we have added something, so call down to the
	 * interface to let them know about it.
	 */
	if_ioctl(ifp, SIOCADDMULTI, 0, curthread);

	if ((llsa != NULL) && (llsa != (struct sockaddr *)&sdl))
		link_free_sdl(llsa);

	return (0);

free_llsa_out:
	if ((llsa != NULL) && (llsa != (struct sockaddr *)&sdl))
		link_free_sdl(llsa);

unlock_out:
	IF_ADDR_WUNLOCK(ifp);
	return (error);
}

/*
 * Delete a multicast group membership by network-layer group address.
 *
 * Returns ENOENT if the entry could not be found. If ifp no longer
 * exists, results are undefined. This entry point should only be used
 * from subsystems which do appropriate locking to hold ifp for the
 * duration of the call.
 * Network-layer protocol domains must use if_delmulti_ifma().
 */
int
if_delmulti(struct ifnet *ifp, struct sockaddr *sa)
{
	struct ifmultiaddr *ifma;
	int lastref;
#ifdef INVARIANTS
	struct ifnet *oifp;

	IFNET_RLOCK_NOSLEEP();
	TAILQ_FOREACH(oifp, &V_ifnet, if_link)
		if (ifp == oifp)
			break;
	if (ifp != oifp)
		ifp = NULL;
	IFNET_RUNLOCK_NOSLEEP();

	KASSERT(ifp != NULL, ("%s: ifnet went away", __func__));
#endif
	if (ifp == NULL)
		return (ENOENT);

	IF_ADDR_WLOCK(ifp);
	lastref = 0;
	ifma = if_findmulti(ifp, sa);
	if (ifma != NULL)
		lastref = if_delmulti_locked(ifp, ifma, 0);
	IF_ADDR_WUNLOCK(ifp);

	if (ifma == NULL)
		return (ENOENT);

	if (lastref)
		if_ioctl(ifp, SIOCDELMULTI, 0, curthread);

	return (0);
}

/*
 * Delete all multicast group membership for an interface.
 * Should be used to quickly flush all multicast filters.
 */
void
if_delallmulti(struct ifnet *ifp)
{
	struct ifmultiaddr *ifma;
	struct ifmultiaddr *next;

	IF_ADDR_WLOCK(ifp);
	TAILQ_FOREACH_SAFE(ifma, &ifp->if_multiaddrs, ifma_link, next)
		if_delmulti_locked(ifp, ifma, 0);
	IF_ADDR_WUNLOCK(ifp);
}

/*
 * Delete a multicast group membership by group membership pointer.
 * Network-layer protocol domains must use this routine.
 *
 * It is safe to call this routine if the ifp disappeared.
 */
void
if_delmulti_ifma(struct ifmultiaddr *ifma)
{
	struct ifnet *ifp;
	int lastref;

	ifp = ifma->ifma_ifp;
#ifdef DIAGNOSTIC
	if (ifp == NULL) {
		printf("%s: ifma_ifp seems to be detached\n", __func__);
	} else {
		struct ifnet *oifp;

		IFNET_RLOCK_NOSLEEP();
		TAILQ_FOREACH(oifp, &V_ifnet, if_link)
			if (ifp == oifp)
				break;
		if (ifp != oifp) {
			printf("%s: ifnet %p disappeared\n", __func__, ifp);
			ifp = NULL;
		}
		IFNET_RUNLOCK_NOSLEEP();
	}
#endif
	/*
	 * If and only if the ifnet instance exists: Acquire the address lock.
	 */
	if (ifp != NULL)
		IF_ADDR_WLOCK(ifp);

	lastref = if_delmulti_locked(ifp, ifma, 0);

	if (ifp != NULL) {
		/*
		 * If and only if the ifnet instance exists:
		 *  Release the address lock.
		 *  If the group was left: update the hardware hash filter.
		 */
		IF_ADDR_WUNLOCK(ifp);
		if (lastref)
			if_ioctl(ifp, SIOCDELMULTI, 0, curthread);
	}
}

/*
 * Perform deletion of network-layer and/or link-layer multicast address.
 *
 * Return 0 if the reference count was decremented.
 * Return 1 if the final reference was released, indicating that the
 * hardware hash filter should be reprogrammed.
 */
static int
if_delmulti_locked(struct ifnet *ifp, struct ifmultiaddr *ifma, int detaching)
{
	struct ifmultiaddr *ll_ifma;

	if (ifp != NULL && ifma->ifma_ifp != NULL) {
		KASSERT(ifma->ifma_ifp == ifp,
		    ("%s: inconsistent ifp %p", __func__, ifp));
		IF_ADDR_WLOCK_ASSERT(ifp);
	}

	ifp = ifma->ifma_ifp;

	/*
	 * If the ifnet is detaching, null out references to ifnet,
	 * so that upper protocol layers will notice, and not attempt
	 * to obtain locks for an ifnet which no longer exists. The
	 * routing socket announcement must happen before the ifnet
	 * instance is detached from the system.
	 */
	if (detaching) {
#ifdef DIAGNOSTIC
		printf("%s: detaching ifnet instance %p\n", __func__, ifp);
#endif
		/*
		 * ifp may already be nulled out if we are being reentered
		 * to delete the ll_ifma.
		 */
		if (ifp != NULL) {
			rt_newmaddrmsg(RTM_DELMADDR, ifma);
			ifma->ifma_ifp = NULL;
		}
	}

	if (--ifma->ifma_refcount > 0)
		return 0;

	/*
	 * If this ifma is a network-layer ifma, a link-layer ifma may
	 * have been associated with it. Release it first if so.
	 */
	ll_ifma = ifma->ifma_llifma;
	if (ll_ifma != NULL) {
		KASSERT(ifma->ifma_lladdr != NULL,
		    ("%s: llifma w/o lladdr", __func__));
		if (detaching)
			ll_ifma->ifma_ifp = NULL;	/* XXX */
		if (--ll_ifma->ifma_refcount == 0) {
			if (ifp != NULL) {
				TAILQ_REMOVE(&ifp->if_multiaddrs, ll_ifma,
				    ifma_link);
			}
			if_freemulti(ll_ifma);
		}
	}

	if (ifp != NULL)
		TAILQ_REMOVE(&ifp->if_multiaddrs, ifma, ifma_link);

	if_freemulti(ifma);

	/*
	 * The last reference to this instance of struct ifmultiaddr
	 * was released; the hardware should be notified of this change.
	 */
	return 1;
}

/*
 * Set the link layer address on an interface.
 *
 * At this time we only support certain types of interfaces,
 * and we don't allow the length of the address to change.
 */
int
if_setlladdr(struct ifnet *ifp, const u_char *lladdr, int len)
{
	struct sockaddr_dl *sdl;
	struct ifaddr *ifa;
	struct ifreq ifr;

	IF_ADDR_RLOCK(ifp);
	ifa = ifp->if_addr;
	if (ifa == NULL) {
		IF_ADDR_RUNLOCK(ifp);
		return (EINVAL);
	}
	ifa_ref(ifa);
	IF_ADDR_RUNLOCK(ifp);
	sdl = (struct sockaddr_dl *)ifa->ifa_addr;
	if (sdl == NULL) {
		ifa_free(ifa);
		return (EINVAL);
	}
	if (len != sdl->sdl_alen) {	/* don't allow length to change */
		ifa_free(ifa);
		return (EINVAL);
	}
	switch (if_type(ifp)) {
	case IFT_ETHER:
	case IFT_FDDI:
	case IFT_XETHER:
	case IFT_ISO88025:
	case IFT_L2VLAN:
	case IFT_BRIDGE:
	case IFT_ARCNET:
	case IFT_IEEE8023ADLAG:
	case IFT_IEEE80211:
		bcopy(lladdr, LLADDR(sdl), len);
		ifa_free(ifa);
		break;
	default:
		ifa_free(ifa);
		return (ENODEV);
	}

	/*
	 * If the interface is already up, we need
	 * to re-init it in order to reprogram its
	 * address filter.
	 */
	if ((ifp->if_flags & IFF_UP) != 0) {
		ifp->if_flags &= ~IFF_UP;
		ifr.ifr_flags = ifp->if_flags & 0xffff;
		ifr.ifr_flagshigh = ifp->if_flags >> 16;
		if_ioctl(ifp, SIOCSIFFLAGS, &ifr, curthread);
		ifp->if_flags |= IFF_UP;
		ifr.ifr_flags = ifp->if_flags & 0xffff;
		ifr.ifr_flagshigh = ifp->if_flags >> 16;
		if_ioctl(ifp, SIOCSIFFLAGS, &ifr, curthread);
#ifdef INET
		/*
		 * Also send gratuitous ARPs to notify other nodes about
		 * the address change.
		 */
		TAILQ_FOREACH(ifa, &ifp->if_addrhead, ifa_link) {
			if (ifa->ifa_addr->sa_family == AF_INET)
				arp_ifinit(ifp, ifa);
		}
#endif
	}
	return (0);
}

/*
 * Return address length of the interface.
 *
 * For vlan(4) the address length of different instances can be different.
 * For usual interfaces sdl->sdl_alen == ifdrv_addrlen.
 */
uint8_t
if_addrlen(const if_t ifp)
{
	struct sockaddr_dl *sdl;

	sdl = (struct sockaddr_dl *)ifp->if_addr->ifa_addr;
	return (sdl->sdl_alen);
}

int
if_printf(struct ifnet *ifp, const char * fmt, ...)
{
	va_list ap;
	int retval;

	retval = printf("%s: ", ifp->if_xname);
	va_start(ap, fmt);
	retval += vprintf(fmt, ap);
	va_end(ap);
	return (retval);
}

int
if_getmtu_family(if_t ifp, int family)
{
	struct domain *dp;

	for (dp = domains; dp; dp = dp->dom_next)
		if (dp->dom_family == family && dp->dom_ifmtu != NULL)
			return (dp->dom_ifmtu(ifp));

	return (ifp->if_mtu);
}

/*
 * Methods for drivers to access interface unicast and multicast
 * addresses.  Driver do not know 'struct ifaddr' neither 'struct ifmultiaddr'.
 */
void
if_foreach_addr(if_t ifp, ifaddr_cb_t cb, void *cb_arg)
{
	struct ifaddr *ifa;

	IF_ADDR_RLOCK(ifp);
	TAILQ_FOREACH(ifa, &ifp->if_addrhead, ifa_link)
		(*cb)(cb_arg, ifa->ifa_addr, ifa->ifa_dstaddr,
		    ifa->ifa_netmask);
	IF_ADDR_RUNLOCK(ifp);
}

void
if_foreach_maddr(if_t ifp, ifmaddr_cb_t cb, void *cb_arg)
{
	struct ifmultiaddr *ifma;

	IF_ADDR_RLOCK(ifp);
	TAILQ_FOREACH(ifma, &ifp->if_multiaddrs, ifma_link)
		(*cb)(cb_arg, ifma->ifma_addr);
	IF_ADDR_RUNLOCK(ifp);
}

/*
 * Generic software queue, that many non-high-end drivers use.  For now
 * it is minimalistic version of classic BSD ifqueue, but we can swap it
 * to any other implementation later.
 */
struct ifqueue {
	struct mbufq	ifq_mbq;
	struct mtx	ifq_mtx;
};

static struct ifqueue *
if_snd_alloc(int maxlen)
{
	struct ifqueue *ifq;

	ifq = malloc(sizeof(struct ifqueue), M_IFNET, M_WAITOK);
	mbufq_init(&ifq->ifq_mbq, maxlen);
	mtx_init(&ifq->ifq_mtx, "ifqueue", NULL, MTX_DEF | MTX_NEW);

	return (ifq);
}

static void
if_snd_free(struct ifqueue *ifq)
{

	mtx_destroy(&ifq->ifq_mtx);
	free(ifq, M_IFNET);
}

/*
 * Flush software interface queue.
 */
static void
if_snd_qflush(if_t ifp)
{
	struct ifqueue *ifq = ifp->if_snd;

	mtx_lock(&ifq->ifq_mtx);
	mbufq_drain(&ifq->ifq_mbq);
	mtx_unlock(&ifq->ifq_mtx);
}

int
if_snd_len(if_t ifp)
{
	struct ifqueue *ifq = ifp->if_snd;

	return (mbufq_len(&ifq->ifq_mbq));
}

int
if_snd_enqueue(struct ifnet *ifp, struct mbuf *m)
{
	struct ifqueue *ifq = ifp->if_snd;
	int error;

	mtx_lock(&ifq->ifq_mtx);
	error = mbufq_enqueue(&ifq->ifq_mbq, m);
	mtx_unlock(&ifq->ifq_mtx);
	if (error)
		if_inc_counter(ifp, IFCOUNTER_OQDROPS, 1);
	return (error);
}

struct mbuf *
if_snd_dequeue(if_t ifp)
{
	struct ifqueue *ifq = ifp->if_snd;
	struct mbuf *m;

	mtx_lock(&ifq->ifq_mtx);
	m = mbufq_dequeue(&ifq->ifq_mbq);
	mtx_unlock(&ifq->ifq_mtx);
	return (m);
}

void
if_snd_prepend(if_t ifp, struct mbuf *m)
{
	struct ifqueue *ifq = ifp->if_snd;

	mtx_lock(&ifq->ifq_mtx);
	mbufq_prepend(&ifq->ifq_mbq, m);
	mtx_unlock(&ifq->ifq_mtx);
}

int
if_vlanid(if_t vifp, uint16_t *vid)
{

	if (if_type(vifp) != IFT_L2VLAN)
		return (EINVAL);
	*vid = (*vlan_vid_p)(vifp);
	return (0);
}

if_t
if_vlandev(if_t parent, uint16_t vid)
{

	if (parent->if_vlantrunk == NULL)
                return (NULL);
	return ((*vlan_dev_p)(parent, vid));
}

if_t
if_vlantrunk(if_t vifp)
{

	if (if_type(vifp) != IFT_L2VLAN)
		return (NULL);
	return ((*vlan_trunkdev_p)(vifp));
}

/*
 * Implementation of if ops, that can be called from drivers.
 */
void
if_input_noinline(if_t ifp, struct mbuf *m)
{

	return (if_input(ifp, m));
}

int
if_transmit_noinline(if_t ifp, struct mbuf *m)
{

	return (if_transmit(ifp, m));
}<|MERGE_RESOLUTION|>--- conflicted
+++ resolved
@@ -165,11 +165,6 @@
 static void	if_grow(void);
 static int	if_setflag(struct ifnet *, int, int, int *, int);
 static void	link_rtrequest(int, struct rtentry *, struct rt_addrinfo *);
-<<<<<<< HEAD
-static int	if_rtdel(struct radix_node *, void *);
-=======
-static int	ifhwioctl(u_long, struct ifnet *, caddr_t, struct thread *);
->>>>>>> 4015a832
 static int	if_delmulti_locked(struct ifnet *, struct ifmultiaddr *, int);
 static void	do_link_state_change(void *, int);
 static int	if_getgroup(struct ifgroupreq *, struct ifnet *);
@@ -1494,50 +1489,6 @@
 }
 
 /*
-<<<<<<< HEAD
- * Delete Routes for a Network Interface
- *
- * Called for each routing entry via the rnh->rnh_walktree() call above
- * to delete all route entries referencing a detaching network interface.
- *
- * Arguments:
- *	rn	pointer to node in the routing table
- *	arg	argument passed to rnh->rnh_walktree() - detaching interface
- *
- * Returns:
- *	0	successful
- *	errno	failed - reason indicated
- *
- */
-static int
-if_rtdel(struct radix_node *rn, void *arg)
-{
-	struct rtentry	*rt = (struct rtentry *)rn;
-	struct ifnet	*ifp = arg;
-	int		err;
-
-	if (rt->rt_ifp == ifp) {
-
-		/*
-		 * Protect (sorta) against walktree recursion problems
-		 * with cloned routes
-		 */
-		if ((rt->rt_flags & RTF_UP) == 0)
-			return (0);
-
-		err = rtrequest_fib(RTM_DELETE, rt_key(rt), rt->rt_gateway,
-				rt_mask(rt),
-				rt->rt_flags|RTF_RNH_LOCKED|RTF_PINNED,
-				(struct rtentry **) NULL, rt->rt_fibnum);
-		if (err) {
-			log(LOG_WARNING, "if_rtdel: error %d\n", err);
-		}
-	}
-
-	return (0);
-}
-
-/*
  * Returning different software contexts associated with ifnet.
  */
 void *
@@ -1656,8 +1607,6 @@
 }
 
 /*
-=======
->>>>>>> 4015a832
  * Return counter values from counter(9)s stored in ifnet.
  */
 uint64_t
