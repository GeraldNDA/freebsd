--- conflicted
+++ resolved
@@ -3835,30 +3835,7 @@
 if_input_noinline(if_t ifp, struct mbuf *m)
 {
 
-<<<<<<< HEAD
 	return (if_input(ifp, m));
-=======
-	ifp->if_get_counter = fn;
-}
-
-/* Revisit these - These are inline functions originally. */
-int
-drbr_inuse_drv(if_t ifh, struct buf_ring *br)
-{
-	return drbr_inuse(ifh, br);
-}
-
-struct mbuf*
-drbr_dequeue_drv(if_t ifh, struct buf_ring *br)
-{
-	return drbr_dequeue(ifh, br);
-}
-
-int
-drbr_needs_enqueue_drv(if_t ifh, struct buf_ring *br)
-{
-	return drbr_needs_enqueue(ifh, br);
->>>>>>> eb8a90b8
 }
 
 int
