--- conflicted
+++ resolved
@@ -641,14 +641,6 @@
 
 #include <machine/frame.h>
 
-<<<<<<< HEAD
-#define	PMC_HASH_SIZE				2048
-#define	PMC_MTXPOOL_SIZE			4096
-#define	PMC_LOG_BUFFER_SIZE			32
-#define	PMC_NLOGBUFFERS				32768
-#define	PMC_NSAMPLES				4096
-#define	PMC_CALLCHAIN_DEPTH			64
-=======
 #define	PMC_HASH_SIZE				1024
 #define	PMC_MTXPOOL_SIZE			2048
 #define	PMC_LOG_BUFFER_SIZE			128
@@ -656,7 +648,6 @@
 #define	PMC_NSAMPLES				64
 #define	PMC_CALLCHAIN_DEPTH			32
 #define	PMC_THREADLIST_MAX			64
->>>>>>> 27e1a755
 
 #define PMC_SYSCTL_NAME_PREFIX "kern." PMC_MODULE_NAME "."
 
