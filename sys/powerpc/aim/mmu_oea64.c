--- conflicted
+++ resolved
@@ -1633,12 +1633,8 @@
 	m = NULL;
 	pa = 0;
 	PMAP_LOCK(pmap);
-<<<<<<< HEAD
-	pvo = moea64_pvo_find_va(pmap, va, NULL);
-=======
 retry:
 	pvo = moea64_pvo_find_va(pmap, va & ~ADDR_POFF, NULL);
->>>>>>> 5236db45
 	if (pvo != NULL && (pvo->pvo_pte.lpte.pte_hi & LPTE_VALID) &&
 	    ((pvo->pvo_pte.lpte.pte_lo & LPTE_PP) == LPTE_RW ||
 	     (prot & VM_PROT_WRITE) == 0)) {
