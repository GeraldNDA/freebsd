--- conflicted
+++ resolved
@@ -681,11 +681,7 @@
 		pa = pte_vatopa(mmu, kernel_pmap, va);
 		m = PHYS_TO_VM_PAGE(pa);
 		vm_page_free_zero(m);
-<<<<<<< HEAD
-		VM_CNT_ADD(v_wire_count, -1);
-=======
 		vm_wire_sub(1);
->>>>>>> a89e7a10
 		pmap_kremove(va);
 	}
 
@@ -790,11 +786,7 @@
 				ptbl_free_pmap_ptbl(pmap, ptbl);
 				for (j = 0; j < i; j++)
 					vm_page_free(mtbl[j]);
-<<<<<<< HEAD
-				VM_CNT_ADD(v_wire_count, -i);
-=======
 				vm_wire_sub(i);
->>>>>>> a89e7a10
 				return (NULL);
 			}
 			VM_WAIT;
@@ -836,11 +828,7 @@
 		pa = pte_vatopa(mmu, kernel_pmap, va);
 		m = PHYS_TO_VM_PAGE(pa);
 		vm_page_free_zero(m);
-<<<<<<< HEAD
-		VM_CNT_ADD(v_wire_count, -1);
-=======
 		vm_wire_sub(1);
->>>>>>> a89e7a10
 		pmap_kremove(va);
 	}
 
@@ -1042,11 +1030,7 @@
 				ptbl_free_pmap_ptbl(pmap, ptbl);
 				for (j = 0; j < i; j++)
 					vm_page_free(mtbl[j]);
-<<<<<<< HEAD
-				VM_CNT_ADD(v_wire_count, -i);
-=======
 				vm_wire_sub(i);
->>>>>>> a89e7a10
 				return (NULL);
 			}
 			VM_WAIT;
@@ -1107,11 +1091,7 @@
 		pa = pte_vatopa(mmu, kernel_pmap, va);
 		m = PHYS_TO_VM_PAGE(pa);
 		vm_page_free_zero(m);
-<<<<<<< HEAD
-		VM_CNT_ADD(v_wire_count, -1);
-=======
 		vm_wire_sub(1);
->>>>>>> a89e7a10
 		mmu_booke_kremove(mmu, va);
 	}
 
