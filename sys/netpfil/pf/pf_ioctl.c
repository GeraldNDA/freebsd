--- conflicted
+++ resolved
@@ -1225,6 +1225,7 @@
 		case DIOCGETRULE:
 		case DIOCGETADDRS:
 		case DIOCGETADDR:
+		case DIOCGETSTATE:
 		case DIOCSETSTATUSIF:
 		case DIOCGETSTATUS:
 		case DIOCCLRSTATUS:
@@ -1232,6 +1233,7 @@
 		case DIOCSETDEBUG:
 		case DIOCGETSTATES:
 		case DIOCGETTIMEOUT:
+		case DIOCCLRRULECTRS:
 		case DIOCGETLIMIT:
 		case DIOCGETALTQSV0:
 		case DIOCGETALTQSV1:
@@ -1278,6 +1280,7 @@
 		case DIOCGETRULES:
 		case DIOCGETADDRS:
 		case DIOCGETADDR:
+		case DIOCGETSTATE:
 		case DIOCGETSTATUS:
 		case DIOCGETSTATES:
 		case DIOCGETTIMEOUT:
@@ -1620,6 +1623,227 @@
 			counter_u64_zero(rule->states_tot);
 		}
 		PF_RULES_WUNLOCK();
+		break;
+	}
+
+	case DIOCCHANGERULE: {
+		struct pfioc_rule	*pcr = (struct pfioc_rule *)addr;
+		struct pf_ruleset	*ruleset;
+		struct pf_rule		*oldrule = NULL, *newrule = NULL;
+		struct pfi_kif		*kif = NULL;
+		struct pf_pooladdr	*pa;
+		u_int32_t		 nr = 0;
+		int			 rs_num;
+
+		if (pcr->action < PF_CHANGE_ADD_HEAD ||
+		    pcr->action > PF_CHANGE_GET_TICKET) {
+			error = EINVAL;
+			break;
+		}
+		if (pcr->rule.return_icmp >> 8 > ICMP_MAXTYPE) {
+			error = EINVAL;
+			break;
+		}
+
+		if (pcr->action != PF_CHANGE_REMOVE) {
+#ifndef INET
+			if (pcr->rule.af == AF_INET) {
+				error = EAFNOSUPPORT;
+				break;
+			}
+#endif /* INET */
+#ifndef INET6
+			if (pcr->rule.af == AF_INET6) {
+				error = EAFNOSUPPORT;
+				break;
+			}
+#endif /* INET6 */
+			newrule = malloc(sizeof(*newrule), M_PFRULE, M_WAITOK);
+			bcopy(&pcr->rule, newrule, sizeof(struct pf_rule));
+			if (newrule->ifname[0])
+				kif = malloc(sizeof(*kif), PFI_MTYPE, M_WAITOK);
+			newrule->states_cur = counter_u64_alloc(M_WAITOK);
+			newrule->states_tot = counter_u64_alloc(M_WAITOK);
+			newrule->src_nodes = counter_u64_alloc(M_WAITOK);
+			newrule->cuid = td->td_ucred->cr_ruid;
+			newrule->cpid = td->td_proc ? td->td_proc->p_pid : 0;
+			TAILQ_INIT(&newrule->rpool.list);
+		}
+
+#define	ERROUT(x)	{ error = (x); goto DIOCCHANGERULE_error; }
+
+		PF_RULES_WLOCK();
+		if (!(pcr->action == PF_CHANGE_REMOVE ||
+		    pcr->action == PF_CHANGE_GET_TICKET) &&
+		    pcr->pool_ticket != V_ticket_pabuf)
+			ERROUT(EBUSY);
+
+		ruleset = pf_find_ruleset(pcr->anchor);
+		if (ruleset == NULL)
+			ERROUT(EINVAL);
+
+		rs_num = pf_get_ruleset_number(pcr->rule.action);
+		if (rs_num >= PF_RULESET_MAX)
+			ERROUT(EINVAL);
+
+		if (pcr->action == PF_CHANGE_GET_TICKET) {
+			pcr->ticket = ++ruleset->rules[rs_num].active.ticket;
+			ERROUT(0);
+		} else if (pcr->ticket !=
+			    ruleset->rules[rs_num].active.ticket)
+				ERROUT(EINVAL);
+
+		if (pcr->action != PF_CHANGE_REMOVE) {
+			if (newrule->ifname[0]) {
+				newrule->kif = pfi_kif_attach(kif,
+				    newrule->ifname);
+				pfi_kif_ref(newrule->kif);
+			} else
+				newrule->kif = NULL;
+
+			if (newrule->rtableid > 0 &&
+			    newrule->rtableid >= rt_numfibs)
+				error = EBUSY;
+
+#ifdef ALTQ
+			/* set queue IDs */
+			if (newrule->qname[0] != 0) {
+				if ((newrule->qid =
+				    pf_qname2qid(newrule->qname)) == 0)
+					error = EBUSY;
+				else if (newrule->pqname[0] != 0) {
+					if ((newrule->pqid =
+					    pf_qname2qid(newrule->pqname)) == 0)
+						error = EBUSY;
+				} else
+					newrule->pqid = newrule->qid;
+			}
+#endif /* ALTQ */
+			if (newrule->tagname[0])
+				if ((newrule->tag =
+				    pf_tagname2tag(newrule->tagname)) == 0)
+					error = EBUSY;
+			if (newrule->match_tagname[0])
+				if ((newrule->match_tag = pf_tagname2tag(
+				    newrule->match_tagname)) == 0)
+					error = EBUSY;
+			if (newrule->rt && !newrule->direction)
+				error = EINVAL;
+			if (!newrule->log)
+				newrule->logif = 0;
+			if (newrule->logif >= PFLOGIFS_MAX)
+				error = EINVAL;
+			if (pf_addr_setup(ruleset, &newrule->src.addr, newrule->af))
+				error = ENOMEM;
+			if (pf_addr_setup(ruleset, &newrule->dst.addr, newrule->af))
+				error = ENOMEM;
+			if (pf_anchor_setup(newrule, ruleset, pcr->anchor_call))
+				error = EINVAL;
+			TAILQ_FOREACH(pa, &V_pf_pabuf, entries)
+				if (pa->addr.type == PF_ADDR_TABLE) {
+					pa->addr.p.tbl =
+					    pfr_attach_table(ruleset,
+					    pa->addr.v.tblname);
+					if (pa->addr.p.tbl == NULL)
+						error = ENOMEM;
+				}
+
+			newrule->overload_tbl = NULL;
+			if (newrule->overload_tblname[0]) {
+				if ((newrule->overload_tbl = pfr_attach_table(
+				    ruleset, newrule->overload_tblname)) ==
+				    NULL)
+					error = EINVAL;
+				else
+					newrule->overload_tbl->pfrkt_flags |=
+					    PFR_TFLAG_ACTIVE;
+			}
+
+			pf_mv_pool(&V_pf_pabuf, &newrule->rpool.list);
+			if (((((newrule->action == PF_NAT) ||
+			    (newrule->action == PF_RDR) ||
+			    (newrule->action == PF_BINAT) ||
+			    (newrule->rt > PF_NOPFROUTE)) &&
+			    !newrule->anchor)) &&
+			    (TAILQ_FIRST(&newrule->rpool.list) == NULL))
+				error = EINVAL;
+
+			if (error) {
+				pf_free_rule(newrule);
+				PF_RULES_WUNLOCK();
+				break;
+			}
+
+			newrule->rpool.cur = TAILQ_FIRST(&newrule->rpool.list);
+			newrule->evaluations = 0;
+			newrule->packets[0] = newrule->packets[1] = 0;
+			newrule->bytes[0] = newrule->bytes[1] = 0;
+		}
+		pf_empty_pool(&V_pf_pabuf);
+
+		if (pcr->action == PF_CHANGE_ADD_HEAD)
+			oldrule = TAILQ_FIRST(
+			    ruleset->rules[rs_num].active.ptr);
+		else if (pcr->action == PF_CHANGE_ADD_TAIL)
+			oldrule = TAILQ_LAST(
+			    ruleset->rules[rs_num].active.ptr, pf_rulequeue);
+		else {
+			oldrule = TAILQ_FIRST(
+			    ruleset->rules[rs_num].active.ptr);
+			while ((oldrule != NULL) && (oldrule->nr != pcr->nr))
+				oldrule = TAILQ_NEXT(oldrule, entries);
+			if (oldrule == NULL) {
+				if (newrule != NULL)
+					pf_free_rule(newrule);
+				PF_RULES_WUNLOCK();
+				error = EINVAL;
+				break;
+			}
+		}
+
+		if (pcr->action == PF_CHANGE_REMOVE) {
+			pf_unlink_rule(ruleset->rules[rs_num].active.ptr,
+			    oldrule);
+			ruleset->rules[rs_num].active.rcount--;
+		} else {
+			if (oldrule == NULL)
+				TAILQ_INSERT_TAIL(
+				    ruleset->rules[rs_num].active.ptr,
+				    newrule, entries);
+			else if (pcr->action == PF_CHANGE_ADD_HEAD ||
+			    pcr->action == PF_CHANGE_ADD_BEFORE)
+				TAILQ_INSERT_BEFORE(oldrule, newrule, entries);
+			else
+				TAILQ_INSERT_AFTER(
+				    ruleset->rules[rs_num].active.ptr,
+				    oldrule, newrule, entries);
+			ruleset->rules[rs_num].active.rcount++;
+		}
+
+		nr = 0;
+		TAILQ_FOREACH(oldrule,
+		    ruleset->rules[rs_num].active.ptr, entries)
+			oldrule->nr = nr++;
+
+		ruleset->rules[rs_num].active.ticket++;
+
+		pf_calc_skip_steps(ruleset->rules[rs_num].active.ptr);
+		pf_remove_if_empty_ruleset(ruleset);
+
+		PF_RULES_WUNLOCK();
+		break;
+
+#undef ERROUT
+DIOCCHANGERULE_error:
+		PF_RULES_WUNLOCK();
+		if (newrule != NULL) {
+			counter_u64_free(newrule->states_cur);
+			counter_u64_free(newrule->states_tot);
+			counter_u64_free(newrule->src_nodes);
+			free(newrule, M_PFRULE);
+		}
+		if (kif != NULL)
+			free(kif, PFI_MTYPE);
 		break;
 	}
 
@@ -1729,6 +1953,38 @@
 		break;
 	}
 
+	case DIOCADDSTATE: {
+		struct pfioc_state	*ps = (struct pfioc_state *)addr;
+		struct pfsync_state	*sp = &ps->state;
+
+		if (sp->timeout >= PFTM_MAX) {
+			error = EINVAL;
+			break;
+		}
+		if (pfsync_state_import_ptr != NULL) {
+			PF_RULES_RLOCK();
+			error = pfsync_state_import_ptr(sp, PFSYNC_SI_IOCTL);
+			PF_RULES_RUNLOCK();
+		} else
+			error = EOPNOTSUPP;
+		break;
+	}
+
+	case DIOCGETSTATE: {
+		struct pfioc_state	*ps = (struct pfioc_state *)addr;
+		struct pf_state		*s;
+
+		s = pf_find_state_byid(ps->state.id, ps->state.creatorid);
+		if (s == NULL) {
+			error = ENOENT;
+			break;
+		}
+
+		pfsync_state_export(&ps->state, s);
+		PF_STATE_UNLOCK(s);
+		break;
+	}
+
 	case DIOCGETSTATES: {
 		struct pfioc_states	*ps = (struct pfioc_states *)addr;
 		struct pf_state		*s;
@@ -1959,11 +2215,6 @@
 		break;
 	}
 
-<<<<<<< HEAD
-	case DIOCGIFSPEED: {
-		struct pf_ifspeed	*psp = (struct pf_ifspeed *)addr;
-		struct pf_ifspeed	ps;
-=======
 	case DIOCCLRRULECTRS: {
 		/* obsoleted by DIOCGETRULE with action=PF_GET_CLR_CNTR */
 		struct pf_ruleset	*ruleset = &pf_main_ruleset;
@@ -1984,7 +2235,6 @@
 	case DIOCGIFSPEEDV1: {
 		struct pf_ifspeed_v1	*psp = (struct pf_ifspeed_v1 *)addr;
 		struct pf_ifspeed_v1	ps;
->>>>>>> 382458ed
 		struct ifnet		*ifp;
 
 		if (psp->ifname[0] != 0) {
@@ -2145,10 +2395,6 @@
 		break;
 	}
 
-<<<<<<< HEAD
-	case DIOCGETQSTATS: {
-		struct pfioc_qstats	*pq = (struct pfioc_qstats *)addr;
-=======
 	case DIOCCHANGEALTQV0:
 	case DIOCCHANGEALTQV1:
 		/* CHANGEALTQ not supported yet! */
@@ -2158,7 +2404,6 @@
 	case DIOCGETQSTATSV0:
 	case DIOCGETQSTATSV1: {
 		struct pfioc_qstats_v1	*pq = (struct pfioc_qstats_v1 *)addr;
->>>>>>> 382458ed
 		struct pf_altq		*altq;
 		u_int32_t		 nr;
 		int			 nbytes;
@@ -2313,6 +2558,137 @@
 		bcopy(pa, &pp->addr, sizeof(struct pf_pooladdr));
 		pf_addr_copyout(&pp->addr.addr);
 		PF_RULES_RUNLOCK();
+		break;
+	}
+
+	case DIOCCHANGEADDR: {
+		struct pfioc_pooladdr	*pca = (struct pfioc_pooladdr *)addr;
+		struct pf_pool		*pool;
+		struct pf_pooladdr	*oldpa = NULL, *newpa = NULL;
+		struct pf_ruleset	*ruleset;
+		struct pfi_kif		*kif = NULL;
+
+		if (pca->action < PF_CHANGE_ADD_HEAD ||
+		    pca->action > PF_CHANGE_REMOVE) {
+			error = EINVAL;
+			break;
+		}
+		if (pca->addr.addr.type != PF_ADDR_ADDRMASK &&
+		    pca->addr.addr.type != PF_ADDR_DYNIFTL &&
+		    pca->addr.addr.type != PF_ADDR_TABLE) {
+			error = EINVAL;
+			break;
+		}
+
+		if (pca->action != PF_CHANGE_REMOVE) {
+#ifndef INET
+			if (pca->af == AF_INET) {
+				error = EAFNOSUPPORT;
+				break;
+			}
+#endif /* INET */
+#ifndef INET6
+			if (pca->af == AF_INET6) {
+				error = EAFNOSUPPORT;
+				break;
+			}
+#endif /* INET6 */
+			newpa = malloc(sizeof(*newpa), M_PFRULE, M_WAITOK);
+			bcopy(&pca->addr, newpa, sizeof(struct pf_pooladdr));
+			if (newpa->ifname[0])
+				kif = malloc(sizeof(*kif), PFI_MTYPE, M_WAITOK);
+			newpa->kif = NULL;
+		}
+
+#define	ERROUT(x)	{ error = (x); goto DIOCCHANGEADDR_error; }
+		PF_RULES_WLOCK();
+		ruleset = pf_find_ruleset(pca->anchor);
+		if (ruleset == NULL)
+			ERROUT(EBUSY);
+
+		pool = pf_get_pool(pca->anchor, pca->ticket, pca->r_action,
+		    pca->r_num, pca->r_last, 1, 1);
+		if (pool == NULL)
+			ERROUT(EBUSY);
+
+		if (pca->action != PF_CHANGE_REMOVE) {
+			if (newpa->ifname[0]) {
+				newpa->kif = pfi_kif_attach(kif, newpa->ifname);
+				pfi_kif_ref(newpa->kif);
+				kif = NULL;
+			}
+
+			switch (newpa->addr.type) {
+			case PF_ADDR_DYNIFTL:
+				error = pfi_dynaddr_setup(&newpa->addr,
+				    pca->af);
+				break;
+			case PF_ADDR_TABLE:
+				newpa->addr.p.tbl = pfr_attach_table(ruleset,
+				    newpa->addr.v.tblname);
+				if (newpa->addr.p.tbl == NULL)
+					error = ENOMEM;
+				break;
+			}
+			if (error)
+				goto DIOCCHANGEADDR_error;
+		}
+
+		switch (pca->action) {
+		case PF_CHANGE_ADD_HEAD:
+			oldpa = TAILQ_FIRST(&pool->list);
+			break;
+		case PF_CHANGE_ADD_TAIL:
+			oldpa = TAILQ_LAST(&pool->list, pf_palist);
+			break;
+		default:
+			oldpa = TAILQ_FIRST(&pool->list);
+			for (int i = 0; oldpa && i < pca->nr; i++)
+				oldpa = TAILQ_NEXT(oldpa, entries);
+
+			if (oldpa == NULL)
+				ERROUT(EINVAL);
+		}
+
+		if (pca->action == PF_CHANGE_REMOVE) {
+			TAILQ_REMOVE(&pool->list, oldpa, entries);
+			switch (oldpa->addr.type) {
+			case PF_ADDR_DYNIFTL:
+				pfi_dynaddr_remove(oldpa->addr.p.dyn);
+				break;
+			case PF_ADDR_TABLE:
+				pfr_detach_table(oldpa->addr.p.tbl);
+				break;
+			}
+			if (oldpa->kif)
+				pfi_kif_unref(oldpa->kif);
+			free(oldpa, M_PFRULE);
+		} else {
+			if (oldpa == NULL)
+				TAILQ_INSERT_TAIL(&pool->list, newpa, entries);
+			else if (pca->action == PF_CHANGE_ADD_HEAD ||
+			    pca->action == PF_CHANGE_ADD_BEFORE)
+				TAILQ_INSERT_BEFORE(oldpa, newpa, entries);
+			else
+				TAILQ_INSERT_AFTER(&pool->list, oldpa,
+				    newpa, entries);
+		}
+
+		pool->cur = TAILQ_FIRST(&pool->list);
+		PF_ACPY(&pool->counter, &pool->cur->addr.v.a.addr, pca->af);
+		PF_RULES_WUNLOCK();
+		break;
+
+#undef ERROUT
+DIOCCHANGEADDR_error:
+		if (newpa != NULL) {
+			if (newpa->kif)
+				pfi_kif_unref(newpa->kif);
+			free(newpa, M_PFRULE);
+		}
+		PF_RULES_WUNLOCK();
+		if (kif != NULL)
+			free(kif, PFI_MTYPE);
 		break;
 	}
 
