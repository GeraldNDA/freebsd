/*-
 * Copyright (c) 1982, 1986, 1988, 1990, 1993
 *	The Regents of the University of California.  All rights reserved.
 *
 * Redistribution and use in source and binary forms, with or without
 * modification, are permitted provided that the following conditions
 * are met:
 * 1. Redistributions of source code must retain the above copyright
 *    notice, this list of conditions and the following disclaimer.
 * 2. Redistributions in binary form must reproduce the above copyright
 *    notice, this list of conditions and the following disclaimer in the
 *    documentation and/or other materials provided with the distribution.
 * 4. Neither the name of the University nor the names of its contributors
 *    may be used to endorse or promote products derived from this software
 *    without specific prior written permission.
 *
 * THIS SOFTWARE IS PROVIDED BY THE REGENTS AND CONTRIBUTORS ``AS IS'' AND
 * ANY EXPRESS OR IMPLIED WARRANTIES, INCLUDING, BUT NOT LIMITED TO, THE
 * IMPLIED WARRANTIES OF MERCHANTABILITY AND FITNESS FOR A PARTICULAR PURPOSE
 * ARE DISCLAIMED.  IN NO EVENT SHALL THE REGENTS OR CONTRIBUTORS BE LIABLE
 * FOR ANY DIRECT, INDIRECT, INCIDENTAL, SPECIAL, EXEMPLARY, OR CONSEQUENTIAL
 * DAMAGES (INCLUDING, BUT NOT LIMITED TO, PROCUREMENT OF SUBSTITUTE GOODS
 * OR SERVICES; LOSS OF USE, DATA, OR PROFITS; OR BUSINESS INTERRUPTION)
 * HOWEVER CAUSED AND ON ANY THEORY OF LIABILITY, WHETHER IN CONTRACT, STRICT
 * LIABILITY, OR TORT (INCLUDING NEGLIGENCE OR OTHERWISE) ARISING IN ANY WAY
 * OUT OF THE USE OF THIS SOFTWARE, EVEN IF ADVISED OF THE POSSIBILITY OF
 * SUCH DAMAGE.
 *
 *	@(#)ip_output.c	8.3 (Berkeley) 1/21/94
 */

#include <sys/cdefs.h>
__FBSDID("$FreeBSD$");

#include "opt_inet.h"
#include "opt_ipfw.h"
#include "opt_ipsec.h"
#include "opt_mbuf_stress_test.h"
#include "opt_mpath.h"
#include "opt_route.h"
#include "opt_sctp.h"
#include "opt_rss.h"

#include <sys/param.h>
#include <sys/systm.h>
#include <sys/kernel.h>
#include <sys/lock.h>
#include <sys/malloc.h>
#include <sys/mbuf.h>
#include <sys/priv.h>
#include <sys/proc.h>
#include <sys/protosw.h>
#include <sys/rmlock.h>
#include <sys/sdt.h>
#include <sys/socket.h>
#include <sys/socketvar.h>
#include <sys/sysctl.h>
#include <sys/ucred.h>

#include <net/if.h>
#include <net/if_var.h>
#include <net/if_llatbl.h>
#include <net/netisr.h>
#include <net/pfil.h>
#include <net/route.h>
#include <net/flowtable.h>
#ifdef RADIX_MPATH
#include <net/radix_mpath.h>
#endif
#include <net/rss_config.h>
#include <net/vnet.h>

#include <netinet/in.h>
#include <netinet/in_kdtrace.h>
#include <netinet/in_systm.h>
#include <netinet/ip.h>
#include <netinet/in_pcb.h>
#include <netinet/in_rss.h>
#include <netinet/in_var.h>
#include <netinet/ip_var.h>
#include <netinet/ip_options.h>
#ifdef SCTP
#include <netinet/sctp.h>
#include <netinet/sctp_crc32.h>
#endif

#include <net/rt_nhops.h>

#ifdef IPSEC
#include <netinet/ip_ipsec.h>
#include <netipsec/ipsec.h>
#endif /* IPSEC*/

#include <machine/in_cksum.h>

#include <security/mac/mac_framework.h>

#ifdef MBUF_STRESS_TEST
static int mbuf_frag_size = 0;
SYSCTL_INT(_net_inet_ip, OID_AUTO, mbuf_frag_size, CTLFLAG_RW,
	&mbuf_frag_size, 0, "Fragment outgoing mbufs to this size");
#endif

<<<<<<< HEAD
static void ip_mloopback (struct ifnet *, struct mbuf *, int);
=======
static void	ip_mloopback(struct ifnet *, const struct mbuf *, int);

>>>>>>> 9dba4c68

extern int in_mcast_loop;
extern	struct protosw inetsw[];

static inline int
<<<<<<< HEAD
ip_output_pfil(struct mbuf *m, struct ifnet *ifp, struct inpcb *inp,
	struct in_addr *dst, int *fibnum, int *error)
=======
ip_output_pfil(struct mbuf **mp, struct ifnet *ifp, struct inpcb *inp,
    struct sockaddr_in *dst, int *fibnum, int *error)
>>>>>>> 9dba4c68
{
	struct m_tag *fwd_tag = NULL;
	struct mbuf *m;
	struct in_addr odst;
	struct ip *ip;
	struct sockaddr_in *dst_sa;

	m = *mp;
	ip = mtod(m, struct ip *);

	/* Run through list of hooks for output packets. */
	odst.s_addr = ip->ip_dst.s_addr;
	*error = pfil_run_hooks(&V_inet_pfil_hook, mp, ifp, PFIL_OUT, inp);
	m = *mp;
	if ((*error) != 0 || m == NULL)
		return 1; /* Finished */

	ip = mtod(m, struct ip *);

	/* See if destination IP address was changed by packet filter. */
	if (odst.s_addr != ip->ip_dst.s_addr) {
		m->m_flags |= M_SKIP_FIREWALL;
		/* If destination is now ourself drop to ip_input(). */
		if (in_localip(ip->ip_dst)) {
			m->m_flags |= M_FASTFWD_OURS;
			if (m->m_pkthdr.rcvif == NULL)
				m->m_pkthdr.rcvif = V_loif;
			if (m->m_pkthdr.csum_flags & CSUM_DELAY_DATA) {
				m->m_pkthdr.csum_flags |=
					CSUM_DATA_VALID | CSUM_PSEUDO_HDR;
				m->m_pkthdr.csum_data = 0xffff;
			}
			m->m_pkthdr.csum_flags |=
				CSUM_IP_CHECKED | CSUM_IP_VALID;
#ifdef SCTP
			if (m->m_pkthdr.csum_flags & CSUM_SCTP)
				m->m_pkthdr.csum_flags |= CSUM_SCTP_VALID;
#endif
			*error = netisr_queue(NETISR_IP, m);
			return 1; /* Finished */
		}

		*dst = ip->ip_dst;
		return -1; /* Reloop */
	}
	/* See if fib was changed by packet filter. */
	if ((*fibnum) != M_GETFIB(m)) {
		m->m_flags |= M_SKIP_FIREWALL;
		*fibnum = M_GETFIB(m);
		return -1; /* Reloop for FIB change */
	}

	/* See if local, if yes, send it to netisr with IP_FASTFWD_OURS. */
	if (m->m_flags & M_FASTFWD_OURS) {
		if (m->m_pkthdr.rcvif == NULL)
			m->m_pkthdr.rcvif = V_loif;
		if (m->m_pkthdr.csum_flags & CSUM_DELAY_DATA) {
			m->m_pkthdr.csum_flags |=
				CSUM_DATA_VALID | CSUM_PSEUDO_HDR;
			m->m_pkthdr.csum_data = 0xffff;
		}
#ifdef SCTP
		if (m->m_pkthdr.csum_flags & CSUM_SCTP)
			m->m_pkthdr.csum_flags |= CSUM_SCTP_VALID;
#endif
		m->m_pkthdr.csum_flags |=
			CSUM_IP_CHECKED | CSUM_IP_VALID;

		*error = netisr_queue(NETISR_IP, m);
		return 1; /* Finished */
	}
	/* Or forward to some other address? */
	if ((m->m_flags & M_IP_NEXTHOP) &&
	    ((fwd_tag = m_tag_find(m, PACKET_TAG_IPFORWARD, NULL)) != NULL)) {
		dst_sa = (struct sockaddr_in *)(fwd_tag + 1);
		bzero(dst_sa, sizeof(*dst_sa));
		dst_sa->sin_family = AF_INET;
		dst_sa->sin_len = sizeof(*dst_sa);
		dst_sa->sin_addr = *dst;
		m->m_flags |= M_SKIP_FIREWALL;
		m->m_flags &= ~M_IP_NEXTHOP;
		m_tag_delete(m, fwd_tag);

		return -1; /* Reloop for CHANGE of dst */
	}

	return 0;
}

/*
 * IP output.  The packet in mbuf chain m contains a skeletal IP
 * header (with len, off, ttl, proto, tos, src, dst).
 * The mbuf chain containing the packet will be freed.
 * The mbuf opt, if present, will not be freed.
 *
 * If @ri is present:
 *  - if ri->ri_nh is not null, route will be calculated using ri_nh.
 *  - if ri->ri_nh_info is set, nhop4_basic route info will be stored on
 *    successful transmit (error=0).
 *  - ri->ri_mtu will be set if packet fails to be transmitted due to MTU
 *    issues
 *
 * In the IP forwarding case, the packet will arrive with options already
 * inserted, so must have a NULL opt pointer.
 */
int
ip_output(struct mbuf *m, struct mbuf *opt, struct route_info *ri, int flags,
    struct ip_moptions *imo, struct inpcb *inp)
{
	struct rm_priotracker in_ifa_tracker;
	struct ip *ip;
	struct ifnet *ifp = NULL;	/* keep compiler happy */
	struct mbuf *m0;
	int hlen = sizeof (struct ip);
	int mtu;
	int error = 0;
	struct in_addr dst, local_addr;
	struct sockaddr_in gw_out;
	struct in_ifaddr *ia;
	int isbroadcast;
	uint16_t ip_len, ip_off;
	struct nhop_prepend local_nh, *nh;
	struct nhop4_extended nhe, *pnhe;
	uint32_t fibnum;
#ifdef IPSEC
	int no_route_but_check_spd = 0;
#endif
	M_ASSERTPKTHDR(m);

	if (inp != NULL) {
		INP_LOCK_ASSERT(inp);
		M_SETFIB(m, inp->inp_inc.inc_fibnum);
		if ((flags & IP_NODEFAULTFLOWID) == 0) {
			m->m_pkthdr.flowid = inp->inp_flowid;
			M_HASHTYPE_SET(m, inp->inp_flowtype);
		}
	}

	nh = NULL;

#ifdef FLOWTABLE
	if (ri->ri_nh == NULL)
		(void )flowtable_lookup(AF_INET, m, ri);
#endif

	if (opt) {
		int len = 0;
		m = ip_insertoptions(m, opt, &len);
		if (len != 0)
			hlen = len; /* ip->ip_hl is updated above */
	}
	ip = mtod(m, struct ip *);
	ip_len = ntohs(ip->ip_len);
	ip_off = ntohs(ip->ip_off);

	if ((flags & (IP_FORWARDING|IP_RAWOUTPUT)) == 0) {
		ip->ip_v = IPVERSION;
		ip->ip_hl = hlen >> 2;
		ip_fillid(ip);
		IPSTAT_INC(ips_localout);
	} else {
		/* Header already set, fetch hlen from there */
		hlen = ip->ip_hl << 2;
	}

	/*
	 * dst/gw handling:
	 *
	 * We start with @dst poiting to IPv4 destination.
	 * Pfil output hook can force us to repeat IPv4 lookup,
	 * in that case we either re-read IPv4 header or use
	 * provided @dst from ip_output_pfil.
	 *
	 * While sending, we have 2 cases:
	 * either we are doing broadcast/L2 multicast/route to IF -
	 *   in that case there is no special gateway.
	 * or routing lookup - in that case we either have full
	 *   prepend header so we don't need any L3 info anymore,
	 * or non-existent/imcomplete ARP entry - in that case
	 *   we have GW info inside @nh.
	 */

	/* Make compiler happy */
	dst.s_addr = INADDR_ANY;

	fibnum = (inp != NULL) ? inp->inp_inc.inc_fibnum : M_GETFIB(m);
again:
	local_addr = ip->ip_src;

	/*
	 * If routing to interface only, short circuit routing lookup.
	 * The use of an all-ones broadcast address implies this; an
	 * interface is specified by the broadcast address of an interface,
	 * or the destination address of a ptp interface.
	 */
	if (flags & IP_SENDONES) {
		/* Use sockaddr API */
		memset(&gw_out, 0, sizeof(gw_out));
		gw_out.sin_len = sizeof(gw_out);
		gw_out.sin_family = AF_INET;
		gw_out.sin_addr = dst;

		if ((ia = ifatoia(ifa_ifwithbroadaddr(sintosa(&gw_out),
						      M_GETFIB(m)))) == NULL &&
		    (ia = ifatoia(ifa_ifwithdstaddr(sintosa(&gw_out),
						    M_GETFIB(m)))) == NULL) {
			IPSTAT_INC(ips_noroute);
			error = ENETUNREACH;
			goto bad;
		}
		local_addr = IA_SIN(ia)->sin_addr;
		ifp = ia->ia_ifp;
		mtu = ifp->if_mtu;
		ifa_free(&ia->ia_ifa);
		ia = NULL;

		ip->ip_dst.s_addr = INADDR_BROADCAST;
		dst = ip->ip_dst;
		ip->ip_ttl = 1;
		isbroadcast = 1;
	} else if (flags & IP_ROUTETOIF) {
		/* Use sockaddr API */
		memset(&gw_out, 0, sizeof(gw_out));
		gw_out.sin_len = sizeof(gw_out);
		gw_out.sin_family = AF_INET;
		gw_out.sin_addr = dst;

		if ((ia = ifatoia(ifa_ifwithdstaddr(sintosa(&gw_out),
						    M_GETFIB(m)))) == NULL &&
		    (ia = ifatoia(ifa_ifwithnet(sintosa(&gw_out), 0,
						M_GETFIB(m)))) == NULL) {
			IPSTAT_INC(ips_noroute);
			error = ENETUNREACH;
			goto bad;
		}
		local_addr = IA_SIN(ia)->sin_addr;
		ifp = ia->ia_ifp;
		mtu = ifp->if_mtu;
		ifa_free(&ia->ia_ifa);
		ia = NULL;
		ip->ip_ttl = 1;
		isbroadcast = in_broadcast(dst, ifp);
	} else if (IN_MULTICAST(ntohl(ip->ip_dst.s_addr)) &&
	    imo != NULL && imo->imo_multicast_ifp != NULL) {
		/*
		 * Bypass the normal routing lookup for multicast
		 * packets if the interface is specified.
		 */
		ifp = imo->imo_multicast_ifp;
		mtu = ifp->if_mtu;
		IFP_TO_IA(ifp, ia, &in_ifa_tracker);
		if (ia != NULL) {
			local_addr = IA_SIN(ia)->sin_addr;
			ifa_free(&ia->ia_ifa);
			ia = NULL;
		}
		isbroadcast = 0;	/* fool gcc */
	} else {

		/*
		 * We have to either use provided cached nexthop
		 * or do route lookup.
		 */
		if (local_addr.s_addr != INADDR_ANY)
			pnhe = NULL;
		else
			pnhe = &nhe;
		if (ri == NULL || ri->ri_nh == NULL) {

			/*
			 * Do resolve ourselves
			 */
			error = fib4_lookup_prepend(fibnum, dst, m,
			    &local_nh, pnhe);

		} else {

			/*
			 * Got cached nexhop. Note that nexthop might
			 * be multipath so we need to need to "convert"
			 * it first. Assume caller provide locking guarantees
			 * for that.
			 */
			fib4_choose_prepend(fibnum, ri->ri_nh,
			    m->m_pkthdr.flowid, &local_nh, pnhe);
		}
		if (error != 0) {
#ifdef IPSEC
			/*
			 * There is no route for this packet, but it is
			 * possible that a matching SPD entry exists.
			 */
			no_route_but_check_spd = 1;
			mtu = 0; /* Silence GCC warning. */
			goto sendit;
#endif
			IPSTAT_INC(ips_noroute);
			goto bad;
		}
		/* Get local address from extended nexthop info */
		if (pnhe != NULL)
			local_addr = nhe.nh_src;
		nh = &local_nh;
		ifp = NH_LIFP(nh);
		mtu = nh->nh_mtu;
		if (nh->nh_flags & (RTF_HOST|RTF_GATEWAY))
			isbroadcast = (nh->nh_flags & RTF_BROADCAST);
		else
			isbroadcast = in_broadcast(dst, ifp);
	}

	/* Catch a possible divide by zero later. */
	KASSERT(mtu > 0, ("%s: mtu %d <= 0, rte=%p (rt_flags=0x%08x) ifp=%p",
	    __func__, mtu, nh, (nh != NULL) ? nh->nh_flags : 0, ifp));

	/*
	 * If source address not specified yet, use address
	 * of outgoing interface.
	 */
	if (ip->ip_src.s_addr == INADDR_ANY)
		ip->ip_src = local_addr;

	if (IN_MULTICAST(ntohl(ip->ip_dst.s_addr))) {
		m->m_flags |= M_MCAST;
		/* IP destination address is multicast. */

		/*
		 * See if the caller provided any multicast options
		 */
		if (imo != NULL) {
			ip->ip_ttl = imo->imo_multicast_ttl;
			if (imo->imo_multicast_vif != -1)
				ip->ip_src.s_addr =
				    ip_mcast_src ?
				    ip_mcast_src(imo->imo_multicast_vif) :
				    INADDR_ANY;
		} else
			ip->ip_ttl = IP_DEFAULT_MULTICAST_TTL;
		/*
		 * Confirm that the outgoing interface supports multicast.
		 */
		if ((imo == NULL) || (imo->imo_multicast_vif == -1)) {
			if ((ifp->if_flags & IFF_MULTICAST) == 0) {
				IPSTAT_INC(ips_noroute);
				error = ENETUNREACH;
				goto bad;
			}
		}

		if ((imo == NULL && in_mcast_loop) ||
		    (imo && imo->imo_multicast_loop)) {
			/*
			 * Loop back multicast datagram if not expressly
			 * forbidden to do so, even if we are not a member
			 * of the group; ip_input() will filter it later,
			 * thus deferring a hash lookup and mutex acquisition
			 * at the expense of a cheap copy using m_copym().
			 */
			ip_mloopback(ifp, m, hlen);
		} else {
			/*
			 * If we are acting as a multicast router, perform
			 * multicast forwarding as if the packet had just
			 * arrived on the interface to which we are about
			 * to send.  The multicast forwarding function
			 * recursively calls this function, using the
			 * IP_FORWARDING flag to prevent infinite recursion.
			 *
			 * Multicasts that are looped back by ip_mloopback(),
			 * above, will be forwarded by the ip_input() routine,
			 * if necessary.
			 */
			if (V_ip_mrouter && (flags & IP_FORWARDING) == 0) {
				/*
				 * If rsvp daemon is not running, do not
				 * set ip_moptions. This ensures that the packet
				 * is multicast and not just sent down one link
				 * as prescribed by rsvpd.
				 */
				if (!V_rsvp_on)
					imo = NULL;
				if (ip_mforward &&
				    ip_mforward(ip, ifp, m, imo) != 0) {
					m_freem(m);
					goto done;
				}
			}
		}

		/*
		 * Multicasts with a time-to-live of zero may be looped-
		 * back, above, but must not be transmitted on a network.
		 * Also, multicasts addressed to the loopback interface
		 * are not sent -- the above call to ip_mloopback() will
		 * loop back a copy. ip_input() will drop the copy if
		 * this host does not belong to the destination group on
		 * the loopback interface.
		 */
		if (ip->ip_ttl == 0 || ifp->if_flags & IFF_LOOPBACK) {
			m_freem(m);
			goto done;
		}

		goto sendit;
	}

	/*
	 * Look for broadcast address and
	 * verify user is allowed to send
	 * such a packet.
	 */
	if (isbroadcast) {
		if ((ifp->if_flags & IFF_BROADCAST) == 0) {
			error = EADDRNOTAVAIL;
			goto bad;
		}
		if ((flags & IP_ALLOWBROADCAST) == 0) {
			error = EACCES;
			goto bad;
		}
		/* don't allow broadcast messages to be fragmented */
		if (ip_len > mtu) {
			error = EMSGSIZE;
			goto bad;
		}
		m->m_flags |= M_BCAST;
	} else {
		m->m_flags &= ~M_BCAST;
	}

sendit:
#ifdef IPSEC
	switch(ip_ipsec_output(&m, inp, &error)) {
	case 1:
		goto bad;
	case -1:
		goto done;
	case 0:
	default:
		break;	/* Continue with packet processing. */
	}
	/*
	 * Check if there was a route for this packet; return error if not.
	 */
	if (no_route_but_check_spd) {
		IPSTAT_INC(ips_noroute);
		error = EHOSTUNREACH;
		goto bad;
	}
	/* Update variables that are affected by ipsec4_output(). */
	ip = mtod(m, struct ip *);
	hlen = ip->ip_hl << 2;
#endif /* IPSEC */

	/* Jump over all PFIL processing if hooks are not active. */
	if (PFIL_HOOKED(&V_inet_pfil_hook)) {
<<<<<<< HEAD
		switch (ip_output_pfil(m, ifp, inp, &dst, &fibnum, &error)) {
=======
		switch (ip_output_pfil(&m, ifp, inp, dst, &fibnum, &error)) {
>>>>>>> 9dba4c68
		case 1: /* Finished */
			goto done;

		case 0: /* Continue normally */
			ip = mtod(m, struct ip *);
			break;

		case -1: /* Need to try again */
			/* Reset everything for a new round */
			/* TODO: Carefully inspect multipath cached route case */
			if (nh != NULL) {
				fib4_free_nh_prepend(fibnum, nh);
				nh = NULL;
			}
			ri = NULL;
			ip = mtod(m, struct ip *);
			goto again;
		}
	}

	if (ri != NULL) {
		ri->ri_mtu = mtu;
		if (ri->ri_nh_info != NULL) {
			struct nhop4_basic *pnh4;

			pnh4 = &ri->ri_nh_info->u.nh4;
			pnh4->nh_ifp = ifp;
			pnh4->nh_flags = nh ? nh->nh_flags : 0;
			pnh4->nh_mtu = mtu;
			/* XXX: This is not always correct. */
			pnh4->nh_addr = dst;
		}
	}

	/* 127/8 must not appear on wire - RFC1122. */
	if ((ntohl(ip->ip_dst.s_addr) >> IN_CLASSA_NSHIFT) == IN_LOOPBACKNET ||
	    (ntohl(ip->ip_src.s_addr) >> IN_CLASSA_NSHIFT) == IN_LOOPBACKNET) {
		if ((ifp->if_flags & IFF_LOOPBACK) == 0) {
			IPSTAT_INC(ips_badaddr);
			error = EADDRNOTAVAIL;
			goto bad;
		}
	}

	m->m_pkthdr.csum_flags |= CSUM_IP;
	if (m->m_pkthdr.csum_flags & CSUM_DELAY_DATA & ~ifp->if_hwassist) {
		in_delayed_cksum(m);
		m->m_pkthdr.csum_flags &= ~CSUM_DELAY_DATA;
	}
#ifdef SCTP
	if (m->m_pkthdr.csum_flags & CSUM_SCTP & ~ifp->if_hwassist) {
		sctp_delayed_cksum(m, (uint32_t)(ip->ip_hl << 2));
		m->m_pkthdr.csum_flags &= ~CSUM_SCTP;
	}
#endif

	/*
	 * If small enough for interface, or the interface will take
	 * care of the fragmentation for us, we can just send directly.
	 */
	if (ip_len <= mtu ||
	    (m->m_pkthdr.csum_flags & ifp->if_hwassist & CSUM_TSO) != 0) {
		ip->ip_sum = 0;
		if (m->m_pkthdr.csum_flags & CSUM_IP & ~ifp->if_hwassist) {
			ip->ip_sum = in_cksum(m, hlen);
			m->m_pkthdr.csum_flags &= ~CSUM_IP;
		}

#if 0
		/*
		 * Record statistics for this interface address.
		 * With CSUM_TSO the byte/packet count will be slightly
		 * incorrect because we count the IP+TCP headers only
		 * once instead of for every generated packet.
		 */
		if (!(flags & IP_FORWARDING) && ia) {
			if (m->m_pkthdr.csum_flags & CSUM_TSO)
				counter_u64_add(ia->ia_ifa.ifa_opackets,
				    m->m_pkthdr.len / m->m_pkthdr.tso_segsz);
			else
				counter_u64_add(ia->ia_ifa.ifa_opackets, 1);

			counter_u64_add(ia->ia_ifa.ifa_obytes, m->m_pkthdr.len);
		}
#endif
#ifdef MBUF_STRESS_TEST
		if (mbuf_frag_size && m->m_pkthdr.len > mbuf_frag_size)
			m = m_fragment(m, M_NOWAIT, mbuf_frag_size);
#endif
		/*
		 * Reset layer specific mbuf flags
		 * to avoid confusing lower layers.
		 */
		m_clrprotoflags(m);
		IP_PROBE(send, NULL, NULL, ip, ifp, ip, NULL);
		error = fib4_sendmbuf(ifp, m, nh, dst);
		goto done;
	}

	/* Balk when DF bit is set or the interface didn't support TSO. */
	if ((ip_off & IP_DF) || (m->m_pkthdr.csum_flags & CSUM_TSO)) {
		error = EMSGSIZE;
		IPSTAT_INC(ips_cantfrag);
		goto bad;
	}

	/*
	 * Too large for interface; fragment if possible. If successful,
	 * on return, m will point to a list of packets to be sent.
	 */
	error = ip_fragment(ip, &m, mtu, ifp->if_hwassist);
	if (error)
		goto bad;
	for (; m; m = m0) {
		m0 = m->m_nextpkt;
		m->m_nextpkt = 0;
		if (error == 0) {
#if 0
			/* Record statistics for this interface address. */
			if (ia != NULL) {
				counter_u64_add(ia->ia_ifa.ifa_opackets, 1);
				counter_u64_add(ia->ia_ifa.ifa_obytes,
				    m->m_pkthdr.len);
			}
#endif
			/*
			 * Reset layer specific mbuf flags
			 * to avoid confusing upper layers.
			 */
			m_clrprotoflags(m);

			IP_PROBE(send, NULL, NULL, ip, ifp, ip, NULL);
			error = fib4_sendmbuf(ifp, m, nh, dst);
		} else
			m_freem(m);
	}

	if (error == 0)
		IPSTAT_INC(ips_fragmented);

done:
	/* TODO: Carefully inspect multipath cached route case */
	if (nh != NULL)
		fib4_free_nh_prepend(fibnum, nh);
	return (error);
bad:
	m_freem(m);
	goto done;
}

/*
 * Create a chain of fragments which fit the given mtu. m_frag points to the
 * mbuf to be fragmented; on return it points to the chain with the fragments.
 * Return 0 if no error. If error, m_frag may contain a partially built
 * chain of fragments that should be freed by the caller.
 *
 * if_hwassist_flags is the hw offload capabilities (see if_data.ifi_hwassist)
 */
int
ip_fragment(struct ip *ip, struct mbuf **m_frag, int mtu,
    u_long if_hwassist_flags)
{
	int error = 0;
	int hlen = ip->ip_hl << 2;
	int len = (mtu - hlen) & ~7;	/* size of payload in each fragment */
	int off;
	struct mbuf *m0 = *m_frag;	/* the original packet		*/
	int firstlen;
	struct mbuf **mnext;
	int nfrags;
	uint16_t ip_len, ip_off;

	ip_len = ntohs(ip->ip_len);
	ip_off = ntohs(ip->ip_off);

	if (ip_off & IP_DF) {	/* Fragmentation not allowed */
		IPSTAT_INC(ips_cantfrag);
		return EMSGSIZE;
	}

	/*
	 * Must be able to put at least 8 bytes per fragment.
	 */
	if (len < 8)
		return EMSGSIZE;

	/*
	 * If the interface will not calculate checksums on
	 * fragmented packets, then do it here.
	 */
	if (m0->m_pkthdr.csum_flags & CSUM_DELAY_DATA) {
		in_delayed_cksum(m0);
		m0->m_pkthdr.csum_flags &= ~CSUM_DELAY_DATA;
	}
#ifdef SCTP
	if (m0->m_pkthdr.csum_flags & CSUM_SCTP) {
		sctp_delayed_cksum(m0, hlen);
		m0->m_pkthdr.csum_flags &= ~CSUM_SCTP;
	}
#endif
	if (len > PAGE_SIZE) {
		/*
		 * Fragment large datagrams such that each segment
		 * contains a multiple of PAGE_SIZE amount of data,
		 * plus headers. This enables a receiver to perform
		 * page-flipping zero-copy optimizations.
		 *
		 * XXX When does this help given that sender and receiver
		 * could have different page sizes, and also mtu could
		 * be less than the receiver's page size ?
		 */
		int newlen;

		off = MIN(mtu, m0->m_pkthdr.len);

		/*
		 * firstlen (off - hlen) must be aligned on an
		 * 8-byte boundary
		 */
		if (off < hlen)
			goto smart_frag_failure;
		off = ((off - hlen) & ~7) + hlen;
		newlen = (~PAGE_MASK) & mtu;
		if ((newlen + sizeof (struct ip)) > mtu) {
			/* we failed, go back the default */
smart_frag_failure:
			newlen = len;
			off = hlen + len;
		}
		len = newlen;

	} else {
		off = hlen + len;
	}

	firstlen = off - hlen;
	mnext = &m0->m_nextpkt;		/* pointer to next packet */

	/*
	 * Loop through length of segment after first fragment,
	 * make new header and copy data of each part and link onto chain.
	 * Here, m0 is the original packet, m is the fragment being created.
	 * The fragments are linked off the m_nextpkt of the original
	 * packet, which after processing serves as the first fragment.
	 */
	for (nfrags = 1; off < ip_len; off += len, nfrags++) {
		struct ip *mhip;	/* ip header on the fragment */
		struct mbuf *m;
		int mhlen = sizeof (struct ip);

		m = m_gethdr(M_NOWAIT, MT_DATA);
		if (m == NULL) {
			error = ENOBUFS;
			IPSTAT_INC(ips_odropped);
			goto done;
		}
		/*
		 * Make sure the complete packet header gets copied
		 * from the originating mbuf to the newly created
		 * mbuf. This also ensures that existing firewall
		 * classification(s), VLAN tags and so on get copied
		 * to the resulting fragmented packet(s):
		 */
		if (m_dup_pkthdr(m, m0, M_NOWAIT) == 0) {
			m_free(m);
			error = ENOBUFS;
			IPSTAT_INC(ips_odropped);
			goto done;
		}
		/*
		 * In the first mbuf, leave room for the link header, then
		 * copy the original IP header including options. The payload
		 * goes into an additional mbuf chain returned by m_copym().
		 */
		m->m_data += max_linkhdr;
		mhip = mtod(m, struct ip *);
		*mhip = *ip;
		if (hlen > sizeof (struct ip)) {
			mhlen = ip_optcopy(ip, mhip) + sizeof (struct ip);
			mhip->ip_v = IPVERSION;
			mhip->ip_hl = mhlen >> 2;
		}
		m->m_len = mhlen;
		/* XXX do we need to add ip_off below ? */
		mhip->ip_off = ((off - hlen) >> 3) + ip_off;
		if (off + len >= ip_len)
			len = ip_len - off;
		else
			mhip->ip_off |= IP_MF;
		mhip->ip_len = htons((u_short)(len + mhlen));
		m->m_next = m_copym(m0, off, len, M_NOWAIT);
		if (m->m_next == NULL) {	/* copy failed */
			m_free(m);
			error = ENOBUFS;	/* ??? */
			IPSTAT_INC(ips_odropped);
			goto done;
		}
		m->m_pkthdr.len = mhlen + len;
#ifdef MAC
		mac_netinet_fragment(m0, m);
#endif
		mhip->ip_off = htons(mhip->ip_off);
		mhip->ip_sum = 0;
		if (m->m_pkthdr.csum_flags & CSUM_IP & ~if_hwassist_flags) {
			mhip->ip_sum = in_cksum(m, mhlen);
			m->m_pkthdr.csum_flags &= ~CSUM_IP;
		}
		*mnext = m;
		mnext = &m->m_nextpkt;
	}
	IPSTAT_ADD(ips_ofragments, nfrags);

	/*
	 * Update first fragment by trimming what's been copied out
	 * and updating header.
	 */
	m_adj(m0, hlen + firstlen - ip_len);
	m0->m_pkthdr.len = hlen + firstlen;
	ip->ip_len = htons((u_short)m0->m_pkthdr.len);
	ip->ip_off = htons(ip_off | IP_MF);
	ip->ip_sum = 0;
	if (m0->m_pkthdr.csum_flags & CSUM_IP & ~if_hwassist_flags) {
		ip->ip_sum = in_cksum(m0, hlen);
		m0->m_pkthdr.csum_flags &= ~CSUM_IP;
	}

done:
	*m_frag = m0;
	return error;
}

void
in_delayed_cksum(struct mbuf *m)
{
	struct ip *ip;
	uint16_t csum, offset, ip_len;

	ip = mtod(m, struct ip *);
	offset = ip->ip_hl << 2 ;
	ip_len = ntohs(ip->ip_len);
	csum = in_cksum_skip(m, ip_len, offset);
	if (m->m_pkthdr.csum_flags & CSUM_UDP && csum == 0)
		csum = 0xffff;
	offset += m->m_pkthdr.csum_data;	/* checksum offset */

	/* find the mbuf in the chain where the checksum starts*/
	while ((m != NULL) && (offset >= m->m_len)) {
		offset -= m->m_len;
		m = m->m_next;
	}
	KASSERT(m != NULL, ("in_delayed_cksum: checksum outside mbuf chain."));
	KASSERT(offset + sizeof(u_short) <= m->m_len, ("in_delayed_cksum: checksum split between mbufs."));
	*(u_short *)(m->m_data + offset) = csum;
}

/*
 * IP socket option processing.
 */
int
ip_ctloutput(struct socket *so, struct sockopt *sopt)
{
	struct	inpcb *inp = sotoinpcb(so);
	int	error, optval;
#ifdef	RSS
	uint32_t rss_bucket;
	int retval;
#endif

	error = optval = 0;
	if (sopt->sopt_level != IPPROTO_IP) {
		error = EINVAL;

		if (sopt->sopt_level == SOL_SOCKET &&
		    sopt->sopt_dir == SOPT_SET) {
			switch (sopt->sopt_name) {
			case SO_REUSEADDR:
				INP_WLOCK(inp);
				if ((so->so_options & SO_REUSEADDR) != 0)
					inp->inp_flags2 |= INP_REUSEADDR;
				else
					inp->inp_flags2 &= ~INP_REUSEADDR;
				INP_WUNLOCK(inp);
				error = 0;
				break;
			case SO_REUSEPORT:
				INP_WLOCK(inp);
				if ((so->so_options & SO_REUSEPORT) != 0)
					inp->inp_flags2 |= INP_REUSEPORT;
				else
					inp->inp_flags2 &= ~INP_REUSEPORT;
				INP_WUNLOCK(inp);
				error = 0;
				break;
			case SO_SETFIB:
				INP_WLOCK(inp);
				inp->inp_inc.inc_fibnum = so->so_fibnum;
				INP_WUNLOCK(inp);
				error = 0;
				break;
			default:
				break;
			}
		}
		return (error);
	}

	switch (sopt->sopt_dir) {
	case SOPT_SET:
		switch (sopt->sopt_name) {
		case IP_OPTIONS:
#ifdef notyet
		case IP_RETOPTS:
#endif
		{
			struct mbuf *m;
			if (sopt->sopt_valsize > MLEN) {
				error = EMSGSIZE;
				break;
			}
			m = m_get(sopt->sopt_td ? M_WAITOK : M_NOWAIT, MT_DATA);
			if (m == NULL) {
				error = ENOBUFS;
				break;
			}
			m->m_len = sopt->sopt_valsize;
			error = sooptcopyin(sopt, mtod(m, char *), m->m_len,
					    m->m_len);
			if (error) {
				m_free(m);
				break;
			}
			INP_WLOCK(inp);
			error = ip_pcbopts(inp, sopt->sopt_name, m);
			INP_WUNLOCK(inp);
			return (error);
		}

		case IP_BINDANY:
			if (sopt->sopt_td != NULL) {
				error = priv_check(sopt->sopt_td,
				    PRIV_NETINET_BINDANY);
				if (error)
					break;
			}
			/* FALLTHROUGH */
		case IP_BINDMULTI:
#ifdef	RSS
		case IP_RSS_LISTEN_BUCKET:
#endif
		case IP_TOS:
		case IP_TTL:
		case IP_MINTTL:
		case IP_RECVOPTS:
		case IP_RECVRETOPTS:
		case IP_RECVDSTADDR:
		case IP_RECVTTL:
		case IP_RECVIF:
		case IP_ONESBCAST:
		case IP_DONTFRAG:
		case IP_RECVTOS:
		case IP_RECVFLOWID:
#ifdef	RSS
		case IP_RECVRSSBUCKETID:
#endif
			error = sooptcopyin(sopt, &optval, sizeof optval,
					    sizeof optval);
			if (error)
				break;

			switch (sopt->sopt_name) {
			case IP_TOS:
				inp->inp_ip_tos = optval;
				break;

			case IP_TTL:
				inp->inp_ip_ttl = optval;
				break;

			case IP_MINTTL:
				if (optval >= 0 && optval <= MAXTTL)
					inp->inp_ip_minttl = optval;
				else
					error = EINVAL;
				break;

#define	OPTSET(bit) do {						\
	INP_WLOCK(inp);							\
	if (optval)							\
		inp->inp_flags |= bit;					\
	else								\
		inp->inp_flags &= ~bit;					\
	INP_WUNLOCK(inp);						\
} while (0)

#define	OPTSET2(bit, val) do {						\
	INP_WLOCK(inp);							\
	if (val)							\
		inp->inp_flags2 |= bit;					\
	else								\
		inp->inp_flags2 &= ~bit;				\
	INP_WUNLOCK(inp);						\
} while (0)

			case IP_RECVOPTS:
				OPTSET(INP_RECVOPTS);
				break;

			case IP_RECVRETOPTS:
				OPTSET(INP_RECVRETOPTS);
				break;

			case IP_RECVDSTADDR:
				OPTSET(INP_RECVDSTADDR);
				break;

			case IP_RECVTTL:
				OPTSET(INP_RECVTTL);
				break;

			case IP_RECVIF:
				OPTSET(INP_RECVIF);
				break;

			case IP_ONESBCAST:
				OPTSET(INP_ONESBCAST);
				break;
			case IP_DONTFRAG:
				OPTSET(INP_DONTFRAG);
				break;
			case IP_BINDANY:
				OPTSET(INP_BINDANY);
				break;
			case IP_RECVTOS:
				OPTSET(INP_RECVTOS);
				break;
			case IP_BINDMULTI:
				OPTSET2(INP_BINDMULTI, optval);
				break;
			case IP_RECVFLOWID:
				OPTSET2(INP_RECVFLOWID, optval);
				break;
#ifdef	RSS
			case IP_RSS_LISTEN_BUCKET:
				if ((optval >= 0) &&
				    (optval < rss_getnumbuckets())) {
					inp->inp_rss_listen_bucket = optval;
					OPTSET2(INP_RSS_BUCKET_SET, 1);
				} else {
					error = EINVAL;
				}
				break;
			case IP_RECVRSSBUCKETID:
				OPTSET2(INP_RECVRSSBUCKETID, optval);
				break;
#endif
			}
			break;
#undef OPTSET
#undef OPTSET2

		/*
		 * Multicast socket options are processed by the in_mcast
		 * module.
		 */
		case IP_MULTICAST_IF:
		case IP_MULTICAST_VIF:
		case IP_MULTICAST_TTL:
		case IP_MULTICAST_LOOP:
		case IP_ADD_MEMBERSHIP:
		case IP_DROP_MEMBERSHIP:
		case IP_ADD_SOURCE_MEMBERSHIP:
		case IP_DROP_SOURCE_MEMBERSHIP:
		case IP_BLOCK_SOURCE:
		case IP_UNBLOCK_SOURCE:
		case IP_MSFILTER:
		case MCAST_JOIN_GROUP:
		case MCAST_LEAVE_GROUP:
		case MCAST_JOIN_SOURCE_GROUP:
		case MCAST_LEAVE_SOURCE_GROUP:
		case MCAST_BLOCK_SOURCE:
		case MCAST_UNBLOCK_SOURCE:
			error = inp_setmoptions(inp, sopt);
			break;

		case IP_PORTRANGE:
			error = sooptcopyin(sopt, &optval, sizeof optval,
					    sizeof optval);
			if (error)
				break;

			INP_WLOCK(inp);
			switch (optval) {
			case IP_PORTRANGE_DEFAULT:
				inp->inp_flags &= ~(INP_LOWPORT);
				inp->inp_flags &= ~(INP_HIGHPORT);
				break;

			case IP_PORTRANGE_HIGH:
				inp->inp_flags &= ~(INP_LOWPORT);
				inp->inp_flags |= INP_HIGHPORT;
				break;

			case IP_PORTRANGE_LOW:
				inp->inp_flags &= ~(INP_HIGHPORT);
				inp->inp_flags |= INP_LOWPORT;
				break;

			default:
				error = EINVAL;
				break;
			}
			INP_WUNLOCK(inp);
			break;

#ifdef IPSEC
		case IP_IPSEC_POLICY:
		{
			caddr_t req;
			struct mbuf *m;

			if ((error = soopt_getm(sopt, &m)) != 0) /* XXX */
				break;
			if ((error = soopt_mcopyin(sopt, m)) != 0) /* XXX */
				break;
			req = mtod(m, caddr_t);
			error = ipsec_set_policy(inp, sopt->sopt_name, req,
			    m->m_len, (sopt->sopt_td != NULL) ?
			    sopt->sopt_td->td_ucred : NULL);
			m_freem(m);
			break;
		}
#endif /* IPSEC */

		default:
			error = ENOPROTOOPT;
			break;
		}
		break;

	case SOPT_GET:
		switch (sopt->sopt_name) {
		case IP_OPTIONS:
		case IP_RETOPTS:
			if (inp->inp_options)
				error = sooptcopyout(sopt,
						     mtod(inp->inp_options,
							  char *),
						     inp->inp_options->m_len);
			else
				sopt->sopt_valsize = 0;
			break;

		case IP_TOS:
		case IP_TTL:
		case IP_MINTTL:
		case IP_RECVOPTS:
		case IP_RECVRETOPTS:
		case IP_RECVDSTADDR:
		case IP_RECVTTL:
		case IP_RECVIF:
		case IP_PORTRANGE:
		case IP_ONESBCAST:
		case IP_DONTFRAG:
		case IP_BINDANY:
		case IP_RECVTOS:
		case IP_BINDMULTI:
		case IP_FLOWID:
		case IP_FLOWTYPE:
		case IP_RECVFLOWID:
#ifdef	RSS
		case IP_RSSBUCKETID:
		case IP_RECVRSSBUCKETID:
#endif
			switch (sopt->sopt_name) {

			case IP_TOS:
				optval = inp->inp_ip_tos;
				break;

			case IP_TTL:
				optval = inp->inp_ip_ttl;
				break;

			case IP_MINTTL:
				optval = inp->inp_ip_minttl;
				break;

#define	OPTBIT(bit)	(inp->inp_flags & bit ? 1 : 0)
#define	OPTBIT2(bit)	(inp->inp_flags2 & bit ? 1 : 0)

			case IP_RECVOPTS:
				optval = OPTBIT(INP_RECVOPTS);
				break;

			case IP_RECVRETOPTS:
				optval = OPTBIT(INP_RECVRETOPTS);
				break;

			case IP_RECVDSTADDR:
				optval = OPTBIT(INP_RECVDSTADDR);
				break;

			case IP_RECVTTL:
				optval = OPTBIT(INP_RECVTTL);
				break;

			case IP_RECVIF:
				optval = OPTBIT(INP_RECVIF);
				break;

			case IP_PORTRANGE:
				if (inp->inp_flags & INP_HIGHPORT)
					optval = IP_PORTRANGE_HIGH;
				else if (inp->inp_flags & INP_LOWPORT)
					optval = IP_PORTRANGE_LOW;
				else
					optval = 0;
				break;

			case IP_ONESBCAST:
				optval = OPTBIT(INP_ONESBCAST);
				break;
			case IP_DONTFRAG:
				optval = OPTBIT(INP_DONTFRAG);
				break;
			case IP_BINDANY:
				optval = OPTBIT(INP_BINDANY);
				break;
			case IP_RECVTOS:
				optval = OPTBIT(INP_RECVTOS);
				break;
			case IP_FLOWID:
				optval = inp->inp_flowid;
				break;
			case IP_FLOWTYPE:
				optval = inp->inp_flowtype;
				break;
			case IP_RECVFLOWID:
				optval = OPTBIT2(INP_RECVFLOWID);
				break;
#ifdef	RSS
			case IP_RSSBUCKETID:
				retval = rss_hash2bucket(inp->inp_flowid,
				    inp->inp_flowtype,
				    &rss_bucket);
				if (retval == 0)
					optval = rss_bucket;
				else
					error = EINVAL;
				break;
			case IP_RECVRSSBUCKETID:
				optval = OPTBIT2(INP_RECVRSSBUCKETID);
				break;
#endif
			case IP_BINDMULTI:
				optval = OPTBIT2(INP_BINDMULTI);
				break;
			}
			error = sooptcopyout(sopt, &optval, sizeof optval);
			break;

		/*
		 * Multicast socket options are processed by the in_mcast
		 * module.
		 */
		case IP_MULTICAST_IF:
		case IP_MULTICAST_VIF:
		case IP_MULTICAST_TTL:
		case IP_MULTICAST_LOOP:
		case IP_MSFILTER:
			error = inp_getmoptions(inp, sopt);
			break;

#ifdef IPSEC
		case IP_IPSEC_POLICY:
		{
			struct mbuf *m = NULL;
			caddr_t req = NULL;
			size_t len = 0;

			if (m != 0) {
				req = mtod(m, caddr_t);
				len = m->m_len;
			}
			error = ipsec_get_policy(sotoinpcb(so), req, len, &m);
			if (error == 0)
				error = soopt_mcopyout(sopt, m); /* XXX */
			if (error == 0)
				m_freem(m);
			break;
		}
#endif /* IPSEC */

		default:
			error = ENOPROTOOPT;
			break;
		}
		break;
	}
	return (error);
}

/*
 * Routine called from ip_output() to loop back a copy of an IP multicast
 * packet to the input queue of a specified interface.  Note that this
 * calls the output routine of the loopback "driver", but with an interface
 * pointer that might NOT be a loopback interface -- evil, but easier than
 * replicating that code here.
 */
static void
<<<<<<< HEAD
ip_mloopback(struct ifnet *ifp, struct mbuf *m, int hlen)
=======
ip_mloopback(struct ifnet *ifp, const struct mbuf *m, int hlen)
>>>>>>> 9dba4c68
{
	struct ip *ip;
	struct mbuf *copym;

	/*
	 * Make a deep copy of the packet because we're going to
	 * modify the pack in order to generate checksums.
	 */
	copym = m_dup(m, M_NOWAIT);
	if (copym != NULL && (!M_WRITABLE(copym) || copym->m_len < hlen))
		copym = m_pullup(copym, hlen);
	if (copym != NULL) {
		/* If needed, compute the checksum and mark it as valid. */
		if (copym->m_pkthdr.csum_flags & CSUM_DELAY_DATA) {
			in_delayed_cksum(copym);
			copym->m_pkthdr.csum_flags &= ~CSUM_DELAY_DATA;
			copym->m_pkthdr.csum_flags |=
			    CSUM_DATA_VALID | CSUM_PSEUDO_HDR;
			copym->m_pkthdr.csum_data = 0xffff;
		}
		/*
		 * We don't bother to fragment if the IP length is greater
		 * than the interface's MTU.  Can this possibly matter?
		 */
		ip = mtod(copym, struct ip *);
		ip->ip_sum = 0;
		ip->ip_sum = in_cksum(copym, hlen);
		if_simloop(ifp, copym, AF_INET, 0);
	}
}<|MERGE_RESOLUTION|>--- conflicted
+++ resolved
@@ -101,24 +101,14 @@
 	&mbuf_frag_size, 0, "Fragment outgoing mbufs to this size");
 #endif
 
-<<<<<<< HEAD
-static void ip_mloopback (struct ifnet *, struct mbuf *, int);
-=======
 static void	ip_mloopback(struct ifnet *, const struct mbuf *, int);
-
->>>>>>> 9dba4c68
 
 extern int in_mcast_loop;
 extern	struct protosw inetsw[];
 
 static inline int
-<<<<<<< HEAD
-ip_output_pfil(struct mbuf *m, struct ifnet *ifp, struct inpcb *inp,
+ip_output_pfil(struct mbuf **mp, struct ifnet *ifp, struct inpcb *inp,
 	struct in_addr *dst, int *fibnum, int *error)
-=======
-ip_output_pfil(struct mbuf **mp, struct ifnet *ifp, struct inpcb *inp,
-    struct sockaddr_in *dst, int *fibnum, int *error)
->>>>>>> 9dba4c68
 {
 	struct m_tag *fwd_tag = NULL;
 	struct mbuf *m;
@@ -424,8 +414,9 @@
 		nh = &local_nh;
 		ifp = NH_LIFP(nh);
 		mtu = nh->nh_mtu;
-		if (nh->nh_flags & (RTF_HOST|RTF_GATEWAY))
-			isbroadcast = (nh->nh_flags & RTF_BROADCAST);
+		/* XXX: Add NHF_HOST or in_broadcast into lookup */
+		if (nh->nh_flags & (NHF_GATEWAY))
+			isbroadcast = (nh->nh_flags & NHF_BROADCAST);
 		else
 			isbroadcast = in_broadcast(dst, ifp);
 	}
@@ -575,11 +566,7 @@
 
 	/* Jump over all PFIL processing if hooks are not active. */
 	if (PFIL_HOOKED(&V_inet_pfil_hook)) {
-<<<<<<< HEAD
-		switch (ip_output_pfil(m, ifp, inp, &dst, &fibnum, &error)) {
-=======
-		switch (ip_output_pfil(&m, ifp, inp, dst, &fibnum, &error)) {
->>>>>>> 9dba4c68
+		switch (ip_output_pfil(&m, ifp, inp, &dst, &fibnum, &error)) {
 		case 1: /* Finished */
 			goto done;
 
@@ -1390,11 +1377,7 @@
  * replicating that code here.
  */
 static void
-<<<<<<< HEAD
-ip_mloopback(struct ifnet *ifp, struct mbuf *m, int hlen)
-=======
 ip_mloopback(struct ifnet *ifp, const struct mbuf *m, int hlen)
->>>>>>> 9dba4c68
 {
 	struct ip *ip;
 	struct mbuf *copym;
