/*-
 * Copyright 1994, 1995 Massachusetts Institute of Technology
 *
 * Permission to use, copy, modify, and distribute this software and
 * its documentation for any purpose and without fee is hereby
 * granted, provided that both the above copyright notice and this
 * permission notice appear in all copies, that both the above
 * copyright notice and this permission notice appear in all
 * supporting documentation, and that the name of M.I.T. not be used
 * in advertising or publicity pertaining to distribution of the
 * software without specific, written prior permission.  M.I.T. makes
 * no representations about the suitability of this software for any
 * purpose.  It is provided "as is" without express or implied
 * warranty.
 *
 * THIS SOFTWARE IS PROVIDED BY M.I.T. ``AS IS''.  M.I.T. DISCLAIMS
 * ALL EXPRESS OR IMPLIED WARRANTIES WITH REGARD TO THIS SOFTWARE,
 * INCLUDING, BUT NOT LIMITED TO, THE IMPLIED WARRANTIES OF
 * MERCHANTABILITY AND FITNESS FOR A PARTICULAR PURPOSE. IN NO EVENT
 * SHALL M.I.T. BE LIABLE FOR ANY DIRECT, INDIRECT, INCIDENTAL,
 * SPECIAL, EXEMPLARY, OR CONSEQUENTIAL DAMAGES (INCLUDING, BUT NOT
 * LIMITED TO, PROCUREMENT OF SUBSTITUTE GOODS OR SERVICES; LOSS OF
 * USE, DATA, OR PROFITS; OR BUSINESS INTERRUPTION) HOWEVER CAUSED AND
 * ON ANY THEORY OF LIABILITY, WHETHER IN CONTRACT, STRICT LIABILITY,
 * OR TORT (INCLUDING NEGLIGENCE OR OTHERWISE) ARISING IN ANY WAY OUT
 * OF THE USE OF THIS SOFTWARE, EVEN IF ADVISED OF THE POSSIBILITY OF
 * SUCH DAMAGE.
 */

#include <sys/cdefs.h>
__FBSDID("$FreeBSD$");

#include <sys/param.h>
#include <sys/systm.h>
#include <sys/kernel.h>
#include <sys/lock.h>
#include <sys/rwlock.h>
#include <sys/rmlock.h>
#include <sys/sysctl.h>
#include <sys/socket.h>
#include <sys/mbuf.h>

#include <net/if.h>
#include <net/if_var.h>
#include <net/route.h>
#include <net/route_internal.h>
#include <net/vnet.h>

#include <netinet/in.h>
#include <netinet/in_var.h>
#include <netinet/ip.h>
#include <netinet/ip_icmp.h>
#include <netinet/ip_var.h>

extern int	in_inithead(void **head, int off);
#ifdef VIMAGE
extern int	in_detachhead(void **head, int off);
#endif

<<<<<<< HEAD
static void in_setifarnh(struct rib_head *rh, uint32_t fibnum,
    int af, void *_arg);
static void in_rtqtimo_setrnh(struct rib_head *rh, uint32_t fibnum,
=======
static void in_setifarnh(struct radix_node_head *rnh, uint32_t fibnum,
>>>>>>> 9dba4c68
    int af, void *_arg);

/*
 * Do what we need to do when inserting a route.
 */
static struct radix_node *
in_addroute(void *v_arg, void *n_arg, struct radix_head *head,
    struct radix_node *treenodes)
{
	struct rtentry *rt = (struct rtentry *)treenodes;
	struct sockaddr_in *sin = (struct sockaddr_in *)rt_key(rt);

	/*
	 * A little bit of help for both IP output and input:
	 *   For host routes, we make sure that RTF_BROADCAST
	 *   is set for anything that looks like a broadcast address.
	 *   This way, we can avoid an expensive call to in_broadcast()
	 *   in ip_output() most of the time (because the route passed
	 *   to ip_output() is almost always a host route).
	 *
	 *   We also do the same for local addresses, with the thought
	 *   that this might one day be used to speed up ip_input().
	 *
	 * We also mark routes to multicast addresses as such, because
	 * it's easy to do and might be useful (but this is much more
	 * dubious since it's so easy to inspect the address).
	 */
	if (rt->rt_flags & RTF_HOST) {
		if (in_broadcast(sin->sin_addr, rt->rt_ifp)) {
			rt->rt_flags |= RTF_BROADCAST;
		} else if (satosin(rt->rt_ifa->ifa_addr)->sin_addr.s_addr ==
		    sin->sin_addr.s_addr) {
			rt->rt_flags |= RTF_LOCAL;
		}
	}
	if (IN_MULTICAST(ntohl(sin->sin_addr.s_addr)))
		rt->rt_flags |= RTF_MULTICAST;

	if (rt->rt_mtu == 0 && rt->rt_ifp != NULL)
		rt->rt_mtu = rt->rt_ifp->if_mtu;

	return (rn_addroute(v_arg, n_arg, head, treenodes));
}

static int _in_rt_was_here;
/*
 * Initialize our routing tree.
 */
int
in_inithead(void **head, int off)
{
	struct rib_head *rh;

	rh = rt_table_init(32);
	if (rh == NULL)
		return (0);

	rh->rnh_addaddr = in_addroute;
	*head = (void *)rh;

	if (_in_rt_was_here == 0 ) {
		_in_rt_was_here = 1;
	}
	return 1;
}

#ifdef VIMAGE
int
in_detachhead(void **head, int off)
{

	return (1);
}
#endif

/*
 * This zaps old routes when the interface goes down or interface
 * address is deleted.  In the latter case, it deletes static routes
 * that point to this address.  If we don't do this, we may end up
 * using the old address in the future.  The ones we always want to
 * get rid of are things like ARP entries, since the user might down
 * the interface, walk over to a completely different network, and
 * plug back in.
 */
struct in_ifadown_arg {
	struct rib_head *rh;
	struct ifaddr *ifa;
	int del;
};

static int
in_ifadownkill(struct rtentry *rt, void *xap)
{
	struct in_ifadown_arg *ap = xap;

	RT_LOCK(rt);
	if (rt->rt_ifa == ap->ifa &&
	    (ap->del || !(rt->rt_flags & RTF_STATIC))) {
		/*
		 * Aquire a reference so that it can later be freed
		 * as the refcount would be 0 here in case of at least
		 * ap->del.
		 */
		RT_ADDREF(rt);
		/*
		 * Disconnect it from the tree and permit protocols
		 * to cleanup.
		 */
		rt_expunge(ap->rh, rt);
		/*
		 * At this point it is an rttrash node, and in case
		 * the above is the only reference we must free it.
		 * If we do not noone will have a pointer and the
		 * rtentry will be leaked forever.
		 * In case someone else holds a reference, we are
		 * fine as we only decrement the refcount. In that
		 * case if the other entity calls RT_REMREF, we
		 * will still be leaking but at least we tried.
		 */
		RTFREE_LOCKED(rt);
		return (0);
	}
	RT_UNLOCK(rt);
	return 0;
}

static void
<<<<<<< HEAD
in_setifarnh(struct rib_head *rh, uint32_t fibnum, int af,
=======
in_setifarnh(struct radix_node_head *rnh, uint32_t fibnum, int af,
>>>>>>> 9dba4c68
    void *_arg)
{
	struct in_ifadown_arg *arg;

	arg = (struct in_ifadown_arg *)_arg;

<<<<<<< HEAD
	arg->rh = rh;
=======
	arg->rnh = rnh;
>>>>>>> 9dba4c68
}

void
in_ifadown(struct ifaddr *ifa, int delete)
{
	struct in_ifadown_arg arg;

	KASSERT(ifa->ifa_addr->sa_family == AF_INET,
	    ("%s: wrong family", __func__));

	arg.ifa = ifa;
	arg.del = delete;

<<<<<<< HEAD
	rt_foreach_fib(AF_INET, in_setifarnh, in_ifadownkill, &arg);
=======
	rt_foreach_fib_walk(AF_INET, in_setifarnh, in_ifadownkill, &arg);
>>>>>>> 9dba4c68
	ifa->ifa_flags &= ~IFA_ROUTE;		/* XXXlocking? */
}

/*
 * inet versions of rt functions. These have fib extensions and 
 * for now will just reference the _fib variants.
 * eventually this order will be reversed,
 */
int
in_rtrequest( int req,
	struct sockaddr *dst,
	struct sockaddr *gateway,
	struct sockaddr *netmask,
	int flags,
	struct rtentry **ret_nrt,
	u_int fibnum)
{
	return (rtrequest_fib(req, dst, gateway, netmask, 
	    flags, ret_nrt, fibnum));
}

void
in_rtredirect(struct sockaddr *dst,
	struct sockaddr *gateway,
	struct sockaddr *netmask,
	int flags,
	struct sockaddr *src,
	u_int fibnum)
{
	rtredirect_fib(dst, gateway, netmask, flags, src, fibnum);
}
 
#if 0
int	 in_rt_getifa(struct rt_addrinfo *, u_int fibnum);
int	 in_rtioctl(u_long, caddr_t, u_int);
int	 in_rtrequest1(int, struct rt_addrinfo *, struct rtentry **, u_int);
#endif

<|MERGE_RESOLUTION|>--- conflicted
+++ resolved
@@ -57,13 +57,7 @@
 extern int	in_detachhead(void **head, int off);
 #endif
 
-<<<<<<< HEAD
 static void in_setifarnh(struct rib_head *rh, uint32_t fibnum,
-    int af, void *_arg);
-static void in_rtqtimo_setrnh(struct rib_head *rh, uint32_t fibnum,
-=======
-static void in_setifarnh(struct radix_node_head *rnh, uint32_t fibnum,
->>>>>>> 9dba4c68
     int af, void *_arg);
 
 /*
@@ -191,22 +185,14 @@
 }
 
 static void
-<<<<<<< HEAD
 in_setifarnh(struct rib_head *rh, uint32_t fibnum, int af,
-=======
-in_setifarnh(struct radix_node_head *rnh, uint32_t fibnum, int af,
->>>>>>> 9dba4c68
     void *_arg)
 {
 	struct in_ifadown_arg *arg;
 
 	arg = (struct in_ifadown_arg *)_arg;
 
-<<<<<<< HEAD
 	arg->rh = rh;
-=======
-	arg->rnh = rnh;
->>>>>>> 9dba4c68
 }
 
 void
@@ -220,11 +206,7 @@
 	arg.ifa = ifa;
 	arg.del = delete;
 
-<<<<<<< HEAD
-	rt_foreach_fib(AF_INET, in_setifarnh, in_ifadownkill, &arg);
-=======
 	rt_foreach_fib_walk(AF_INET, in_setifarnh, in_ifadownkill, &arg);
->>>>>>> 9dba4c68
 	ifa->ifa_flags &= ~IFA_ROUTE;		/* XXXlocking? */
 }
 
