/*-
 * Copyright (c) 1982, 1986, 1988, 1990, 1993, 1995
 *	The Regents of the University of California.  All rights reserved.
 *
 * Redistribution and use in source and binary forms, with or without
 * modification, are permitted provided that the following conditions
 * are met:
 * 1. Redistributions of source code must retain the above copyright
 *    notice, this list of conditions and the following disclaimer.
 * 2. Redistributions in binary form must reproduce the above copyright
 *    notice, this list of conditions and the following disclaimer in the
 *    documentation and/or other materials provided with the distribution.
 * 4. Neither the name of the University nor the names of its contributors
 *    may be used to endorse or promote products derived from this software
 *    without specific prior written permission.
 *
 * THIS SOFTWARE IS PROVIDED BY THE REGENTS AND CONTRIBUTORS ``AS IS'' AND
 * ANY EXPRESS OR IMPLIED WARRANTIES, INCLUDING, BUT NOT LIMITED TO, THE
 * IMPLIED WARRANTIES OF MERCHANTABILITY AND FITNESS FOR A PARTICULAR PURPOSE
 * ARE DISCLAIMED.  IN NO EVENT SHALL THE REGENTS OR CONTRIBUTORS BE LIABLE
 * FOR ANY DIRECT, INDIRECT, INCIDENTAL, SPECIAL, EXEMPLARY, OR CONSEQUENTIAL
 * DAMAGES (INCLUDING, BUT NOT LIMITED TO, PROCUREMENT OF SUBSTITUTE GOODS
 * OR SERVICES; LOSS OF USE, DATA, OR PROFITS; OR BUSINESS INTERRUPTION)
 * HOWEVER CAUSED AND ON ANY THEORY OF LIABILITY, WHETHER IN CONTRACT, STRICT
 * LIABILITY, OR TORT (INCLUDING NEGLIGENCE OR OTHERWISE) ARISING IN ANY WAY
 * OUT OF THE USE OF THIS SOFTWARE, EVEN IF ADVISED OF THE POSSIBILITY OF
 * SUCH DAMAGE.
 *
 *	@(#)tcp_output.c	8.4 (Berkeley) 5/24/95
 */

#include <sys/cdefs.h>
__FBSDID("$FreeBSD$");

#include "opt_inet.h"
#include "opt_inet6.h"
#include "opt_ipsec.h"
#include "opt_mac.h"
#include "opt_tcpdebug.h"

#include <sys/param.h>
#include <sys/systm.h>
#include <sys/domain.h>
#include <sys/kernel.h>
#include <sys/lock.h>
#include <sys/mbuf.h>
#include <sys/mutex.h>
#include <sys/protosw.h>
#include <sys/socket.h>
#include <sys/socketvar.h>
#include <sys/sysctl.h>
#include <sys/vimage.h>

#include <net/if.h>
#include <net/route.h>

#include <netinet/in.h>
#include <netinet/in_systm.h>
#include <netinet/ip.h>
#include <netinet/in_pcb.h>
#include <netinet/ip_var.h>
#include <netinet/ip_options.h>
#ifdef INET6
#include <netinet6/in6_pcb.h>
#include <netinet/ip6.h>
#include <netinet6/ip6_var.h>
#endif
#include <netinet/tcp.h>
#define	TCPOUTFLAGS
#include <netinet/tcp_fsm.h>
#include <netinet/tcp_seq.h>
#include <netinet/tcp_timer.h>
#include <netinet/tcp_var.h>
#include <netinet/tcpip.h>
#include <netinet/cc.h>
#ifdef TCPDEBUG
#include <netinet/tcp_debug.h>
#endif
#include <netinet/vinet.h>

#ifdef IPSEC
#include <netipsec/ipsec.h>
#endif /*IPSEC*/

#include <machine/in_cksum.h>

#include <security/mac/mac_framework.h>

#ifdef notyet
extern struct mbuf *m_copypack();
#endif

#ifdef VIMAGE_GLOBALS
int path_mtu_discovery;
int ss_fltsz;
int ss_fltsz_local;
int tcp_do_newreno;
int tcp_do_tso;
int tcp_do_autosndbuf;
int tcp_autosndbuf_inc;
int tcp_autosndbuf_max;
#endif

SYSCTL_V_INT(V_NET, vnet_inet, _net_inet_tcp, OID_AUTO, path_mtu_discovery,
	CTLFLAG_RW, path_mtu_discovery, 1, "Enable Path MTU Discovery");

SYSCTL_V_INT(V_NET, vnet_inet, _net_inet_tcp, OID_AUTO,
	slowstart_flightsize, CTLFLAG_RW,
	ss_fltsz, 1, "Slow start flight size");

SYSCTL_V_INT(V_NET, vnet_inet, _net_inet_tcp, OID_AUTO,
	local_slowstart_flightsize, CTLFLAG_RW,
	ss_fltsz_local, 1, "Slow start flight size for local networks");

<<<<<<< HEAD
int	tcp_do_tso = 1;
=======
SYSCTL_V_INT(V_NET, vnet_inet, _net_inet_tcp, OID_AUTO, newreno, CTLFLAG_RW,
	tcp_do_newreno, 0, "Enable NewReno Algorithms");

>>>>>>> 879505d4
SYSCTL_V_INT(V_NET, vnet_inet, _net_inet_tcp, OID_AUTO, tso, CTLFLAG_RW,
	tcp_do_tso, 0, "Enable TCP Segmentation Offload");

SYSCTL_V_INT(V_NET, vnet_inet, _net_inet_tcp, OID_AUTO, sendbuf_auto,
	CTLFLAG_RW,
	tcp_do_autosndbuf, 0, "Enable automatic send buffer sizing");

SYSCTL_V_INT(V_NET, vnet_inet, _net_inet_tcp, OID_AUTO, sendbuf_inc,
	CTLFLAG_RW, tcp_autosndbuf_inc, 0,
	"Incrementor step size of automatic send buffer");

SYSCTL_V_INT(V_NET, vnet_inet, _net_inet_tcp, OID_AUTO, sendbuf_max,
	CTLFLAG_RW, tcp_autosndbuf_max, 0,
	"Max size of automatic send buffer");


/*
 * Tcp output routine: figure out what should be sent and send it.
 */
int
tcp_output(struct tcpcb *tp)
{
	INIT_VNET_INET(tp->t_inpcb->inp_vnet);
	struct socket *so = tp->t_inpcb->inp_socket;
	long len, recwin, sendwin;
	int off, flags, error;
	struct mbuf *m;
	struct ip *ip = NULL;
	struct ipovly *ipov = NULL;
	struct tcphdr *th;
	u_char opt[TCP_MAXOLEN];
	unsigned ipoptlen, optlen, hdrlen;
#ifdef IPSEC
	unsigned ipsec_optlen = 0;
#endif
	int idle, sendalot;
	int sack_rxmit, sack_bytes_rxmt;
	struct sackhole *p;
	int tso = 0;
	struct tcpopt to;
#if 0
	int maxburst = TCP_MAXBURST;
#endif
#ifdef INET6
	struct ip6_hdr *ip6 = NULL;
	int isipv6;

	isipv6 = (tp->t_inpcb->inp_vflag & INP_IPV6) != 0;
#endif

	INP_WLOCK_ASSERT(tp->t_inpcb);

	/*
	 * Determine length of data that should be transmitted,
	 * and flags that will be used.
	 * If there is some data or critical controls (SYN, RST)
	 * to send, then transmit; otherwise, investigate further.
	 */
	idle = (tp->t_flags & TF_LASTIDLE) || (tp->snd_max == tp->snd_una);
	if (idle && (ticks - tp->t_rcvtime) >= tp->t_rxtcur) {
		/* reset cwnd after a period of idleness */
		if (CC_ALGO(tp)->after_idle)
			CC_ALGO(tp)->after_idle(tp);
	}
	tp->t_flags &= ~TF_LASTIDLE;
	if (idle) {
		if (tp->t_flags & TF_MORETOCOME) {
			tp->t_flags |= TF_LASTIDLE;
			idle = 0;
		}
	}
again:
	/*
	 * If we've recently taken a timeout, snd_max will be greater than
	 * snd_nxt.  There may be SACK information that allows us to avoid
	 * resending already delivered data.  Adjust snd_nxt accordingly.
	 */
	if ((tp->t_flags & TF_SACK_PERMIT) &&
	    SEQ_LT(tp->snd_nxt, tp->snd_max))
		tcp_sack_adjust(tp);
	sendalot = 0;
	off = tp->snd_nxt - tp->snd_una;
	sendwin = min(tp->snd_wnd, tp->snd_cwnd);
	sendwin = min(sendwin, tp->snd_bwnd);

	flags = tcp_outflags[tp->t_state];
	/*
	 * Send any SACK-generated retransmissions.  If we're explicitly trying
	 * to send out new data (when sendalot is 1), bypass this function.
	 * If we retransmit in fast recovery mode, decrement snd_cwnd, since
	 * we're replacing a (future) new transmission with a retransmission
	 * now, and we previously incremented snd_cwnd in tcp_input().
	 */
	/*
	 * Still in sack recovery , reset rxmit flag to zero.
	 */
	sack_rxmit = 0;
	sack_bytes_rxmt = 0;
	len = 0;
	p = NULL;
	if ((tp->t_flags & TF_SACK_PERMIT) && IN_FASTRECOVERY(tp) &&
	    (p = tcp_sack_output(tp, &sack_bytes_rxmt))) {
		long cwin;
		
		cwin = min(tp->snd_wnd, tp->snd_cwnd) - sack_bytes_rxmt;
		if (cwin < 0)
			cwin = 0;
		/* Do not retransmit SACK segments beyond snd_recover */
		if (SEQ_GT(p->end, tp->snd_recover)) {
			/*
			 * (At least) part of sack hole extends beyond
			 * snd_recover. Check to see if we can rexmit data
			 * for this hole.
			 */
			if (SEQ_GEQ(p->rxmit, tp->snd_recover)) {
				/*
				 * Can't rexmit any more data for this hole.
				 * That data will be rexmitted in the next
				 * sack recovery episode, when snd_recover
				 * moves past p->rxmit.
				 */
				p = NULL;
				goto after_sack_rexmit;
			} else
				/* Can rexmit part of the current hole */
				len = ((long)ulmin(cwin,
						   tp->snd_recover - p->rxmit));
		} else
			len = ((long)ulmin(cwin, p->end - p->rxmit));
		off = p->rxmit - tp->snd_una;
		KASSERT(off >= 0,("%s: sack block to the left of una : %d",
		    __func__, off));
		if (len > 0) {
			sack_rxmit = 1;
			sendalot = 1;
			V_tcpstat.tcps_sack_rexmits++;
			V_tcpstat.tcps_sack_rexmit_bytes +=
			    min(len, tp->t_maxseg);
		}
	}
after_sack_rexmit:
	/*
	 * Get standard flags, and add SYN or FIN if requested by 'hidden'
	 * state flags.
	 */
	if (tp->t_flags & TF_NEEDFIN)
		flags |= TH_FIN;
	if (tp->t_flags & TF_NEEDSYN)
		flags |= TH_SYN;

	SOCKBUF_LOCK(&so->so_snd);
	/*
	 * If in persist timeout with window of 0, send 1 byte.
	 * Otherwise, if window is small but nonzero
	 * and timer expired, we will send what we can
	 * and go to transmit state.
	 */
	if (tp->t_flags & TF_FORCEDATA) {
		if (sendwin == 0) {
			/*
			 * If we still have some data to send, then
			 * clear the FIN bit.  Usually this would
			 * happen below when it realizes that we
			 * aren't sending all the data.  However,
			 * if we have exactly 1 byte of unsent data,
			 * then it won't clear the FIN bit below,
			 * and if we are in persist state, we wind
			 * up sending the packet without recording
			 * that we sent the FIN bit.
			 *
			 * We can't just blindly clear the FIN bit,
			 * because if we don't have any more data
			 * to send then the probe will be the FIN
			 * itself.
			 */
			if (off < so->so_snd.sb_cc)
				flags &= ~TH_FIN;
			sendwin = 1;
		} else {
			tcp_timer_activate(tp, TT_PERSIST, 0);
			tp->t_rxtshift = 0;
		}
	}

	/*
	 * If snd_nxt == snd_max and we have transmitted a FIN, the
	 * offset will be > 0 even if so_snd.sb_cc is 0, resulting in
	 * a negative length.  This can also occur when TCP opens up
	 * its congestion window while receiving additional duplicate
	 * acks after fast-retransmit because TCP will reset snd_nxt
	 * to snd_max after the fast-retransmit.
	 *
	 * In the normal retransmit-FIN-only case, however, snd_nxt will
	 * be set to snd_una, the offset will be 0, and the length may
	 * wind up 0.
	 *
	 * If sack_rxmit is true we are retransmitting from the scoreboard
	 * in which case len is already set.
	 */
	if (sack_rxmit == 0) {
		if (sack_bytes_rxmt == 0)
			len = ((long)ulmin(so->so_snd.sb_cc, sendwin) - off);
		else {
			long cwin;

                        /*
			 * We are inside of a SACK recovery episode and are
			 * sending new data, having retransmitted all the
			 * data possible in the scoreboard.
			 */
			len = ((long)ulmin(so->so_snd.sb_cc, tp->snd_wnd) 
			       - off);
			/*
			 * Don't remove this (len > 0) check !
			 * We explicitly check for len > 0 here (although it 
			 * isn't really necessary), to work around a gcc 
			 * optimization issue - to force gcc to compute
			 * len above. Without this check, the computation
			 * of len is bungled by the optimizer.
			 */
			if (len > 0) {
				cwin = tp->snd_cwnd - 
					(tp->snd_nxt - tp->sack_newdata) -
					sack_bytes_rxmt;
				if (cwin < 0)
					cwin = 0;
				len = lmin(len, cwin);
			}
		}
	}

	/*
	 * Lop off SYN bit if it has already been sent.  However, if this
	 * is SYN-SENT state and if segment contains data and if we don't
	 * know that foreign host supports TAO, suppress sending segment.
	 */
	if ((flags & TH_SYN) && SEQ_GT(tp->snd_nxt, tp->snd_una)) {
		if (tp->t_state != TCPS_SYN_RECEIVED)
			flags &= ~TH_SYN;
		off--, len++;
	}

	/*
	 * Be careful not to send data and/or FIN on SYN segments.
	 * This measure is needed to prevent interoperability problems
	 * with not fully conformant TCP implementations.
	 */
	if ((flags & TH_SYN) && (tp->t_flags & TF_NOOPT)) {
		len = 0;
		flags &= ~TH_FIN;
	}

	if (len < 0) {
		/*
		 * If FIN has been sent but not acked,
		 * but we haven't been called to retransmit,
		 * len will be < 0.  Otherwise, window shrank
		 * after we sent into it.  If window shrank to 0,
		 * cancel pending retransmit, pull snd_nxt back
		 * to (closed) window, and set the persist timer
		 * if it isn't already going.  If the window didn't
		 * close completely, just wait for an ACK.
		 */
		len = 0;
		if (sendwin == 0) {
			tcp_timer_activate(tp, TT_REXMT, 0);
			tp->t_rxtshift = 0;
			tp->snd_nxt = tp->snd_una;
			if (!tcp_timer_active(tp, TT_PERSIST))
				tcp_setpersist(tp);
		}
	}

	/* len will be >= 0 after this point. */
	KASSERT(len >= 0, ("[%s:%d]: len < 0", __func__, __LINE__));

	/*
	 * Automatic sizing of send socket buffer.  Often the send buffer
	 * size is not optimally adjusted to the actual network conditions
	 * at hand (delay bandwidth product).  Setting the buffer size too
	 * small limits throughput on links with high bandwidth and high
	 * delay (eg. trans-continental/oceanic links).  Setting the
	 * buffer size too big consumes too much real kernel memory,
	 * especially with many connections on busy servers.
	 *
	 * The criteria to step up the send buffer one notch are:
	 *  1. receive window of remote host is larger than send buffer
	 *     (with a fudge factor of 5/4th);
	 *  2. send buffer is filled to 7/8th with data (so we actually
	 *     have data to make use of it);
	 *  3. send buffer fill has not hit maximal automatic size;
	 *  4. our send window (slow start and cogestion controlled) is
	 *     larger than sent but unacknowledged data in send buffer.
	 *
	 * The remote host receive window scaling factor may limit the
	 * growing of the send buffer before it reaches its allowed
	 * maximum.
	 *
	 * It scales directly with slow start or congestion window
	 * and does at most one step per received ACK.  This fast
	 * scaling has the drawback of growing the send buffer beyond
	 * what is strictly necessary to make full use of a given
	 * delay*bandwith product.  However testing has shown this not
	 * to be much of an problem.  At worst we are trading wasting
	 * of available bandwith (the non-use of it) for wasting some
	 * socket buffer memory.
	 *
	 * TODO: Shrink send buffer during idle periods together
	 * with congestion window.  Requires another timer.  Has to
	 * wait for upcoming tcp timer rewrite.
	 */
	if (V_tcp_do_autosndbuf && so->so_snd.sb_flags & SB_AUTOSIZE) {
		if ((tp->snd_wnd / 4 * 5) >= so->so_snd.sb_hiwat &&
		    so->so_snd.sb_cc >= (so->so_snd.sb_hiwat / 8 * 7) &&
		    so->so_snd.sb_cc < V_tcp_autosndbuf_max &&
		    sendwin >= (so->so_snd.sb_cc - (tp->snd_nxt - tp->snd_una))) {
			if (!sbreserve_locked(&so->so_snd,
			    min(so->so_snd.sb_hiwat + V_tcp_autosndbuf_inc,
			     V_tcp_autosndbuf_max), so, curthread))
				so->so_snd.sb_flags &= ~SB_AUTOSIZE;
		}
	}

	/*
	 * Truncate to the maximum segment length or enable TCP Segmentation
	 * Offloading (if supported by hardware) and ensure that FIN is removed
	 * if the length no longer contains the last data byte.
	 *
	 * TSO may only be used if we are in a pure bulk sending state.  The
	 * presence of TCP-MD5, SACK retransmits, SACK advertizements and
	 * IP options prevent using TSO.  With TSO the TCP header is the same
	 * (except for the sequence number) for all generated packets.  This
	 * makes it impossible to transmit any options which vary per generated
	 * segment or packet.
	 *
	 * The length of TSO bursts is limited to TCP_MAXWIN.  That limit and
	 * removal of FIN (if not already catched here) are handled later after
	 * the exact length of the TCP options are known.
	 */
#ifdef IPSEC
	/*
	 * Pre-calculate here as we save another lookup into the darknesses
	 * of IPsec that way and can actually decide if TSO is ok.
	 */
	ipsec_optlen = ipsec_hdrsiz_tcp(tp);
#endif
	if (len > tp->t_maxseg) {
		if ((tp->t_flags & TF_TSO) && V_tcp_do_tso &&
		    ((tp->t_flags & TF_SIGNATURE) == 0) &&
		    tp->rcv_numsacks == 0 && sack_rxmit == 0 &&
		    tp->t_inpcb->inp_options == NULL &&
		    tp->t_inpcb->in6p_options == NULL
#ifdef IPSEC
		    && ipsec_optlen == 0
#endif
		    ) {
			tso = 1;
		} else {
			len = tp->t_maxseg;
			sendalot = 1;
			tso = 0;
		}
	}
	if (sack_rxmit) {
		if (SEQ_LT(p->rxmit + len, tp->snd_una + so->so_snd.sb_cc))
			flags &= ~TH_FIN;
	} else {
		if (SEQ_LT(tp->snd_nxt + len, tp->snd_una + so->so_snd.sb_cc))
			flags &= ~TH_FIN;
	}

	recwin = sbspace(&so->so_rcv);

	/*
	 * Sender silly window avoidance.   We transmit under the following
	 * conditions when len is non-zero:
	 *
	 *	- We have a full segment (or more with TSO)
	 *	- This is the last buffer in a write()/send() and we are
	 *	  either idle or running NODELAY
	 *	- we've timed out (e.g. persist timer)
	 *	- we have more then 1/2 the maximum send window's worth of
	 *	  data (receiver may be limited the window size)
	 *	- we need to retransmit
	 */
	if (len) {
		if (len >= tp->t_maxseg)
			goto send;
		/*
		 * NOTE! on localhost connections an 'ack' from the remote
		 * end may occur synchronously with the output and cause
		 * us to flush a buffer queued with moretocome.  XXX
		 *
		 * note: the len + off check is almost certainly unnecessary.
		 */
		if (!(tp->t_flags & TF_MORETOCOME) &&	/* normal case */
		    (idle || (tp->t_flags & TF_NODELAY)) &&
		    len + off >= so->so_snd.sb_cc &&
		    (tp->t_flags & TF_NOPUSH) == 0) {
			goto send;
		}
		if (tp->t_flags & TF_FORCEDATA)		/* typ. timeout case */
			goto send;
		if (len >= tp->max_sndwnd / 2 && tp->max_sndwnd > 0)
			goto send;
		if (SEQ_LT(tp->snd_nxt, tp->snd_max))	/* retransmit case */
			goto send;
		if (sack_rxmit)
			goto send;
	}

	/*
	 * Compare available window to amount of window
	 * known to peer (as advertised window less
	 * next expected input).  If the difference is at least two
	 * max size segments, or at least 50% of the maximum possible
	 * window, then want to send a window update to peer.
	 * Skip this if the connection is in T/TCP half-open state.
	 * Don't send pure window updates when the peer has closed
	 * the connection and won't ever send more data.
	 */
	if (recwin > 0 && !(tp->t_flags & TF_NEEDSYN) &&
	    !TCPS_HAVERCVDFIN(tp->t_state)) {
		/*
		 * "adv" is the amount we can increase the window,
		 * taking into account that we are limited by
		 * TCP_MAXWIN << tp->rcv_scale.
		 */
		long adv = min(recwin, (long)TCP_MAXWIN << tp->rcv_scale) -
			(tp->rcv_adv - tp->rcv_nxt);

		if (adv >= (long) (2 * tp->t_maxseg))
			goto send;
		if (2 * adv >= (long) so->so_rcv.sb_hiwat)
			goto send;
	}

	/*
	 * Send if we owe the peer an ACK, RST, SYN, or urgent data.  ACKNOW
	 * is also a catch-all for the retransmit timer timeout case.
	 */
	if (tp->t_flags & TF_ACKNOW)
		goto send;
	if ((flags & TH_RST) ||
	    ((flags & TH_SYN) && (tp->t_flags & TF_NEEDSYN) == 0))
		goto send;
	if (SEQ_GT(tp->snd_up, tp->snd_una))
		goto send;
	/*
	 * If our state indicates that FIN should be sent
	 * and we have not yet done so, then we need to send.
	 */
	if (flags & TH_FIN &&
	    ((tp->t_flags & TF_SENTFIN) == 0 || tp->snd_nxt == tp->snd_una))
		goto send;
	/*
	 * In SACK, it is possible for tcp_output to fail to send a segment
	 * after the retransmission timer has been turned off.  Make sure
	 * that the retransmission timer is set.
	 */
	if ((tp->t_flags & TF_SACK_PERMIT) &&
	    SEQ_GT(tp->snd_max, tp->snd_una) &&
	    !tcp_timer_active(tp, TT_REXMT) &&
	    !tcp_timer_active(tp, TT_PERSIST)) {
		tcp_timer_activate(tp, TT_REXMT, tp->t_rxtcur);
		goto just_return;
	} 
	/*
	 * TCP window updates are not reliable, rather a polling protocol
	 * using ``persist'' packets is used to insure receipt of window
	 * updates.  The three ``states'' for the output side are:
	 *	idle			not doing retransmits or persists
	 *	persisting		to move a small or zero window
	 *	(re)transmitting	and thereby not persisting
	 *
	 * tcp_timer_active(tp, TT_PERSIST)
	 *	is true when we are in persist state.
	 * (tp->t_flags & TF_FORCEDATA)
	 *	is set when we are called to send a persist packet.
	 * tcp_timer_active(tp, TT_REXMT)
	 *	is set when we are retransmitting
	 * The output side is idle when both timers are zero.
	 *
	 * If send window is too small, there is data to transmit, and no
	 * retransmit or persist is pending, then go to persist state.
	 * If nothing happens soon, send when timer expires:
	 * if window is nonzero, transmit what we can,
	 * otherwise force out a byte.
	 */
	if (so->so_snd.sb_cc && !tcp_timer_active(tp, TT_REXMT) &&
	    !tcp_timer_active(tp, TT_PERSIST)) {
		tp->t_rxtshift = 0;
		tcp_setpersist(tp);
	}

	/*
	 * No reason to send a segment, just return.
	 */
just_return:
	SOCKBUF_UNLOCK(&so->so_snd);
	return (0);

send:
	SOCKBUF_LOCK_ASSERT(&so->so_snd);
	/*
	 * Before ESTABLISHED, force sending of initial options
	 * unless TCP set not to do any options.
	 * NOTE: we assume that the IP/TCP header plus TCP options
	 * always fit in a single mbuf, leaving room for a maximum
	 * link header, i.e.
	 *	max_linkhdr + sizeof (struct tcpiphdr) + optlen <= MCLBYTES
	 */
	optlen = 0;
#ifdef INET6
	if (isipv6)
		hdrlen = sizeof (struct ip6_hdr) + sizeof (struct tcphdr);
	else
#endif
	hdrlen = sizeof (struct tcpiphdr);

	/*
	 * Compute options for segment.
	 * We only have to care about SYN and established connection
	 * segments.  Options for SYN-ACK segments are handled in TCP
	 * syncache.
	 */
	if ((tp->t_flags & TF_NOOPT) == 0) {
		to.to_flags = 0;
		/* Maximum segment size. */
		if (flags & TH_SYN) {
			tp->snd_nxt = tp->iss;
			to.to_mss = tcp_mssopt(&tp->t_inpcb->inp_inc);
			to.to_flags |= TOF_MSS;
		}
		/* Window scaling. */
		if ((flags & TH_SYN) && (tp->t_flags & TF_REQ_SCALE)) {
			to.to_wscale = tp->request_r_scale;
			to.to_flags |= TOF_SCALE;
		}
		/* Timestamps. */
		if ((tp->t_flags & TF_RCVD_TSTMP) ||
		    ((flags & TH_SYN) && (tp->t_flags & TF_REQ_TSTMP))) {
			to.to_tsval = ticks + tp->ts_offset;
			to.to_tsecr = tp->ts_recent;
			to.to_flags |= TOF_TS;
			/* Set receive buffer autosizing timestamp. */
			if (tp->rfbuf_ts == 0 &&
			    (so->so_rcv.sb_flags & SB_AUTOSIZE))
				tp->rfbuf_ts = ticks;
		}
		/* Selective ACK's. */
		if (tp->t_flags & TF_SACK_PERMIT) {
			if (flags & TH_SYN)
				to.to_flags |= TOF_SACKPERM;
			else if (TCPS_HAVEESTABLISHED(tp->t_state) &&
			    (tp->t_flags & TF_SACK_PERMIT) &&
			    tp->rcv_numsacks > 0) {
				to.to_flags |= TOF_SACK;
				to.to_nsacks = tp->rcv_numsacks;
				to.to_sacks = (u_char *)tp->sackblks;
			}
		}
#ifdef TCP_SIGNATURE
		/* TCP-MD5 (RFC2385). */
		if (tp->t_flags & TF_SIGNATURE)
			to.to_flags |= TOF_SIGNATURE;
#endif /* TCP_SIGNATURE */

		/* Processing the options. */
		hdrlen += optlen = tcp_addoptions(&to, opt);
	}

#ifdef INET6
	if (isipv6)
		ipoptlen = ip6_optlen(tp->t_inpcb);
	else
#endif
	if (tp->t_inpcb->inp_options)
		ipoptlen = tp->t_inpcb->inp_options->m_len -
				offsetof(struct ipoption, ipopt_list);
	else
		ipoptlen = 0;
#ifdef IPSEC
	ipoptlen += ipsec_optlen;
#endif

	/*
	 * Adjust data length if insertion of options will
	 * bump the packet length beyond the t_maxopd length.
	 * Clear the FIN bit because we cut off the tail of
	 * the segment.
	 *
	 * When doing TSO limit a burst to TCP_MAXWIN minus the
	 * IP, TCP and Options length to keep ip->ip_len from
	 * overflowing.  Prevent the last segment from being
	 * fractional thus making them all equal sized and set
	 * the flag to continue sending.  TSO is disabled when
	 * IP options or IPSEC are present.
	 */
	if (len + optlen + ipoptlen > tp->t_maxopd) {
		flags &= ~TH_FIN;
		if (tso) {
			if (len > TCP_MAXWIN - hdrlen - optlen) {
				len = TCP_MAXWIN - hdrlen - optlen;
				len = len - (len % (tp->t_maxopd - optlen));
				sendalot = 1;
			} else if (tp->t_flags & TF_NEEDFIN)
				sendalot = 1;
		} else {
			len = tp->t_maxopd - optlen - ipoptlen;
			sendalot = 1;
		}
	}

/*#ifdef DIAGNOSTIC*/
#ifdef INET6
	if (max_linkhdr + hdrlen > MCLBYTES)
#else
	if (max_linkhdr + hdrlen > MHLEN)
#endif
		panic("tcphdr too big");
/*#endif*/

	/*
	 * This KASSERT is here to catch edge cases at a well defined place.
	 * Before, those had triggered (random) panic conditions further down.
	 */
	KASSERT(len >= 0, ("[%s:%d]: len < 0", __func__, __LINE__));

	/*
	 * Grab a header mbuf, attaching a copy of data to
	 * be transmitted, and initialize the header from
	 * the template for sends on this connection.
	 */
	if (len) {
		struct mbuf *mb;
		u_int moff;

		if ((tp->t_flags & TF_FORCEDATA) && len == 1)
			V_tcpstat.tcps_sndprobe++;
		else if (SEQ_LT(tp->snd_nxt, tp->snd_max) || sack_rxmit) {
			V_tcpstat.tcps_sndrexmitpack++;
			V_tcpstat.tcps_sndrexmitbyte += len;
		} else {
			V_tcpstat.tcps_sndpack++;
			V_tcpstat.tcps_sndbyte += len;
		}
#ifdef notyet
		if ((m = m_copypack(so->so_snd.sb_mb, off,
		    (int)len, max_linkhdr + hdrlen)) == 0) {
			SOCKBUF_UNLOCK(&so->so_snd);
			error = ENOBUFS;
			goto out;
		}
		/*
		 * m_copypack left space for our hdr; use it.
		 */
		m->m_len += hdrlen;
		m->m_data -= hdrlen;
#else
		MGETHDR(m, M_DONTWAIT, MT_DATA);
		if (m == NULL) {
			SOCKBUF_UNLOCK(&so->so_snd);
			error = ENOBUFS;
			goto out;
		}
#ifdef INET6
		if (MHLEN < hdrlen + max_linkhdr) {
			MCLGET(m, M_DONTWAIT);
			if ((m->m_flags & M_EXT) == 0) {
				SOCKBUF_UNLOCK(&so->so_snd);
				m_freem(m);
				error = ENOBUFS;
				goto out;
			}
		}
#endif
		m->m_data += max_linkhdr;
		m->m_len = hdrlen;

		/*
		 * Start the m_copy functions from the closest mbuf
		 * to the offset in the socket buffer chain.
		 */
		mb = sbsndptr(&so->so_snd, off, len, &moff);

		if (len <= MHLEN - hdrlen - max_linkhdr) {
			m_copydata(mb, moff, (int)len,
			    mtod(m, caddr_t) + hdrlen);
			m->m_len += len;
		} else {
			m->m_next = m_copy(mb, moff, (int)len);
			if (m->m_next == NULL) {
				SOCKBUF_UNLOCK(&so->so_snd);
				(void) m_free(m);
				error = ENOBUFS;
				goto out;
			}
		}
#endif
		/*
		 * If we're sending everything we've got, set PUSH.
		 * (This will keep happy those implementations which only
		 * give data to the user when a buffer fills or
		 * a PUSH comes in.)
		 */
		if (off + len == so->so_snd.sb_cc)
			flags |= TH_PUSH;
		SOCKBUF_UNLOCK(&so->so_snd);
	} else {
		SOCKBUF_UNLOCK(&so->so_snd);
		if (tp->t_flags & TF_ACKNOW)
			V_tcpstat.tcps_sndacks++;
		else if (flags & (TH_SYN|TH_FIN|TH_RST))
			V_tcpstat.tcps_sndctrl++;
		else if (SEQ_GT(tp->snd_up, tp->snd_una))
			V_tcpstat.tcps_sndurg++;
		else
			V_tcpstat.tcps_sndwinup++;

		MGETHDR(m, M_DONTWAIT, MT_DATA);
		if (m == NULL) {
			error = ENOBUFS;
			goto out;
		}
#ifdef INET6
		if (isipv6 && (MHLEN < hdrlen + max_linkhdr) &&
		    MHLEN >= hdrlen) {
			MH_ALIGN(m, hdrlen);
		} else
#endif
		m->m_data += max_linkhdr;
		m->m_len = hdrlen;
	}
	SOCKBUF_UNLOCK_ASSERT(&so->so_snd);
	m->m_pkthdr.rcvif = (struct ifnet *)0;
#ifdef MAC
	mac_inpcb_create_mbuf(tp->t_inpcb, m);
#endif
#ifdef INET6
	if (isipv6) {
		ip6 = mtod(m, struct ip6_hdr *);
		th = (struct tcphdr *)(ip6 + 1);
		tcpip_fillheaders(tp->t_inpcb, ip6, th);
	} else
#endif /* INET6 */
	{
		ip = mtod(m, struct ip *);
		ipov = (struct ipovly *)ip;
		th = (struct tcphdr *)(ip + 1);
		tcpip_fillheaders(tp->t_inpcb, ip, th);
	}

	/*
	 * Fill in fields, remembering maximum advertised
	 * window for use in delaying messages about window sizes.
	 * If resending a FIN, be sure not to use a new sequence number.
	 */
	if (flags & TH_FIN && tp->t_flags & TF_SENTFIN &&
	    tp->snd_nxt == tp->snd_max)
		tp->snd_nxt--;
	/*
	 * If we are starting a connection, send ECN setup
	 * SYN packet. If we are on a retransmit, we may
	 * resend those bits a number of times as per
	 * RFC 3168.
	 */
	if (tp->t_state == TCPS_SYN_SENT && V_tcp_do_ecn) {
		if (tp->t_rxtshift >= 1) {
			if (tp->t_rxtshift <= V_tcp_ecn_maxretries)
				flags |= TH_ECE|TH_CWR;
		} else
			flags |= TH_ECE|TH_CWR;
	}
	
	if (tp->t_state == TCPS_ESTABLISHED &&
	    (tp->t_flags & TF_ECN_PERMIT)) {
		/*
		 * If the peer has ECN, mark data packets with
		 * ECN capable transmission (ECT).
		 * Ignore pure ack packets, retransmissions and window probes.
		 */
		if (len > 0 && SEQ_GEQ(tp->snd_nxt, tp->snd_max) &&
		    !((tp->t_flags & TF_FORCEDATA) && len == 1)) {
#ifdef INET6
			if (isipv6)
				ip6->ip6_flow |= htonl(IPTOS_ECN_ECT0 << 20);
			else
#endif
				ip->ip_tos |= IPTOS_ECN_ECT0;
			V_tcpstat.tcps_ecn_ect0++;
		}
		
		/*
		 * Reply with proper ECN notifications.
		 */
		if (tp->t_flags & TF_ECN_SND_CWR) {
			flags |= TH_CWR;
			tp->t_flags &= ~TF_ECN_SND_CWR;
		} 
		if (tp->t_flags & TF_ECN_SND_ECE)
			flags |= TH_ECE;
	}
	
	/*
	 * If we are doing retransmissions, then snd_nxt will
	 * not reflect the first unsent octet.  For ACK only
	 * packets, we do not want the sequence number of the
	 * retransmitted packet, we want the sequence number
	 * of the next unsent octet.  So, if there is no data
	 * (and no SYN or FIN), use snd_max instead of snd_nxt
	 * when filling in ti_seq.  But if we are in persist
	 * state, snd_max might reflect one byte beyond the
	 * right edge of the window, so use snd_nxt in that
	 * case, since we know we aren't doing a retransmission.
	 * (retransmit and persist are mutually exclusive...)
	 */
	if (sack_rxmit == 0) {
		if (len || (flags & (TH_SYN|TH_FIN)) ||
		    tcp_timer_active(tp, TT_PERSIST))
			th->th_seq = htonl(tp->snd_nxt);
		else
			th->th_seq = htonl(tp->snd_max);
	} else {
		th->th_seq = htonl(p->rxmit);
		p->rxmit += len;
		tp->sackhint.sack_bytes_rexmit += len;
	}
	th->th_ack = htonl(tp->rcv_nxt);
	if (optlen) {
		bcopy(opt, th + 1, optlen);
		th->th_off = (sizeof (struct tcphdr) + optlen) >> 2;
	}
	th->th_flags = flags;
	/*
	 * Calculate receive window.  Don't shrink window,
	 * but avoid silly window syndrome.
	 */
	if (recwin < (long)(so->so_rcv.sb_hiwat / 4) &&
	    recwin < (long)tp->t_maxseg)
		recwin = 0;
	if (recwin < (long)(tp->rcv_adv - tp->rcv_nxt))
		recwin = (long)(tp->rcv_adv - tp->rcv_nxt);
	if (recwin > (long)TCP_MAXWIN << tp->rcv_scale)
		recwin = (long)TCP_MAXWIN << tp->rcv_scale;

	/*
	 * According to RFC1323 the window field in a SYN (i.e., a <SYN>
	 * or <SYN,ACK>) segment itself is never scaled.  The <SYN,ACK>
	 * case is handled in syncache.
	 */
	if (flags & TH_SYN)
		th->th_win = htons((u_short)
				(min(sbspace(&so->so_rcv), TCP_MAXWIN)));
	else
		th->th_win = htons((u_short)(recwin >> tp->rcv_scale));

	/*
	 * Adjust the RXWIN0SENT flag - indicate that we have advertised
	 * a 0 window.  This may cause the remote transmitter to stall.  This
	 * flag tells soreceive() to disable delayed acknowledgements when
	 * draining the buffer.  This can occur if the receiver is attempting
	 * to read more data than can be buffered prior to transmitting on
	 * the connection.
	 */
	if (recwin == 0)
		tp->t_flags |= TF_RXWIN0SENT;
	else
		tp->t_flags &= ~TF_RXWIN0SENT;
	if (SEQ_GT(tp->snd_up, tp->snd_nxt)) {
		th->th_urp = htons((u_short)(tp->snd_up - tp->snd_nxt));
		th->th_flags |= TH_URG;
	} else
		/*
		 * If no urgent pointer to send, then we pull
		 * the urgent pointer to the left edge of the send window
		 * so that it doesn't drift into the send window on sequence
		 * number wraparound.
		 */
		tp->snd_up = tp->snd_una;		/* drag it along */

#ifdef TCP_SIGNATURE
	if (tp->t_flags & TF_SIGNATURE) {
		int sigoff = to.to_signature - opt;
		tcp_signature_compute(m, 0, len, optlen,
		    (u_char *)(th + 1) + sigoff, IPSEC_DIR_OUTBOUND);
	}
#endif

	/*
	 * Put TCP length in extended header, and then
	 * checksum extended header and data.
	 */
	m->m_pkthdr.len = hdrlen + len; /* in6_cksum() need this */
#ifdef INET6
	if (isipv6)
		/*
		 * ip6_plen is not need to be filled now, and will be filled
		 * in ip6_output.
		 */
		th->th_sum = in6_cksum(m, IPPROTO_TCP, sizeof(struct ip6_hdr),
				       sizeof(struct tcphdr) + optlen + len);
	else
#endif /* INET6 */
	{
		m->m_pkthdr.csum_flags = CSUM_TCP;
		m->m_pkthdr.csum_data = offsetof(struct tcphdr, th_sum);
		th->th_sum = in_pseudo(ip->ip_src.s_addr, ip->ip_dst.s_addr,
		    htons(sizeof(struct tcphdr) + IPPROTO_TCP + len + optlen));

		/* IP version must be set here for ipv4/ipv6 checking later */
		KASSERT(ip->ip_v == IPVERSION,
		    ("%s: IP version incorrect: %d", __func__, ip->ip_v));
	}

	/*
	 * Enable TSO and specify the size of the segments.
	 * The TCP pseudo header checksum is always provided.
	 * XXX: Fixme: This is currently not the case for IPv6.
	 */
	if (tso) {
		m->m_pkthdr.csum_flags = CSUM_TSO;
		m->m_pkthdr.tso_segsz = tp->t_maxopd - optlen;
	}

	/*
	 * In transmit state, time the transmission and arrange for
	 * the retransmit.  In persist state, just set snd_max.
	 */
	if ((tp->t_flags & TF_FORCEDATA) == 0 || 
	    !tcp_timer_active(tp, TT_PERSIST)) {
		tcp_seq startseq = tp->snd_nxt;

		/*
		 * Advance snd_nxt over sequence space of this segment.
		 */
		if (flags & (TH_SYN|TH_FIN)) {
			if (flags & TH_SYN)
				tp->snd_nxt++;
			if (flags & TH_FIN) {
				tp->snd_nxt++;
				tp->t_flags |= TF_SENTFIN;
			}
		}
		if (sack_rxmit)
			goto timer;
		tp->snd_nxt += len;
		if (SEQ_GT(tp->snd_nxt, tp->snd_max)) {
			tp->snd_max = tp->snd_nxt;
			/*
			 * Time this transmission if not a retransmission and
			 * not currently timing anything.
			 */
			if (tp->t_rtttime == 0) {
				tp->t_rtttime = ticks;
				tp->t_rtseq = startseq;
				V_tcpstat.tcps_segstimed++;
			}
		}

		/*
		 * Set retransmit timer if not currently set,
		 * and not doing a pure ack or a keep-alive probe.
		 * Initial value for retransmit timer is smoothed
		 * round-trip time + 2 * round-trip time variance.
		 * Initialize shift counter which is used for backoff
		 * of retransmit time.
		 */
timer:
		if (!tcp_timer_active(tp, TT_REXMT) &&
		    ((sack_rxmit && tp->snd_nxt != tp->snd_max) ||
		     (tp->snd_nxt != tp->snd_una))) {
			if (tcp_timer_active(tp, TT_PERSIST)) {
				tcp_timer_activate(tp, TT_PERSIST, 0);
				tp->t_rxtshift = 0;
			}
			tcp_timer_activate(tp, TT_REXMT, tp->t_rxtcur);
		}
	} else {
		/*
		 * Persist case, update snd_max but since we are in
		 * persist mode (no window) we do not update snd_nxt.
		 */
		int xlen = len;
		if (flags & TH_SYN)
			++xlen;
		if (flags & TH_FIN) {
			++xlen;
			tp->t_flags |= TF_SENTFIN;
		}
		if (SEQ_GT(tp->snd_nxt + xlen, tp->snd_max))
			tp->snd_max = tp->snd_nxt + len;
	}

#ifdef TCPDEBUG
	/*
	 * Trace.
	 */
	if (so->so_options & SO_DEBUG) {
		u_short save = 0;
#ifdef INET6
		if (!isipv6)
#endif
		{
			save = ipov->ih_len;
			ipov->ih_len = htons(m->m_pkthdr.len /* - hdrlen + (th->th_off << 2) */);
		}
		tcp_trace(TA_OUTPUT, tp->t_state, tp, mtod(m, void *), th, 0);
#ifdef INET6
		if (!isipv6)
#endif
		ipov->ih_len = save;
	}
#endif

	/*
	 * Fill in IP length and desired time to live and
	 * send to IP level.  There should be a better way
	 * to handle ttl and tos; we could keep them in
	 * the template, but need a way to checksum without them.
	 */
	/*
	 * m->m_pkthdr.len should have been set before cksum calcuration,
	 * because in6_cksum() need it.
	 */
#ifdef INET6
	if (isipv6) {
		/*
		 * we separately set hoplimit for every segment, since the
		 * user might want to change the value via setsockopt.
		 * Also, desired default hop limit might be changed via
		 * Neighbor Discovery.
		 */
		ip6->ip6_hlim = in6_selecthlim(tp->t_inpcb, NULL);

		/* TODO: IPv6 IP6TOS_ECT bit on */
		error = ip6_output(m,
			    tp->t_inpcb->in6p_outputopts, NULL,
			    ((so->so_options & SO_DONTROUTE) ?
			    IP_ROUTETOIF : 0), NULL, NULL, tp->t_inpcb);
	} else
#endif /* INET6 */
    {
	ip->ip_len = m->m_pkthdr.len;
#ifdef INET6
	if (tp->t_inpcb->inp_vflag & INP_IPV6PROTO)
		ip->ip_ttl = in6_selecthlim(tp->t_inpcb, NULL);
#endif /* INET6 */
	/*
	 * If we do path MTU discovery, then we set DF on every packet.
	 * This might not be the best thing to do according to RFC3390
	 * Section 2. However the tcp hostcache migitates the problem
	 * so it affects only the first tcp connection with a host.
	 */
	if (V_path_mtu_discovery)
		ip->ip_off |= IP_DF;

	error = ip_output(m, tp->t_inpcb->inp_options, NULL,
	    ((so->so_options & SO_DONTROUTE) ? IP_ROUTETOIF : 0), 0,
	    tp->t_inpcb);
    }
	if (error) {

		/*
		 * We know that the packet was lost, so back out the
		 * sequence number advance, if any.
		 *
		 * If the error is EPERM the packet got blocked by the
		 * local firewall.  Normally we should terminate the
		 * connection but the blocking may have been spurious
		 * due to a firewall reconfiguration cycle.  So we treat
		 * it like a packet loss and let the retransmit timer and
		 * timeouts do their work over time.
		 * XXX: It is a POLA question whether calling tcp_drop right
		 * away would be the really correct behavior instead.
		 */
		if (((tp->t_flags & TF_FORCEDATA) == 0 ||
		    !tcp_timer_active(tp, TT_PERSIST)) &&
		    ((flags & TH_SYN) == 0) &&
		    (error != EPERM)) {
			if (sack_rxmit) {
				p->rxmit -= len;
				tp->sackhint.sack_bytes_rexmit -= len;
				KASSERT(tp->sackhint.sack_bytes_rexmit >= 0,
				    ("sackhint bytes rtx >= 0"));
			} else
				tp->snd_nxt -= len;
		}
out:
		SOCKBUF_UNLOCK_ASSERT(&so->so_snd);	/* Check gotos. */
		switch (error) {
		case EPERM:
			tp->t_softerror = error;
			return (error);
		case ENOBUFS:
	                if (!tcp_timer_active(tp, TT_REXMT) &&
			    !tcp_timer_active(tp, TT_PERSIST))
	                        tcp_timer_activate(tp, TT_REXMT, tp->t_rxtcur);
			tp->snd_cwnd = tp->t_maxseg;
			return (0);
		case EMSGSIZE:
			/*
			 * For some reason the interface we used initially
			 * to send segments changed to another or lowered
			 * its MTU.
			 *
			 * tcp_mtudisc() will find out the new MTU and as
			 * its last action, initiate retransmission, so it
			 * is important to not do so here.
			 *
			 * If TSO was active we either got an interface
			 * without TSO capabilits or TSO was turned off.
			 * Disable it for this connection as too and
			 * immediatly retry with MSS sized segments generated
			 * by this function.
			 */
			if (tso)
				tp->t_flags &= ~TF_TSO;
			tcp_mtudisc(tp->t_inpcb, 0);
			return (0);
		case EHOSTDOWN:
		case EHOSTUNREACH:
		case ENETDOWN:
		case ENETUNREACH:
			if (TCPS_HAVERCVDSYN(tp->t_state)) {
				tp->t_softerror = error;
				return (0);
			}
			/* FALLTHROUGH */
		default:
			return (error);
		}
	}
	V_tcpstat.tcps_sndtotal++;

	/*
	 * Data sent (as far as we can tell).
	 * If this advertises a larger window than any other segment,
	 * then remember the size of the advertised window.
	 * Any pending ACK has now been sent.
	 */
	if (recwin > 0 && SEQ_GT(tp->rcv_nxt + recwin, tp->rcv_adv))
		tp->rcv_adv = tp->rcv_nxt + recwin;
	tp->last_ack_sent = tp->rcv_nxt;
	tp->t_flags &= ~(TF_ACKNOW | TF_DELACK);
	if (tcp_timer_active(tp, TT_DELACK))
		tcp_timer_activate(tp, TT_DELACK, 0);
#if 0
	/*
	 * This completely breaks TCP if newreno is turned on.  What happens
	 * is that if delayed-acks are turned on on the receiver, this code
	 * on the transmitter effectively destroys the TCP window, forcing
	 * it to four packets (1.5Kx4 = 6K window).
	 */
	if (sendalot && (!V_tcp_do_newreno || --maxburst))
		goto again;
#endif
	if (sendalot)
		goto again;
	return (0);
}

void
tcp_setpersist(struct tcpcb *tp)
{
	int t = ((tp->t_srtt >> 2) + tp->t_rttvar) >> 1;
	int tt;

	if (tcp_timer_active(tp, TT_REXMT))
		panic("tcp_setpersist: retransmit pending");
	/*
	 * Start/restart persistance timer.
	 */
	TCPT_RANGESET(tt, t * tcp_backoff[tp->t_rxtshift],
		      TCPTV_PERSMIN, TCPTV_PERSMAX);
	tcp_timer_activate(tp, TT_PERSIST, tt);
	if (tp->t_rxtshift < TCP_MAXRXTSHIFT)
		tp->t_rxtshift++;
}

/*
 * Insert TCP options according to the supplied parameters to the place
 * optp in a consistent way.  Can handle unaligned destinations.
 *
 * The order of the option processing is crucial for optimal packing and
 * alignment for the scarce option space.
 *
 * The optimal order for a SYN/SYN-ACK segment is:
 *   MSS (4) + NOP (1) + Window scale (3) + SACK permitted (2) +
 *   Timestamp (10) + Signature (18) = 38 bytes out of a maximum of 40.
 *
 * The SACK options should be last.  SACK blocks consume 8*n+2 bytes.
 * So a full size SACK blocks option is 34 bytes (with 4 SACK blocks).
 * At minimum we need 10 bytes (to generate 1 SACK block).  If both
 * TCP Timestamps (12 bytes) and TCP Signatures (18 bytes) are present,
 * we only have 10 bytes for SACK options (40 - (12 + 18)).
 */
int
tcp_addoptions(struct tcpopt *to, u_char *optp)
{
	INIT_VNET_INET(curvnet);
	u_int mask, optlen = 0;

	for (mask = 1; mask < TOF_MAXOPT; mask <<= 1) {
		if ((to->to_flags & mask) != mask)
			continue;
		if (optlen == TCP_MAXOLEN)
			break;
		switch (to->to_flags & mask) {
		case TOF_MSS:
			while (optlen % 4) {
				optlen += TCPOLEN_NOP;
				*optp++ = TCPOPT_NOP;
			}
			if (TCP_MAXOLEN - optlen < TCPOLEN_MAXSEG)
				continue;
			optlen += TCPOLEN_MAXSEG;
			*optp++ = TCPOPT_MAXSEG;
			*optp++ = TCPOLEN_MAXSEG;
			to->to_mss = htons(to->to_mss);
			bcopy((u_char *)&to->to_mss, optp, sizeof(to->to_mss));
			optp += sizeof(to->to_mss);
			break;
		case TOF_SCALE:
			while (!optlen || optlen % 2 != 1) {
				optlen += TCPOLEN_NOP;
				*optp++ = TCPOPT_NOP;
			}
			if (TCP_MAXOLEN - optlen < TCPOLEN_WINDOW)
				continue;
			optlen += TCPOLEN_WINDOW;
			*optp++ = TCPOPT_WINDOW;
			*optp++ = TCPOLEN_WINDOW;
			*optp++ = to->to_wscale;
			break;
		case TOF_SACKPERM:
			while (optlen % 2) {
				optlen += TCPOLEN_NOP;
				*optp++ = TCPOPT_NOP;
			}
			if (TCP_MAXOLEN - optlen < TCPOLEN_SACK_PERMITTED)
				continue;
			optlen += TCPOLEN_SACK_PERMITTED;
			*optp++ = TCPOPT_SACK_PERMITTED;
			*optp++ = TCPOLEN_SACK_PERMITTED;
			break;
		case TOF_TS:
			while (!optlen || optlen % 4 != 2) {
				optlen += TCPOLEN_NOP;
				*optp++ = TCPOPT_NOP;
			}
			if (TCP_MAXOLEN - optlen < TCPOLEN_TIMESTAMP)
				continue;
			optlen += TCPOLEN_TIMESTAMP;
			*optp++ = TCPOPT_TIMESTAMP;
			*optp++ = TCPOLEN_TIMESTAMP;
			to->to_tsval = htonl(to->to_tsval);
			to->to_tsecr = htonl(to->to_tsecr);
			bcopy((u_char *)&to->to_tsval, optp, sizeof(to->to_tsval));
			optp += sizeof(to->to_tsval);
			bcopy((u_char *)&to->to_tsecr, optp, sizeof(to->to_tsecr));
			optp += sizeof(to->to_tsecr);
			break;
		case TOF_SIGNATURE:
			{
			int siglen = TCPOLEN_SIGNATURE - 2;

			while (!optlen || optlen % 4 != 2) {
				optlen += TCPOLEN_NOP;
				*optp++ = TCPOPT_NOP;
			}
			if (TCP_MAXOLEN - optlen < TCPOLEN_SIGNATURE)
				continue;
			optlen += TCPOLEN_SIGNATURE;
			*optp++ = TCPOPT_SIGNATURE;
			*optp++ = TCPOLEN_SIGNATURE;
			to->to_signature = optp;
			while (siglen--)
				 *optp++ = 0;
			break;
			}
		case TOF_SACK:
			{
			int sackblks = 0;
			struct sackblk *sack = (struct sackblk *)to->to_sacks;
			tcp_seq sack_seq;

			while (!optlen || optlen % 4 != 2) {
				optlen += TCPOLEN_NOP;
				*optp++ = TCPOPT_NOP;
			}
			if (TCP_MAXOLEN - optlen < TCPOLEN_SACKHDR + TCPOLEN_SACK)
				continue;
			optlen += TCPOLEN_SACKHDR;
			*optp++ = TCPOPT_SACK;
			sackblks = min(to->to_nsacks,
					(TCP_MAXOLEN - optlen) / TCPOLEN_SACK);
			*optp++ = TCPOLEN_SACKHDR + sackblks * TCPOLEN_SACK;
			while (sackblks--) {
				sack_seq = htonl(sack->start);
				bcopy((u_char *)&sack_seq, optp, sizeof(sack_seq));
				optp += sizeof(sack_seq);
				sack_seq = htonl(sack->end);
				bcopy((u_char *)&sack_seq, optp, sizeof(sack_seq));
				optp += sizeof(sack_seq);
				optlen += TCPOLEN_SACK;
				sack++;
			}
			V_tcpstat.tcps_sack_send_blocks++;
			break;
			}
		default:
			panic("%s: unknown TCP option type", __func__);
			break;
		}
	}

	/* Terminate and pad TCP options to a 4 byte boundary. */
	if (optlen % 4) {
		optlen += TCPOLEN_EOL;
		*optp++ = TCPOPT_EOL;
	}
	/*
	 * According to RFC 793 (STD0007):
	 *   "The content of the header beyond the End-of-Option option
	 *    must be header padding (i.e., zero)."
	 *   and later: "The padding is composed of zeros."
	 */
	while (optlen % 4) {
		optlen += TCPOLEN_PAD;
		*optp++ = TCPOPT_PAD;
	}

	KASSERT(optlen <= TCP_MAXOLEN, ("%s: TCP options too long", __func__));
	return (optlen);
}<|MERGE_RESOLUTION|>--- conflicted
+++ resolved
@@ -112,13 +112,6 @@
 	local_slowstart_flightsize, CTLFLAG_RW,
 	ss_fltsz_local, 1, "Slow start flight size for local networks");
 
-<<<<<<< HEAD
-int	tcp_do_tso = 1;
-=======
-SYSCTL_V_INT(V_NET, vnet_inet, _net_inet_tcp, OID_AUTO, newreno, CTLFLAG_RW,
-	tcp_do_newreno, 0, "Enable NewReno Algorithms");
-
->>>>>>> 879505d4
 SYSCTL_V_INT(V_NET, vnet_inet, _net_inet_tcp, OID_AUTO, tso, CTLFLAG_RW,
 	tcp_do_tso, 0, "Enable TCP Segmentation Offload");
 
