/*-
 * Copyright (c) 2007-2009
 *	Swinburne University of Technology, Melbourne, Australia
 * All rights reserved.
 *
 * This software was developed at the Centre for Advanced Internet
 * Architectures, Swinburne University, by Lawrence Stewart and James Healy,
 * made possible in part by a grant from the Cisco University Research Program
 * Fund at Community Foundation Silicon Valley.
 *
 * Redistribution and use in source and binary forms, with or without
 * modification, are permitted provided that the following conditions
 * are met:
 * 1. Redistributions of source code must retain the above copyright
 *    notice, this list of conditions and the following disclaimer.
 * 2. Redistributions in binary form must reproduce the above copyright
 *    notice, this list of conditions and the following disclaimer in the
 *    documentation and/or other materials provided with the distribution.
 *
 * THIS SOFTWARE IS PROVIDED BY THE AUTHOR AND CONTRIBUTORS ``AS IS'' AND
 * ANY EXPRESS OR IMPLIED WARRANTIES, INCLUDING, BUT NOT LIMITED TO, THE
 * IMPLIED WARRANTIES OF MERCHANTABILITY AND FITNESS FOR A PARTICULAR PURPOSE
 * ARE DISCLAIMED. IN NO EVENT SHALL THE AUTHOR OR CONTRIBUTORS BE LIABLE
 * FOR ANY DIRECT, INDIRECT, INCIDENTAL, SPECIAL, EXEMPLARY, OR CONSEQUENTIAL
 * DAMAGES (INCLUDING, BUT NOT LIMITED TO, PROCUREMENT OF SUBSTITUTE GOODS
 * OR SERVICES; LOSS OF USE, DATA, OR PROFITS; OR BUSINESS INTERRUPTION)
 * HOWEVER CAUSED AND ON ANY THEORY OF LIABILITY, WHETHER IN CONTRACT, STRICT
 * LIABILITY, OR TORT (INCLUDING NEGLIGENCE OR OTHERWISE) ARISING IN ANY WAY
 * OUT OF THE USE OF THIS SOFTWARE, EVEN IF ADVISED OF THE POSSIBILITY OF
 * SUCH DAMAGE.
 */

#include <sys/cdefs.h>
__FBSDID("$FreeBSD$");

#include <sys/param.h>
#include <sys/kernel.h>
#include <sys/libkern.h>
#include <sys/lock.h>
#include <sys/malloc.h>
#include <sys/mutex.h>
<<<<<<< HEAD
=======
#include <sys/queue.h>
>>>>>>> be573def
#include <sys/rwlock.h>
#include <sys/sbuf.h>
#include <sys/socket.h>
#include <sys/socketvar.h>
#include <sys/sysctl.h>
<<<<<<< HEAD

#include <netinet/cc.h>
#include <netinet/in.h>
#include <netinet/in_pcb.h>
#include <netinet/tcp_seq.h>
#include <netinet/tcp_var.h>
=======

#include <net/if.h>
#include <net/if_var.h>

#include <netinet/cc.h>
#include <netinet/vinet.h>
>>>>>>> be573def

/* list of available cc algorithms on the current system */
struct cc_head cc_list = STAILQ_HEAD_INITIALIZER(cc_list); 

struct rwlock cc_list_lock;

/* the system wide default cc algorithm */
char cc_algorithm[TCP_CA_NAME_MAX];

/*
 * sysctl handler that allows the default cc algorithm for the system to be
 * viewed and changed
 */
static int
cc_default_algorithm(SYSCTL_HANDLER_ARGS)
{
	struct cc_algo *funcs;

	if (req->newptr == NULL)
		goto skip;

	CC_LIST_RLOCK();
	STAILQ_FOREACH(funcs, &cc_list, entries) {
		if (strncmp((char *)req->newptr, funcs->name, TCP_CA_NAME_MAX) == 0)
			goto reorder;
	}
	CC_LIST_RUNLOCK();

	return 1;

reorder:
	/*
	 * Make the selected system default cc algorithm
	 * the first element in the list if it isn't already
	 */
	CC_LIST_RUNLOCK();
	CC_LIST_WLOCK();
	if (funcs != STAILQ_FIRST(&cc_list)) {
		STAILQ_REMOVE(&cc_list, funcs, cc_algo, entries);
		STAILQ_INSERT_HEAD(&cc_list, funcs, entries);
	}
	CC_LIST_WUNLOCK();

skip:
	return sysctl_handle_string(oidp, arg1, arg2, req);
}

/*
 * sysctl handler that displays the available cc algorithms as a read
 * only value
 */
static int
cc_list_available(SYSCTL_HANDLER_ARGS)
{
	struct cc_algo *algo;
	int error = 0, first = 1;
	struct sbuf *s = NULL;

	if ((s = sbuf_new(NULL, NULL, TCP_CA_NAME_MAX, SBUF_AUTOEXTEND)) == NULL)
		return -1;

	CC_LIST_RLOCK();
	STAILQ_FOREACH(algo, &cc_list, entries) {
		error = sbuf_printf(s, (first) ? "%s" : ", %s", algo->name);
		if (error != 0)
			break;
		first = 0;
	}
	CC_LIST_RUNLOCK();

	if (!error) {
		sbuf_finish(s);
		error = sysctl_handle_string(oidp, sbuf_data(s), 1, req);
	}

	sbuf_delete(s);
	return error;
}

/*
 * Initialise cc on system boot
 */
void 
cc_init()
{
	/* initialise the lock that will protect read/write access to our linked list */
	CC_LIST_LOCK_INIT();

	/* initilize list of cc algorithms */
	STAILQ_INIT(&cc_list);

	/* add newreno to the list of available algorithms */
	cc_register_algorithm(&newreno_cc_algo);

	/* set newreno to the system default */
	strlcpy(cc_algorithm, newreno_cc_algo.name, TCP_CA_NAME_MAX);
}

/*
 * Returns 1 on success, 0 on failure
 */
int
cc_deregister_algorithm(struct cc_algo *remove_cc)
{
	struct cc_algo *funcs, *tmpfuncs;
	register struct tcpcb *tp = NULL;
	register struct inpcb *inp = NULL;
	int success = 0;

	/* remove the algorithm from the list available to the system */
	CC_LIST_RLOCK();
	STAILQ_FOREACH_SAFE(funcs, &cc_list, entries, tmpfuncs) {
		if (funcs == remove_cc) {
			if (CC_LIST_TRY_WLOCK()) {
				/* if this algorithm is the system default, reset the default to newreno */
				if (strncmp(cc_algorithm, remove_cc->name, TCP_CA_NAME_MAX) == 0)
					snprintf(cc_algorithm, TCP_CA_NAME_MAX, "%s", newreno_cc_algo.name);

				STAILQ_REMOVE(&cc_list, funcs, cc_algo, entries);
				success = 1;
				CC_LIST_W2RLOCK();
			}
			break;
		}
	}
	CC_LIST_RUNLOCK();

	if (success) {
		/*
		 * check all active control blocks and change any that are using this
		 * algorithm back to newreno. If the algorithm that was in use requires
		 * deinit code to be run, call it
		 */
		INP_INFO_RLOCK(&tcbinfo);
		LIST_FOREACH(inp, &tcb, inp_list) {
			/* skip tcptw structs */
			if (inp->inp_vflag & INP_TIMEWAIT)
				continue;
			INP_WLOCK(inp);
			if ((tp = intotcpcb(inp)) != NULL) {
				if (strncmp(CC_ALGO(tp)->name, remove_cc->name, TCP_CA_NAME_MAX) == 0 ) {
					tmpfuncs = CC_ALGO(tp);
					CC_ALGO(tp) = &newreno_cc_algo;
					/*
					 * XXX: We should stall here until
					 * we're sure the tcb has stopped
					 * using the deregistered algo's functions...
					 * Not sure how to do that yet!
					 */
					if(CC_ALGO(tp)->init != NULL)
						CC_ALGO(tp)->init(tp);
					if (tmpfuncs->deinit != NULL)
						tmpfuncs->deinit(tp);
				}
			}
			INP_WUNLOCK(inp);
		}
		INP_INFO_RUNLOCK(&tcbinfo);
	}

	return success;
}

int
cc_register_algorithm(struct cc_algo *add_cc)
{
	CC_LIST_WLOCK();
	STAILQ_INSERT_TAIL(&cc_list, add_cc, entries);
	CC_LIST_WUNLOCK();
	return 1;
}

<<<<<<< HEAD
/*
 * NEW RENO
 */

int
newreno_init(struct tcpcb *tp)
{
	return 0;
}

/*
 * update ssthresh to approx 1/2 of cwnd
 */
void
newreno_ssthresh_update(struct tcpcb *tp)
{
	u_int win;

	/* reset ssthresh */
	win = min(tp->snd_wnd, tp->snd_cwnd) / 2 / tp->t_maxseg;

	if (win < 2)
		win = 2;

	tp->snd_ssthresh = win * tp->t_maxseg;
}

/*
 * initial cwnd at the start of a connection
 * if there is a hostcache entry for the foreign host, base cwnd on that
 * if rfc3390 is enabled, set cwnd to approx 4 MSS as recommended
 * otherwise use the sysctl variables configured by the administrator
 */
void
newreno_cwnd_init(struct tcpcb *tp)
{
	struct hc_metrics_lite metrics;
	struct inpcb *inp = tp->t_inpcb;
	struct socket *so = inp->inp_socket;

	/*
	 * Set the slow-start flight size depending on whether this
	 * is a local network or not.
	 *
	 * Extend this so we cache the cwnd too and retrieve it here.
	 * Make cwnd even bigger than RFC3390 suggests but only if we
	 * have previous experience with the remote host. Be careful
	 * not make cwnd bigger than remote receive window or our own
	 * send socket buffer. Maybe put some additional upper bound
	 * on the retrieved cwnd. Should do incremental updates to
	 * hostcache when cwnd collapses so next connection doesn't
	 * overloads the path again.
	 *
	 * RFC3390 says only do this if SYN or SYN/ACK didn't got lost.
	 * We currently check only in syncache_socket for that.
	 */

	tcp_hc_get(&inp->inp_inc, &metrics);

#define TCP_METRICS_CWND
#ifdef TCP_METRICS_CWND
	if (metrics.rmx_cwnd)
		tp->snd_cwnd = max(tp->t_maxseg,
				min(metrics.rmx_cwnd / 2,
				 min(tp->snd_wnd, so->so_snd.sb_hiwat)));
	else
#endif
	if (tcp_do_rfc3390)
		tp->snd_cwnd = min(4 * tp->t_maxseg, max(2 * tp->t_maxseg, 4380));
#ifdef INET6
	else if ((isipv6 && in6_localaddr(&inp->in6p_faddr)) ||
		 (!isipv6 && in_localaddr(inp->inp_faddr)))
#else
	else if (in_localaddr(inp->inp_faddr))
#endif
		tp->snd_cwnd = tp->t_maxseg * ss_fltsz_local;
	else
		tp->snd_cwnd = tp->t_maxseg * ss_fltsz;
}

/*
 * increase cwnd on receipt of a successful ACK
 * if cwnd <= ssthresh, increases by 1 MSS per ACK
 * if cwnd > ssthresh, increase by ~1 MSS per RTT
 */
void
newreno_ack_received(struct tcpcb *tp, struct tcphdr *th)
{
	u_int cw = tp->snd_cwnd;
	u_int incr = tp->t_maxseg;

	/*
	 * If cwnd <= ssthresh, open exponentially (maxseg per packet).
	 * Otherwise, open linearly (approx. maxseg per RTT
	 * i.e. maxseg^2 / cwnd per ACK received).
	 * If cwnd > maxseg^2, fix the cwnd increment at 1 byte
	 * to avoid capping cwnd (as suggested in RFC2581).
	 */
	if (cw > tp->snd_ssthresh)
		incr = max((incr * incr / cw), 1);

	tp->snd_cwnd = min(cw+incr, TCP_MAXWIN<<tp->snd_scale);
}

/*
 * update the value of ssthresh before entering FR
 */
void
newreno_pre_fr(struct tcpcb *tp, struct tcphdr *th)
{
	newreno_ssthresh_update(tp);
}

/*
 * decrease the cwnd in response to packet loss or a transmit timeout.
 * th can be null, in which case cwnd will be set according to reno instead
 * of new reno.
 */
void
newreno_post_fr(struct tcpcb *tp, struct tcphdr *th)
{
	/*
	* Out of fast recovery.
	* Window inflation should have left us
	* with approximately snd_ssthresh
	* outstanding data.
	* But in case we would be inclined to
	* send a burst, better to do it via
	* the slow start mechanism.
	*/
	if (th && SEQ_GT(th->th_ack + tp->snd_ssthresh, tp->snd_max))
		tp->snd_cwnd = tp->snd_max - th->th_ack + tp->t_maxseg;
	else
		tp->snd_cwnd = tp->snd_ssthresh;
}

/*
 * if a connection has been idle for a while and more data is ready to be sent,
 * reset cwnd
 */
void
newreno_after_idle(struct tcpcb *tp)
{
	/*
	* We have been idle for "a while" and no acks are
	* expected to clock out any data we send --
	* slow start to get ack "clock" running again.
	*
	* Set the slow-start flight size depending on whether
	* this is a local network or not.
	*
	* Set the slow-start flight size depending on whether
	* this is a local network or not.
	*/
	int ss = ss_fltsz;

#ifdef INET6
	if (isipv6) {
		if (in6_localaddr(&tp->t_inpcb->in6p_faddr))
			ss = ss_fltsz_local;
	} else
#endif /* INET6 */

	if (in_localaddr(tp->t_inpcb->inp_faddr))
		ss = ss_fltsz_local;

	tp->snd_cwnd = tp->t_maxseg * ss;
}

/*
 * reset the cwnd after a transmission timeout.
 */
void
newreno_after_timeout(struct tcpcb *tp)
{
	newreno_ssthresh_update(tp);

	/*
	 * Close the congestion window down to one segment
	 * (we'll open it by one segment for each ack we get).
	 * Since we probably have a window's worth of unacked
	 * data accumulated, this "slow start" keeps us from
	 * dumping all that data as back-to-back packets (which
	 * might overwhelm an intermediate gateway).
	 *
	 * There are two phases to the opening: Initially we
	 * open by one mss on each ack.  This makes the window
	 * size increase exponentially with time.  If the
	 * window is larger than the path can handle, this
	 * exponential growth results in dropped packet(s)
	 * almost immediately.  To get more time between
	 * drops but still "push" the network to take advantage
	 * of improving conditions, we switch from exponential
	 * to linear window opening at some threshhold size.
	 * For a threshhold, we use half the current window
	 * size, truncated to a multiple of the mss.
	 *
	 * (the minimum cwnd that will give us exponential
	 * growth is 2 mss.  We don't allow the threshhold
	 * to go below this.)
	 */
	tp->snd_cwnd = tp->t_maxseg;
}

=======
>>>>>>> be573def
SYSCTL_NODE(_net_inet_tcp, OID_AUTO, cc, CTLFLAG_RW, NULL,
	"congestion control related settings");

SYSCTL_PROC(_net_inet_tcp_cc, OID_AUTO, algorithm, CTLTYPE_STRING|CTLFLAG_RW,
	&cc_algorithm, sizeof(cc_algorithm), cc_default_algorithm, "A",
	"default congestion control algorithm");

SYSCTL_PROC(_net_inet_tcp_cc, OID_AUTO, available, CTLTYPE_STRING|CTLFLAG_RD,
	NULL, 0, cc_list_available, "A",
	"list available congestion control algorithms");
<|MERGE_RESOLUTION|>--- conflicted
+++ resolved
@@ -39,30 +39,16 @@
 #include <sys/lock.h>
 #include <sys/malloc.h>
 #include <sys/mutex.h>
-<<<<<<< HEAD
-=======
-#include <sys/queue.h>
->>>>>>> be573def
 #include <sys/rwlock.h>
 #include <sys/sbuf.h>
 #include <sys/socket.h>
 #include <sys/socketvar.h>
 #include <sys/sysctl.h>
-<<<<<<< HEAD
 
 #include <netinet/cc.h>
 #include <netinet/in.h>
 #include <netinet/in_pcb.h>
-#include <netinet/tcp_seq.h>
 #include <netinet/tcp_var.h>
-=======
-
-#include <net/if.h>
-#include <net/if_var.h>
-
-#include <netinet/cc.h>
-#include <netinet/vinet.h>
->>>>>>> be573def
 
 /* list of available cc algorithms on the current system */
 struct cc_head cc_list = STAILQ_HEAD_INITIALIZER(cc_list); 
@@ -235,213 +221,6 @@
 	return 1;
 }
 
-<<<<<<< HEAD
-/*
- * NEW RENO
- */
-
-int
-newreno_init(struct tcpcb *tp)
-{
-	return 0;
-}
-
-/*
- * update ssthresh to approx 1/2 of cwnd
- */
-void
-newreno_ssthresh_update(struct tcpcb *tp)
-{
-	u_int win;
-
-	/* reset ssthresh */
-	win = min(tp->snd_wnd, tp->snd_cwnd) / 2 / tp->t_maxseg;
-
-	if (win < 2)
-		win = 2;
-
-	tp->snd_ssthresh = win * tp->t_maxseg;
-}
-
-/*
- * initial cwnd at the start of a connection
- * if there is a hostcache entry for the foreign host, base cwnd on that
- * if rfc3390 is enabled, set cwnd to approx 4 MSS as recommended
- * otherwise use the sysctl variables configured by the administrator
- */
-void
-newreno_cwnd_init(struct tcpcb *tp)
-{
-	struct hc_metrics_lite metrics;
-	struct inpcb *inp = tp->t_inpcb;
-	struct socket *so = inp->inp_socket;
-
-	/*
-	 * Set the slow-start flight size depending on whether this
-	 * is a local network or not.
-	 *
-	 * Extend this so we cache the cwnd too and retrieve it here.
-	 * Make cwnd even bigger than RFC3390 suggests but only if we
-	 * have previous experience with the remote host. Be careful
-	 * not make cwnd bigger than remote receive window or our own
-	 * send socket buffer. Maybe put some additional upper bound
-	 * on the retrieved cwnd. Should do incremental updates to
-	 * hostcache when cwnd collapses so next connection doesn't
-	 * overloads the path again.
-	 *
-	 * RFC3390 says only do this if SYN or SYN/ACK didn't got lost.
-	 * We currently check only in syncache_socket for that.
-	 */
-
-	tcp_hc_get(&inp->inp_inc, &metrics);
-
-#define TCP_METRICS_CWND
-#ifdef TCP_METRICS_CWND
-	if (metrics.rmx_cwnd)
-		tp->snd_cwnd = max(tp->t_maxseg,
-				min(metrics.rmx_cwnd / 2,
-				 min(tp->snd_wnd, so->so_snd.sb_hiwat)));
-	else
-#endif
-	if (tcp_do_rfc3390)
-		tp->snd_cwnd = min(4 * tp->t_maxseg, max(2 * tp->t_maxseg, 4380));
-#ifdef INET6
-	else if ((isipv6 && in6_localaddr(&inp->in6p_faddr)) ||
-		 (!isipv6 && in_localaddr(inp->inp_faddr)))
-#else
-	else if (in_localaddr(inp->inp_faddr))
-#endif
-		tp->snd_cwnd = tp->t_maxseg * ss_fltsz_local;
-	else
-		tp->snd_cwnd = tp->t_maxseg * ss_fltsz;
-}
-
-/*
- * increase cwnd on receipt of a successful ACK
- * if cwnd <= ssthresh, increases by 1 MSS per ACK
- * if cwnd > ssthresh, increase by ~1 MSS per RTT
- */
-void
-newreno_ack_received(struct tcpcb *tp, struct tcphdr *th)
-{
-	u_int cw = tp->snd_cwnd;
-	u_int incr = tp->t_maxseg;
-
-	/*
-	 * If cwnd <= ssthresh, open exponentially (maxseg per packet).
-	 * Otherwise, open linearly (approx. maxseg per RTT
-	 * i.e. maxseg^2 / cwnd per ACK received).
-	 * If cwnd > maxseg^2, fix the cwnd increment at 1 byte
-	 * to avoid capping cwnd (as suggested in RFC2581).
-	 */
-	if (cw > tp->snd_ssthresh)
-		incr = max((incr * incr / cw), 1);
-
-	tp->snd_cwnd = min(cw+incr, TCP_MAXWIN<<tp->snd_scale);
-}
-
-/*
- * update the value of ssthresh before entering FR
- */
-void
-newreno_pre_fr(struct tcpcb *tp, struct tcphdr *th)
-{
-	newreno_ssthresh_update(tp);
-}
-
-/*
- * decrease the cwnd in response to packet loss or a transmit timeout.
- * th can be null, in which case cwnd will be set according to reno instead
- * of new reno.
- */
-void
-newreno_post_fr(struct tcpcb *tp, struct tcphdr *th)
-{
-	/*
-	* Out of fast recovery.
-	* Window inflation should have left us
-	* with approximately snd_ssthresh
-	* outstanding data.
-	* But in case we would be inclined to
-	* send a burst, better to do it via
-	* the slow start mechanism.
-	*/
-	if (th && SEQ_GT(th->th_ack + tp->snd_ssthresh, tp->snd_max))
-		tp->snd_cwnd = tp->snd_max - th->th_ack + tp->t_maxseg;
-	else
-		tp->snd_cwnd = tp->snd_ssthresh;
-}
-
-/*
- * if a connection has been idle for a while and more data is ready to be sent,
- * reset cwnd
- */
-void
-newreno_after_idle(struct tcpcb *tp)
-{
-	/*
-	* We have been idle for "a while" and no acks are
-	* expected to clock out any data we send --
-	* slow start to get ack "clock" running again.
-	*
-	* Set the slow-start flight size depending on whether
-	* this is a local network or not.
-	*
-	* Set the slow-start flight size depending on whether
-	* this is a local network or not.
-	*/
-	int ss = ss_fltsz;
-
-#ifdef INET6
-	if (isipv6) {
-		if (in6_localaddr(&tp->t_inpcb->in6p_faddr))
-			ss = ss_fltsz_local;
-	} else
-#endif /* INET6 */
-
-	if (in_localaddr(tp->t_inpcb->inp_faddr))
-		ss = ss_fltsz_local;
-
-	tp->snd_cwnd = tp->t_maxseg * ss;
-}
-
-/*
- * reset the cwnd after a transmission timeout.
- */
-void
-newreno_after_timeout(struct tcpcb *tp)
-{
-	newreno_ssthresh_update(tp);
-
-	/*
-	 * Close the congestion window down to one segment
-	 * (we'll open it by one segment for each ack we get).
-	 * Since we probably have a window's worth of unacked
-	 * data accumulated, this "slow start" keeps us from
-	 * dumping all that data as back-to-back packets (which
-	 * might overwhelm an intermediate gateway).
-	 *
-	 * There are two phases to the opening: Initially we
-	 * open by one mss on each ack.  This makes the window
-	 * size increase exponentially with time.  If the
-	 * window is larger than the path can handle, this
-	 * exponential growth results in dropped packet(s)
-	 * almost immediately.  To get more time between
-	 * drops but still "push" the network to take advantage
-	 * of improving conditions, we switch from exponential
-	 * to linear window opening at some threshhold size.
-	 * For a threshhold, we use half the current window
-	 * size, truncated to a multiple of the mss.
-	 *
-	 * (the minimum cwnd that will give us exponential
-	 * growth is 2 mss.  We don't allow the threshhold
-	 * to go below this.)
-	 */
-	tp->snd_cwnd = tp->t_maxseg;
-}
-
-=======
->>>>>>> be573def
 SYSCTL_NODE(_net_inet_tcp, OID_AUTO, cc, CTLFLAG_RW, NULL,
 	"congestion control related settings");
 
