/*-
 * Copyright (c) 1982, 1986, 1988, 1993
 *	The Regents of the University of California.  All rights reserved.
 *
 * Redistribution and use in source and binary forms, with or without
 * modification, are permitted provided that the following conditions
 * are met:
 * 1. Redistributions of source code must retain the above copyright
 *    notice, this list of conditions and the following disclaimer.
 * 2. Redistributions in binary form must reproduce the above copyright
 *    notice, this list of conditions and the following disclaimer in the
 *    documentation and/or other materials provided with the distribution.
 * 4. Neither the name of the University nor the names of its contributors
 *    may be used to endorse or promote products derived from this software
 *    without specific prior written permission.
 *
 * THIS SOFTWARE IS PROVIDED BY THE REGENTS AND CONTRIBUTORS ``AS IS'' AND
 * ANY EXPRESS OR IMPLIED WARRANTIES, INCLUDING, BUT NOT LIMITED TO, THE
 * IMPLIED WARRANTIES OF MERCHANTABILITY AND FITNESS FOR A PARTICULAR PURPOSE
 * ARE DISCLAIMED.  IN NO EVENT SHALL THE REGENTS OR CONTRIBUTORS BE LIABLE
 * FOR ANY DIRECT, INDIRECT, INCIDENTAL, SPECIAL, EXEMPLARY, OR CONSEQUENTIAL
 * DAMAGES (INCLUDING, BUT NOT LIMITED TO, PROCUREMENT OF SUBSTITUTE GOODS
 * OR SERVICES; LOSS OF USE, DATA, OR PROFITS; OR BUSINESS INTERRUPTION)
 * HOWEVER CAUSED AND ON ANY THEORY OF LIABILITY, WHETHER IN CONTRACT, STRICT
 * LIABILITY, OR TORT (INCLUDING NEGLIGENCE OR OTHERWISE) ARISING IN ANY WAY
 * OUT OF THE USE OF THIS SOFTWARE, EVEN IF ADVISED OF THE POSSIBILITY OF
 * SUCH DAMAGE.
 *
 *	@(#)if_ether.c	8.1 (Berkeley) 6/10/93
 */

/*
 * Ethernet address resolution protocol.
 * TODO:
 *	add "inuse/lock" bit (or ref. count) along with valid bit
 */

#include <sys/cdefs.h>
__FBSDID("$FreeBSD$");

#include "opt_inet.h"

#include <sys/param.h>
#include <sys/kernel.h>
#include <sys/lock.h>
#include <sys/queue.h>
#include <sys/sysctl.h>
#include <sys/systm.h>
#include <sys/mbuf.h>
#include <sys/malloc.h>
#include <sys/proc.h>
#include <sys/rmlock.h>
#include <sys/socket.h>
#include <sys/syslog.h>

#include <net/if.h>
#include <net/if_var.h>
#include <net/if_dl.h>
#include <net/if_types.h>
#include <net/netisr.h>
#include <net/ethernet.h>
#include <net/route.h>
#include <net/vnet.h>

#include <netinet/in.h>
#include <netinet/in_var.h>
#include <net/if_llatbl.h>
#include <netinet/if_ether.h>
#ifdef INET
#include <netinet/ip_carp.h>
#endif

#include <security/mac/mac_framework.h>

#define SIN(s) ((const struct sockaddr_in *)(s))

static struct timeval arp_lastlog;
static int arp_curpps;
static int arp_maxpps = 1;

/* Simple ARP state machine */
enum arp_llinfo_state {
	ARP_LLINFO_INCOMPLETE = 0, /* No LLE data */
	ARP_LLINFO_REACHABLE,	/* LLE is valid */
	ARP_LLINFO_VERIFY,	/* LLE is valid, need refresh */
	ARP_LLINFO_DELETED,	/* LLE is deleted */
};

SYSCTL_DECL(_net_link_ether);
static SYSCTL_NODE(_net_link_ether, PF_INET, inet, CTLFLAG_RW, 0, "");
static SYSCTL_NODE(_net_link_ether, PF_ARP, arp, CTLFLAG_RW, 0, "");

/* timer values */
static VNET_DEFINE(int, arpt_keep) = (20*60);	/* once resolved, good for 20
						 * minutes */
static VNET_DEFINE(int, arp_maxtries) = 5;
static VNET_DEFINE(int, arp_proxyall) = 0;
static VNET_DEFINE(int, arpt_down) = 20;	/* keep incomplete entries for
						 * 20 seconds */
static VNET_DEFINE(int, arpt_rexmit) = 1;	/* retransmit arp entries, sec*/
VNET_PCPUSTAT_DEFINE(struct arpstat, arpstat);  /* ARP statistics, see if_arp.h */
VNET_PCPUSTAT_SYSINIT(arpstat);

#ifdef VIMAGE
VNET_PCPUSTAT_SYSUNINIT(arpstat);
#endif /* VIMAGE */

static VNET_DEFINE(int, arp_maxhold) = 1;

#define	V_arpt_keep		VNET(arpt_keep)
#define	V_arpt_down		VNET(arpt_down)
#define	V_arpt_rexmit		VNET(arpt_rexmit)
#define	V_arp_maxtries		VNET(arp_maxtries)
#define	V_arp_proxyall		VNET(arp_proxyall)
#define	V_arp_maxhold		VNET(arp_maxhold)

SYSCTL_INT(_net_link_ether_inet, OID_AUTO, max_age, CTLFLAG_VNET | CTLFLAG_RW,
	&VNET_NAME(arpt_keep), 0,
	"ARP entry lifetime in seconds");
SYSCTL_INT(_net_link_ether_inet, OID_AUTO, maxtries, CTLFLAG_VNET | CTLFLAG_RW,
	&VNET_NAME(arp_maxtries), 0,
	"ARP resolution attempts before returning error");
SYSCTL_INT(_net_link_ether_inet, OID_AUTO, proxyall, CTLFLAG_VNET | CTLFLAG_RW,
	&VNET_NAME(arp_proxyall), 0,
	"Enable proxy ARP for all suitable requests");
SYSCTL_INT(_net_link_ether_inet, OID_AUTO, wait, CTLFLAG_VNET | CTLFLAG_RW,
	&VNET_NAME(arpt_down), 0,
	"Incomplete ARP entry lifetime in seconds");
SYSCTL_VNET_PCPUSTAT(_net_link_ether_arp, OID_AUTO, stats, struct arpstat,
    arpstat, "ARP statistics (struct arpstat, net/if_arp.h)");
SYSCTL_INT(_net_link_ether_inet, OID_AUTO, maxhold, CTLFLAG_VNET | CTLFLAG_RW,
	&VNET_NAME(arp_maxhold), 0,
	"Number of packets to hold per ARP entry");
SYSCTL_INT(_net_link_ether_inet, OID_AUTO, max_log_per_second,
	CTLFLAG_RW, &arp_maxpps, 0,
	"Maximum number of remotely triggered ARP messages that can be "
	"logged per second");

#define	ARP_LOG(pri, ...)	do {					\
	if (ppsratecheck(&arp_lastlog, &arp_curpps, arp_maxpps))	\
		log((pri), "arp: " __VA_ARGS__);			\
} while (0)


static void	arp_init(void);
static void	arpintr(struct mbuf *);
static void	arptimer(void *);
#ifdef INET
static void	in_arpinput(struct mbuf *);
#endif

static void arp_check_update_lle(struct arphdr *ah, struct in_addr isaddr,
    struct ifnet *ifp, int bridged, struct llentry *la);
static void arp_mark_lle_reachable(struct llentry *la);
static void arp_iflladdr(void *arg __unused, struct ifnet *ifp);

static eventhandler_tag iflladdr_tag;

static const struct netisr_handler arp_nh = {
	.nh_name = "arp",
	.nh_handler = arpintr,
	.nh_proto = NETISR_ARP,
	.nh_policy = NETISR_POLICY_SOURCE,
};

/*
 * Timeout routine.  Age arp_tab entries periodically.
 */
static void
arptimer(void *arg)
{
	struct llentry *lle = (struct llentry *)arg;
	struct ifnet *ifp;
	int r_skip_req;

	if (lle->la_flags & LLE_STATIC) {
		return;
	}
	LLE_WLOCK(lle);
	if (callout_pending(&lle->lle_timer)) {
		/*
		 * Here we are a bit odd here in the treatment of 
		 * active/pending. If the pending bit is set, it got
		 * rescheduled before I ran. The active
		 * bit we ignore, since if it was stopped
		 * in ll_tablefree() and was currently running
		 * it would have return 0 so the code would
		 * not have deleted it since the callout could
		 * not be stopped so we want to go through
		 * with the delete here now. If the callout
		 * was restarted, the pending bit will be back on and
		 * we just want to bail since the callout_reset would
		 * return 1 and our reference would have been removed
		 * by arpresolve() below.
		 */
		LLE_WUNLOCK(lle);
 		return;
 	}
	ifp = lle->lle_tbl->llt_ifp;
	CURVNET_SET(ifp->if_vnet);

	switch (lle->ln_state) {
	case ARP_LLINFO_REACHABLE:

		/*
		 * Expiration time is approaching.
		 * Let's try to refresh entry if it is still
		 * in use.
		 *
		 * Set r_skip_req to get feedback from
		 * fast path. Change state and re-schedule
		 * ourselves.
		 */
		LLE_REQ_LOCK(lle);
		lle->r_skip_req = 1;
		LLE_REQ_UNLOCK(lle);
		lle->ln_state = ARP_LLINFO_VERIFY;
		callout_schedule(&lle->lle_timer, hz * V_arpt_rexmit);
		LLE_WUNLOCK(lle);
		CURVNET_RESTORE();
		return;
	case ARP_LLINFO_VERIFY:
		LLE_REQ_LOCK(lle);
		r_skip_req = lle->r_skip_req;
		LLE_REQ_UNLOCK(lle);

		if (r_skip_req == 0 && lle->la_preempt > 0) {
			/* Entry was used, issue refresh request */
			struct in_addr dst;
			dst = lle->r_l3addr.addr4;
			lle->la_preempt--;
			callout_schedule(&lle->lle_timer, hz * V_arpt_rexmit);
			LLE_WUNLOCK(lle);
			arprequest(ifp, NULL, &dst, NULL);
			CURVNET_RESTORE();
			return;
		}
		/* Nothing happened. Reschedule if not too late */
		if (lle->la_expire > time_uptime) {
			callout_schedule(&lle->lle_timer, hz * V_arpt_rexmit);
			LLE_WUNLOCK(lle);
			CURVNET_RESTORE();
			return;
		}
		break;
	case ARP_LLINFO_INCOMPLETE:
	case ARP_LLINFO_DELETED:
		break;
	}

	if ((lle->la_flags & LLE_DELETED) == 0) {
		int evt;

		if (lle->la_flags & LLE_VALID)
			evt = LLENTRY_EXPIRED;
		else
			evt = LLENTRY_TIMEDOUT;
		EVENTHANDLER_INVOKE(lle_event, lle, evt);
	}

	callout_stop(&lle->lle_timer);

	/* XXX: LOR avoidance. We still have ref on lle. */
	LLE_WUNLOCK(lle);
	IF_AFDATA_LOCK(ifp);
	LLE_WLOCK(lle);

	/* Guard against race with other llentry_free(). */
	if (lle->la_flags & LLE_LINKED) {
		LLE_REMREF(lle);
		lltable_unlink_entry(lle->lle_tbl, lle);
	}
	IF_AFDATA_UNLOCK(ifp);

	size_t pkts_dropped = llentry_free(lle);

	ARPSTAT_ADD(dropped, pkts_dropped);
	ARPSTAT_INC(timeouts);

	CURVNET_RESTORE();
}

/*
 * Broadcast an ARP request. Caller specifies:
 *	- arp header source ip address
 *	- arp header target ip address
 *	- arp header source ethernet address
 */
void
arprequest(struct ifnet *ifp, const struct in_addr *sip,
    const struct in_addr *tip, u_char *enaddr)
{
	struct mbuf *m;
	struct arphdr *ah;
	struct sockaddr sa;
	u_char *carpaddr = NULL;

	if (sip == NULL) {
		/*
		 * The caller did not supply a source address, try to find
		 * a compatible one among those assigned to this interface.
		 */
		struct ifaddr *ifa;

		IF_ADDR_RLOCK(ifp);
		TAILQ_FOREACH(ifa, &ifp->if_addrhead, ifa_link) {
			if (ifa->ifa_addr->sa_family != AF_INET)
				continue;

			if (ifa->ifa_carp) {
				if ((*carp_iamatch_p)(ifa, &carpaddr) == 0)
					continue;
				sip = &IA_SIN(ifa)->sin_addr;
			} else {
				carpaddr = NULL;
				sip = &IA_SIN(ifa)->sin_addr;
			}

			if (0 == ((sip->s_addr ^ tip->s_addr) &
			    IA_MASKSIN(ifa)->sin_addr.s_addr))
				break;  /* found it. */
		}
		IF_ADDR_RUNLOCK(ifp);
		if (sip == NULL) {
			printf("%s: cannot find matching address\n", __func__);
			return;
		}
	}
	if (enaddr == NULL)
		enaddr = carpaddr ? carpaddr : (u_char *)IF_LLADDR(ifp);

	if ((m = m_gethdr(M_NOWAIT, MT_DATA)) == NULL)
		return;
	m->m_len = sizeof(*ah) + 2 * sizeof(struct in_addr) +
		2 * ifp->if_addrlen;
	m->m_pkthdr.len = m->m_len;
	M_ALIGN(m, m->m_len);
	ah = mtod(m, struct arphdr *);
	bzero((caddr_t)ah, m->m_len);
#ifdef MAC
	mac_netinet_arp_send(ifp, m);
#endif
	ah->ar_pro = htons(ETHERTYPE_IP);
	ah->ar_hln = ifp->if_addrlen;		/* hardware address length */
	ah->ar_pln = sizeof(struct in_addr);	/* protocol address length */
	ah->ar_op = htons(ARPOP_REQUEST);
	bcopy(enaddr, ar_sha(ah), ah->ar_hln);
	bcopy(sip, ar_spa(ah), ah->ar_pln);
	bcopy(tip, ar_tpa(ah), ah->ar_pln);
	sa.sa_family = AF_ARP;
	sa.sa_len = 2;
	m->m_flags |= M_BCAST;
	m_clrprotoflags(m);	/* Avoid confusing lower layers. */
	(*ifp->if_output)(ifp, m, &sa, NULL);
	ARPSTAT_INC(txrequests);
}

/*
 * Resolve an IP address into an ethernet address - heavy version.
 * Used internally by arpresolve().
 * We have already checked than  we can't use existing lle without
 * modification so we have to acquire LLE_EXCLUSIVE lle lock.
 *
 * On success, desten and flags are filled in and the function returns 0;
 * If the packet must be held pending resolution, we return EWOULDBLOCK
 * On other errors, we return the corresponding error code.
 * Note that m_freem() handles NULL.
 */
static int
arpresolve_full(struct ifnet *ifp, int is_gw, int create, struct mbuf *m,
	const struct sockaddr *dst, u_char *desten, uint32_t *pflags)
{
	struct llentry *la = NULL, *la_tmp;
	struct mbuf *curr = NULL;
	struct mbuf *next = NULL;
	int error, renew;

	if (pflags != NULL)
		*pflags = 0;

	if (create == 0) {
		IF_AFDATA_RLOCK(ifp);
		la = lla_lookup(LLTABLE(ifp), LLE_EXCLUSIVE, dst);
		IF_AFDATA_RUNLOCK(ifp);
	}
	if (la == NULL && (ifp->if_flags & (IFF_NOARP | IFF_STATICARP)) == 0) {
		la = lltable_alloc_entry(LLTABLE(ifp), 0, dst);
		if (la == NULL) {
			log(LOG_DEBUG,
			    "arpresolve: can't allocate llinfo for %s on %s\n",
			    inet_ntoa(SIN(dst)->sin_addr), if_name(ifp));
			m_freem(m);
			return (EINVAL);
		}

		IF_AFDATA_WLOCK(ifp);
		LLE_WLOCK(la);
		la_tmp = lla_lookup(LLTABLE(ifp), LLE_EXCLUSIVE, dst);
		/* Prefer ANY existing lle over newly-created one */
		if (la_tmp == NULL)
			lltable_link_entry(LLTABLE(ifp), la);
		IF_AFDATA_WUNLOCK(ifp);
		if (la_tmp != NULL) {
			lltable_free_entry(LLTABLE(ifp), la);
			la = la_tmp;
		}
	}
	if (la == NULL) {
		m_freem(m);
		return (EINVAL);
	}

	if ((la->la_flags & LLE_VALID) &&
	    ((la->la_flags & LLE_STATIC) || la->la_expire > time_uptime)) {
		bcopy(&la->ll_addr, desten, ifp->if_addrlen);

		/* Check if we have feedback request from arptimer() */
		if (la->r_skip_req != 0) {
			LLE_REQ_LOCK(la);
			la->r_skip_req = 0; /* Notify that entry was used */
			LLE_REQ_UNLOCK(la);
		}
		if (pflags != NULL)
			*pflags = la->la_flags & (LLE_VALID|LLE_IFADDR);
		LLE_WUNLOCK(la);
		return (0);
	}

	renew = (la->la_asked == 0 || la->la_expire != time_uptime);
	/*
	 * There is an arptab entry, but no ethernet address
	 * response yet.  Add the mbuf to the list, dropping
	 * the oldest packet if we have exceeded the system
	 * setting.
	 */
	if (m != NULL) {
		if (la->la_numheld >= V_arp_maxhold) {
			if (la->la_hold != NULL) {
				next = la->la_hold->m_nextpkt;
				m_freem(la->la_hold);
				la->la_hold = next;
				la->la_numheld--;
				ARPSTAT_INC(dropped);
			}
		}
		if (la->la_hold != NULL) {
			curr = la->la_hold;
			while (curr->m_nextpkt != NULL)
				curr = curr->m_nextpkt;
			curr->m_nextpkt = m;
		} else
			la->la_hold = m;
		la->la_numheld++;
	}
	/*
	 * Return EWOULDBLOCK if we have tried less than arp_maxtries. It
	 * will be masked by ether_output(). Return EHOSTDOWN/EHOSTUNREACH
	 * if we have already sent arp_maxtries ARP requests. Retransmit the
	 * ARP request, but not faster than one request per second.
	 */
	if (la->la_asked < V_arp_maxtries)
		error = EWOULDBLOCK;	/* First request. */
	else
		error = is_gw != 0 ? EHOSTUNREACH : EHOSTDOWN;

	if (renew) {
		int canceled;

		LLE_ADDREF(la);
		la->la_expire = time_uptime;
		canceled = callout_reset(&la->lle_timer, hz * V_arpt_down,
		    arptimer, la);
		if (canceled == CALLOUT_RET_CANCELLED)
			LLE_REMREF(la);
		la->la_asked++;
		LLE_WUNLOCK(la);
		arprequest(ifp, NULL, &SIN(dst)->sin_addr, NULL);
		return (error);
	}

	LLE_WUNLOCK(la);
	return (error);
}

/*
 * Resolve an IP address into an ethernet address.
 * On input:
 *    ifp is the interface we use
 *    is_gw != 0 if @dst represents gateway to some destination
 *    m is the mbuf. May be NULL if we don't have a packet.
 *    dst is the next hop,
 *    desten is the storage to put LL address.
 *    flags returns subset of lle flags: LLE_VALID | LLE_IFADDR
 *
 * On success, desten and flags are filled in and the function returns 0;
 * If the packet must be held pending resolution, we return EWOULDBLOCK
 * On other errors, we return the corresponding error code.
 * Note that m_freem() handles NULL.
 */
int
arpresolve(struct ifnet *ifp, int is_gw, struct mbuf *m,
	const struct sockaddr *dst, u_char *desten, uint32_t *pflags)
{
	struct llentry *la = 0;

	if (pflags != NULL)
		*pflags = 0;

	if (m != NULL) {
		if (m->m_flags & M_BCAST) {
			/* broadcast */
			(void)memcpy(desten,
			    ifp->if_broadcastaddr, ifp->if_addrlen);
			return (0);
		}
		if (m->m_flags & M_MCAST) {
			/* multicast */
			ETHER_MAP_IP_MULTICAST(&SIN(dst)->sin_addr, desten);
			return (0);
		}
	}

	IF_AFDATA_RLOCK(ifp);
	la = lla_lookup(LLTABLE(ifp), LLE_UNLOCKED, dst);
	if (la != NULL && (la->r_flags & RLLE_VALID) != 0) {
		/* Entry found, let's copy lle info */
		bcopy(&la->ll_addr, desten, ifp->if_addrlen);
		if (pflags != NULL)
			*pflags = LLE_VALID | (la->r_flags & RLLE_IFADDR);
		/* Check if we have feedback request from arptimer() */
		if (la->r_skip_req != 0) {
			LLE_REQ_LOCK(la);
			la->r_skip_req = 0; /* Notify that entry was used */
			LLE_REQ_UNLOCK(la);
		}
		IF_AFDATA_RUNLOCK(ifp);
		return (0);
	}
	IF_AFDATA_RUNLOCK(ifp);

	return (arpresolve_full(ifp, is_gw, 1, m, dst, desten, pflags));
}

/*
 * Common length and type checks are done here,
 * then the protocol-specific routine is called.
 */
static void
arpintr(struct mbuf *m)
{
	struct arphdr *ar;
	struct ifnet *ifp;
	char *layer;
	int hlen;

	ifp = m->m_pkthdr.rcvif;

	if (m->m_len < sizeof(struct arphdr) &&
	    ((m = m_pullup(m, sizeof(struct arphdr))) == NULL)) {
		ARP_LOG(LOG_NOTICE, "packet with short header received on %s\n",
		    if_name(ifp));
		return;
	}
	ar = mtod(m, struct arphdr *);

	/* Check if length is sufficient */
	if (m->m_len <  arphdr_len(ar)) {
		m = m_pullup(m, arphdr_len(ar));
		if (m == NULL) {
			ARP_LOG(LOG_NOTICE, "short packet received on %s\n",
			    if_name(ifp));
			return;
		}
		ar = mtod(m, struct arphdr *);
	}

	hlen = 0;
	layer = "";
	switch (ntohs(ar->ar_hrd)) {
	case ARPHRD_ETHER:
		hlen = ETHER_ADDR_LEN; /* RFC 826 */
		layer = "ethernet";
		break;
	case ARPHRD_IEEE802:
		hlen = 6; /* RFC 1390, FDDI_ADDR_LEN */
		layer = "fddi";
		break;
	case ARPHRD_ARCNET:
		hlen = 1; /* RFC 1201, ARC_ADDR_LEN */
		layer = "arcnet";
		break;
	case ARPHRD_INFINIBAND:
		hlen = 20;	/* RFC 4391, INFINIBAND_ALEN */ 
		layer = "infiniband";
		break;
	case ARPHRD_IEEE1394:
		hlen = 0; /* SHALL be 16 */ /* RFC 2734 */
		layer = "firewire";

		/*
		 * Restrict too long harware addresses.
		 * Currently we are capable of handling 20-byte
		 * addresses ( sizeof(lle->ll_addr) )
		 */
		if (ar->ar_hln >= 20)
			hlen = 16;
		break;
	default:
		ARP_LOG(LOG_NOTICE,
		    "packet with unknown harware format 0x%02d received on %s\n",
		    ntohs(ar->ar_hrd), if_name(ifp));
		m_freem(m);
		return;
	}

	if (hlen != 0 && hlen != ar->ar_hln) {
		ARP_LOG(LOG_NOTICE,
		    "packet with invalid %s address length %d received on %s\n",
		    layer, ar->ar_hln, if_name(ifp));
		m_freem(m);
		return;
	}

	ARPSTAT_INC(received);
	switch (ntohs(ar->ar_pro)) {
#ifdef INET
	case ETHERTYPE_IP:
		in_arpinput(m);
		return;
#endif
	}
	m_freem(m);
}

#ifdef INET
/*
 * ARP for Internet protocols on 10 Mb/s Ethernet.
 * Algorithm is that given in RFC 826.
 * In addition, a sanity check is performed on the sender
 * protocol address, to catch impersonators.
 * We no longer handle negotiations for use of trailer protocol:
 * Formerly, ARP replied for protocol type ETHERTYPE_TRAIL sent
 * along with IP replies if we wanted trailers sent to us,
 * and also sent them in response to IP replies.
 * This allowed either end to announce the desire to receive
 * trailer packets.
 * We no longer reply to requests for ETHERTYPE_TRAIL protocol either,
 * but formerly didn't normally send requests.
 */
static int log_arp_wrong_iface = 1;
static int log_arp_movements = 1;
static int log_arp_permanent_modify = 1;
static int allow_multicast = 0;

SYSCTL_INT(_net_link_ether_inet, OID_AUTO, log_arp_wrong_iface, CTLFLAG_RW,
	&log_arp_wrong_iface, 0,
	"log arp packets arriving on the wrong interface");
SYSCTL_INT(_net_link_ether_inet, OID_AUTO, log_arp_movements, CTLFLAG_RW,
	&log_arp_movements, 0,
	"log arp replies from MACs different than the one in the cache");
SYSCTL_INT(_net_link_ether_inet, OID_AUTO, log_arp_permanent_modify, CTLFLAG_RW,
	&log_arp_permanent_modify, 0,
	"log arp replies from MACs different than the one in the permanent arp entry");
SYSCTL_INT(_net_link_ether_inet, OID_AUTO, allow_multicast, CTLFLAG_RW,
	&allow_multicast, 0, "accept multicast addresses");

static void
in_arpinput(struct mbuf *m)
{
	struct rm_priotracker in_ifa_tracker;
	struct arphdr *ah;
	struct ifnet *ifp = m->m_pkthdr.rcvif;
	struct llentry *la = NULL, *la_tmp;
	struct rtentry *rt;
	struct ifaddr *ifa;
	struct in_ifaddr *ia;
	struct sockaddr sa;
	struct in_addr isaddr, itaddr, myaddr;
	u_int8_t *enaddr = NULL;
	int op;
	int bridged = 0, is_bridge = 0;
	int carped;
	struct sockaddr_in sin;
	struct sockaddr *dst;
	sin.sin_len = sizeof(struct sockaddr_in);
	sin.sin_family = AF_INET;
	sin.sin_addr.s_addr = 0;

	if (ifp->if_bridge)
		bridged = 1;
	if (ifp->if_type == IFT_BRIDGE)
		is_bridge = 1;

	/*
	 * We already have checked that mbuf contains enough contiguous data
	 * to hold entire arp message according to the arp header.
	 */
	ah = mtod(m, struct arphdr *);

	/*
	 * ARP is only for IPv4 so we can reject packets with
	 * a protocol length not equal to an IPv4 address.
	 */
	if (ah->ar_pln != sizeof(struct in_addr)) {
		ARP_LOG(LOG_NOTICE, "requested protocol length != %zu\n",
		    sizeof(struct in_addr));
		goto drop;
	}

	if (allow_multicast == 0 && ETHER_IS_MULTICAST(ar_sha(ah))) {
		ARP_LOG(LOG_NOTICE, "%*D is multicast\n",
		    ifp->if_addrlen, (u_char *)ar_sha(ah), ":");
		goto drop;
	}

	op = ntohs(ah->ar_op);
	(void)memcpy(&isaddr, ar_spa(ah), sizeof (isaddr));
	(void)memcpy(&itaddr, ar_tpa(ah), sizeof (itaddr));

	if (op == ARPOP_REPLY)
		ARPSTAT_INC(rxreplies);

	/*
	 * For a bridge, we want to check the address irrespective
	 * of the receive interface. (This will change slightly
	 * when we have clusters of interfaces).
	 */
	IN_IFADDR_RLOCK(&in_ifa_tracker);
	LIST_FOREACH(ia, INADDR_HASH(itaddr.s_addr), ia_hash) {
		if (((bridged && ia->ia_ifp->if_bridge == ifp->if_bridge) ||
		    ia->ia_ifp == ifp) &&
		    itaddr.s_addr == ia->ia_addr.sin_addr.s_addr &&
		    (ia->ia_ifa.ifa_carp == NULL ||
		    (*carp_iamatch_p)(&ia->ia_ifa, &enaddr))) {
			ifa_ref(&ia->ia_ifa);
			IN_IFADDR_RUNLOCK(&in_ifa_tracker);
			goto match;
		}
	}
	LIST_FOREACH(ia, INADDR_HASH(isaddr.s_addr), ia_hash)
		if (((bridged && ia->ia_ifp->if_bridge == ifp->if_bridge) ||
		    ia->ia_ifp == ifp) &&
		    isaddr.s_addr == ia->ia_addr.sin_addr.s_addr) {
			ifa_ref(&ia->ia_ifa);
			IN_IFADDR_RUNLOCK(&in_ifa_tracker);
			goto match;
		}

#define BDG_MEMBER_MATCHES_ARP(addr, ifp, ia)				\
  (ia->ia_ifp->if_bridge == ifp->if_softc &&				\
  !bcmp(IF_LLADDR(ia->ia_ifp), IF_LLADDR(ifp), ifp->if_addrlen) &&	\
  addr == ia->ia_addr.sin_addr.s_addr)
	/*
	 * Check the case when bridge shares its MAC address with
	 * some of its children, so packets are claimed by bridge
	 * itself (bridge_input() does it first), but they are really
	 * meant to be destined to the bridge member.
	 */
	if (is_bridge) {
		LIST_FOREACH(ia, INADDR_HASH(itaddr.s_addr), ia_hash) {
			if (BDG_MEMBER_MATCHES_ARP(itaddr.s_addr, ifp, ia)) {
				ifa_ref(&ia->ia_ifa);
				ifp = ia->ia_ifp;
				IN_IFADDR_RUNLOCK(&in_ifa_tracker);
				goto match;
			}
		}
	}
#undef BDG_MEMBER_MATCHES_ARP
	IN_IFADDR_RUNLOCK(&in_ifa_tracker);

	/*
	 * No match, use the first inet address on the receive interface
	 * as a dummy address for the rest of the function.
	 */
	IF_ADDR_RLOCK(ifp);
	TAILQ_FOREACH(ifa, &ifp->if_addrhead, ifa_link)
		if (ifa->ifa_addr->sa_family == AF_INET &&
		    (ifa->ifa_carp == NULL ||
		    (*carp_iamatch_p)(ifa, &enaddr))) {
			ia = ifatoia(ifa);
			ifa_ref(ifa);
			IF_ADDR_RUNLOCK(ifp);
			goto match;
		}
	IF_ADDR_RUNLOCK(ifp);

	/*
	 * If bridging, fall back to using any inet address.
	 */
	IN_IFADDR_RLOCK(&in_ifa_tracker);
	if (!bridged || (ia = TAILQ_FIRST(&V_in_ifaddrhead)) == NULL) {
		IN_IFADDR_RUNLOCK(&in_ifa_tracker);
		goto drop;
	}
	ifa_ref(&ia->ia_ifa);
	IN_IFADDR_RUNLOCK(&in_ifa_tracker);
match:
	if (!enaddr)
		enaddr = (u_int8_t *)IF_LLADDR(ifp);
	carped = (ia->ia_ifa.ifa_carp != NULL);
	myaddr = ia->ia_addr.sin_addr;
	ifa_free(&ia->ia_ifa);
	if (!bcmp(ar_sha(ah), enaddr, ifp->if_addrlen))
		goto drop;	/* it's from me, ignore it. */
	if (!bcmp(ar_sha(ah), ifp->if_broadcastaddr, ifp->if_addrlen)) {
		ARP_LOG(LOG_NOTICE, "link address is broadcast for IP address "
		    "%s!\n", inet_ntoa(isaddr));
		goto drop;
	}

	if (ifp->if_addrlen != ah->ar_hln) {
		ARP_LOG(LOG_WARNING, "from %*D: addr len: new %d, "
		    "i/f %d (ignored)\n", ifp->if_addrlen,
		    (u_char *) ar_sha(ah), ":", ah->ar_hln,
		    ifp->if_addrlen);
		goto drop;
	}

	/*
	 * Warn if another host is using the same IP address, but only if the
	 * IP address isn't 0.0.0.0, which is used for DHCP only, in which
	 * case we suppress the warning to avoid false positive complaints of
	 * potential misconfiguration.
	 */
	if (!bridged && !carped && isaddr.s_addr == myaddr.s_addr &&
	    myaddr.s_addr != 0) {
		ARP_LOG(LOG_ERR, "%*D is using my IP address %s on %s!\n",
		   ifp->if_addrlen, (u_char *)ar_sha(ah), ":",
		   inet_ntoa(isaddr), ifp->if_xname);
		itaddr = myaddr;
		ARPSTAT_INC(dupips);
		goto reply;
	}
	if (ifp->if_flags & IFF_STATICARP)
		goto reply;

	bzero(&sin, sizeof(sin));
	sin.sin_len = sizeof(struct sockaddr_in);
	sin.sin_family = AF_INET;
	sin.sin_addr = isaddr;
	dst = (struct sockaddr *)&sin;
	IF_AFDATA_RLOCK(ifp);
	la = lla_lookup(LLTABLE(ifp), LLE_EXCLUSIVE, dst);
	IF_AFDATA_RUNLOCK(ifp);
	if (la != NULL)
		arp_check_update_lle(ah, isaddr, ifp, bridged, la);
	else if (itaddr.s_addr == myaddr.s_addr) {
		/*
		 * Reply to our address, but no lle exists yet.
		 * do we really have to create an entry?
		 */
		la = lltable_alloc_entry(LLTABLE(ifp), 0, dst);
		if (la == NULL)
			goto drop;
		lltable_set_entry_addr(ifp, la, ar_sha(ah));

		IF_AFDATA_WLOCK(ifp);
		LLE_WLOCK(la);
		la_tmp = lla_lookup(LLTABLE(ifp), LLE_EXCLUSIVE, dst);

		/*
		 * Check if lle still does not exists.
		 * If it does, that means that we either
		 * 1) have configured it explicitly, via
		 * 1a) 'arp -s' static entry or
		 * 1b) interface address static record
		 * or
		 * 2) it was the result of sending first packet to-host
		 * or
		 * 3) it was another arp reply packet we handled in
		 * different thread.
		 *
		 * In all cases except 3) we definitely need to prefer
		 * existing lle. For the sake of simplicity, prefer any
		 * existing lle over newly-create one.
		 */
		if (la_tmp == NULL)
			lltable_link_entry(LLTABLE(ifp), la);
		IF_AFDATA_WUNLOCK(ifp);

		if (la_tmp == NULL) {
			arp_mark_lle_reachable(la);
			LLE_WUNLOCK(la);
		} else {
			/* Free newly-create entry and handle packet */
			lltable_free_entry(LLTABLE(ifp), la);
			la = la_tmp;
			la_tmp = NULL;
			arp_check_update_lle(ah, isaddr, ifp, bridged, la);
			/* arp_check_update_lle() returns @la unlocked */
		}
		la = NULL;
	}
reply:
	if (op != ARPOP_REQUEST)
		goto drop;
	ARPSTAT_INC(rxrequests);

	if (itaddr.s_addr == myaddr.s_addr) {
		/* Shortcut.. the receiving interface is the target. */
		(void)memcpy(ar_tha(ah), ar_sha(ah), ah->ar_hln);
		(void)memcpy(ar_sha(ah), enaddr, ah->ar_hln);
	} else {
		struct llentry *lle = NULL;

		sin.sin_addr = itaddr;
		IF_AFDATA_RLOCK(ifp);
		lle = lla_lookup(LLTABLE(ifp), 0, (struct sockaddr *)&sin);
		IF_AFDATA_RUNLOCK(ifp);

		if ((lle != NULL) && (lle->la_flags & LLE_PUB)) {
			(void)memcpy(ar_tha(ah), ar_sha(ah), ah->ar_hln);
			(void)memcpy(ar_sha(ah), &lle->ll_addr, ah->ar_hln);
			LLE_RUNLOCK(lle);
		} else {

			if (lle != NULL)
				LLE_RUNLOCK(lle);

			if (!V_arp_proxyall)
				goto drop;

			sin.sin_addr = itaddr;
			/* XXX MRT use table 0 for arp reply  */
			rt = in_rtalloc1((struct sockaddr *)&sin, 0, 0UL, 0);
			if (!rt)
				goto drop;

			/*
			 * Don't send proxies for nodes on the same interface
			 * as this one came out of, or we'll get into a fight
			 * over who claims what Ether address.
			 */
			if (!rt->rt_ifp || rt->rt_ifp == ifp) {
				RTFREE_LOCKED(rt);
				goto drop;
			}
			RTFREE_LOCKED(rt);

			(void)memcpy(ar_tha(ah), ar_sha(ah), ah->ar_hln);
			(void)memcpy(ar_sha(ah), enaddr, ah->ar_hln);

			/*
			 * Also check that the node which sent the ARP packet
			 * is on the interface we expect it to be on. This
			 * avoids ARP chaos if an interface is connected to the
			 * wrong network.
			 */
			sin.sin_addr = isaddr;

			/* XXX MRT use table 0 for arp checks */
			rt = in_rtalloc1((struct sockaddr *)&sin, 0, 0UL, 0);
			if (!rt)
				goto drop;
			if (rt->rt_ifp != ifp) {
				ARP_LOG(LOG_INFO, "proxy: ignoring request"
				    " from %s via %s, expecting %s\n",
				    inet_ntoa(isaddr), ifp->if_xname,
				    rt->rt_ifp->if_xname);
				RTFREE_LOCKED(rt);
				goto drop;
			}
			RTFREE_LOCKED(rt);

#ifdef DEBUG_PROXY
			printf("arp: proxying for %s\n", inet_ntoa(itaddr));
#endif
		}
	}

	if (itaddr.s_addr == myaddr.s_addr &&
	    IN_LINKLOCAL(ntohl(itaddr.s_addr))) {
		/* RFC 3927 link-local IPv4; always reply by broadcast. */
#ifdef DEBUG_LINKLOCAL
		printf("arp: sending reply for link-local addr %s\n",
		    inet_ntoa(itaddr));
#endif
		m->m_flags |= M_BCAST;
		m->m_flags &= ~M_MCAST;
	} else {
		/* default behaviour; never reply by broadcast. */
		m->m_flags &= ~(M_BCAST|M_MCAST);
	}
	(void)memcpy(ar_tpa(ah), ar_spa(ah), ah->ar_pln);
	(void)memcpy(ar_spa(ah), &itaddr, ah->ar_pln);
	ah->ar_op = htons(ARPOP_REPLY);
	ah->ar_pro = htons(ETHERTYPE_IP); /* let's be sure! */
	m->m_len = sizeof(*ah) + (2 * ah->ar_pln) + (2 * ah->ar_hln);
	m->m_pkthdr.len = m->m_len;
	m->m_pkthdr.rcvif = NULL;
	sa.sa_family = AF_ARP;
	sa.sa_len = 2;
	m_clrprotoflags(m);	/* Avoid confusing lower layers. */
	(*ifp->if_output)(ifp, m, &sa, NULL);
	ARPSTAT_INC(txreplies);
	return;

drop:
	m_freem(m);
}
#endif

/*
 * Checks received arp data against existing @la.
 * Updates lle state/performs notification if necessary.
 */
static void
arp_check_update_lle(struct arphdr *ah, struct in_addr isaddr, struct ifnet *ifp,
    int bridged, struct llentry *la)
{
	struct sockaddr sa;
	struct mbuf *m_hold, *m_hold_next;

	LLE_WLOCK_ASSERT(la);

	/* the following is not an error when doing bridging */
	if (!bridged && la->lle_tbl->llt_ifp != ifp) {
		if (log_arp_wrong_iface)
			ARP_LOG(LOG_WARNING, "%s is on %s "
			    "but got reply from %*D on %s\n",
			    inet_ntoa(isaddr),
			    la->lle_tbl->llt_ifp->if_xname,
			    ifp->if_addrlen, (u_char *)ar_sha(ah), ":",
			    ifp->if_xname);
		LLE_WUNLOCK(la);
		return;
	}
	if ((la->la_flags & LLE_VALID) &&
	    bcmp(ar_sha(ah), &la->ll_addr, ifp->if_addrlen)) {
		if (la->la_flags & LLE_STATIC) {
			LLE_WUNLOCK(la);
			if (log_arp_permanent_modify)
				ARP_LOG(LOG_ERR,
				    "%*D attempts to modify "
				    "permanent entry for %s on %s\n",
				    ifp->if_addrlen,
				    (u_char *)ar_sha(ah), ":",
				    inet_ntoa(isaddr), ifp->if_xname);
			return;
		}
		if (log_arp_movements) {
			ARP_LOG(LOG_INFO, "%s moved from %*D "
			    "to %*D on %s\n",
			    inet_ntoa(isaddr),
			    ifp->if_addrlen,
			    (u_char *)&la->ll_addr, ":",
			    ifp->if_addrlen, (u_char *)ar_sha(ah), ":",
			    ifp->if_xname);
		}
	}

	/* Check if something has changed */
	if (memcmp(&la->ll_addr, ar_sha(ah), ifp->if_addrlen) != 0 ||
	    (la->la_flags & LLE_VALID) == 0) {
		/* Perform real LLE update */
		/* use afdata WLOCK to update fields */
		LLE_ADDREF(la);
		LLE_WUNLOCK(la);
		IF_AFDATA_WLOCK(ifp);
		LLE_WLOCK(la);

		/*
		 * Since we droppped LLE lock, other thread might have deleted
		 * this lle. Check and return
		 */
		if ((la->la_flags & LLE_DELETED) != 0) {
			IF_AFDATA_WUNLOCK(ifp);
			LLE_FREE_LOCKED(la);
			return;
		}

		/* Update data */
		lltable_set_entry_addr(ifp, la, ar_sha(ah));

		IF_AFDATA_WUNLOCK(ifp);
		LLE_REMREF(la);

		/* Clear fast path feedback request if set */
		la->r_skip_req = 0;
	}

	arp_mark_lle_reachable(la);

	/*
	 * The packets are all freed within the call to the output
	 * routine.
	 *
	 * NB: The lock MUST be released before the call to the
	 * output routine.
	 */
	if (la->la_hold != NULL) {
		m_hold = la->la_hold;
		la->la_hold = NULL;
		la->la_numheld = 0;
		lltable_fill_sa_entry(la, &sa);
		LLE_WUNLOCK(la);
		for (; m_hold != NULL; m_hold = m_hold_next) {
			m_hold_next = m_hold->m_nextpkt;
			m_hold->m_nextpkt = NULL;
			/* Avoid confusing lower layers. */
			m_clrprotoflags(m_hold);
			(*ifp->if_output)(ifp, m_hold, &sa, NULL);
		}
	} else
		LLE_WUNLOCK(la);
}

static void
arp_mark_lle_reachable(struct llentry *la)
{
	int canceled, wtime;

	LLE_WLOCK_ASSERT(la);

	la->ln_state = ARP_LLINFO_REACHABLE;
	EVENTHANDLER_INVOKE(lle_event, la, LLENTRY_RESOLVED);

	if (!(la->la_flags & LLE_STATIC)) {
		LLE_ADDREF(la);
		la->la_expire = time_uptime + V_arpt_keep;
		wtime = V_arpt_keep - V_arp_maxtries * V_arpt_rexmit;
		if (wtime < 0)
			wtime = V_arpt_keep;
		canceled = callout_reset(&la->lle_timer,
<<<<<<< HEAD
		    hz * V_arpt_keep, arptimer, la);
		if (canceled == CALLOUT_RET_CANCELLED)
=======
		    hz * wtime, arptimer, la);
		if (canceled)
>>>>>>> 3f5871ee
			LLE_REMREF(la);
	}
	la->la_asked = 0;
	la->la_preempt = V_arp_maxtries;
}

/*
 * Add pernament link-layer record for given interface address.
 */
static __noinline void
arp_add_ifa_lle(struct ifnet *ifp, const struct sockaddr *dst)
{
	struct llentry *lle, *lle_tmp;

	/*
	 * Interface address LLE record is considered static
	 * because kernel code relies on LLE_STATIC flag to check
	 * if these entries can be rewriten by arp updates.
	 */
	lle = lltable_alloc_entry(LLTABLE(ifp), LLE_IFADDR | LLE_STATIC, dst);
	if (lle == NULL) {
		log(LOG_INFO, "arp_ifinit: cannot create arp "
		    "entry for interface address\n");
		return;
	}

	IF_AFDATA_WLOCK(ifp);
	LLE_WLOCK(lle);
	/* Unlink any entry if exists */
	lle_tmp = lla_lookup(LLTABLE(ifp), LLE_EXCLUSIVE, dst);
	if (lle_tmp != NULL)
		lltable_unlink_entry(LLTABLE(ifp), lle_tmp);

	lltable_link_entry(LLTABLE(ifp), lle);
	IF_AFDATA_WUNLOCK(ifp);

	if (lle_tmp != NULL)
		EVENTHANDLER_INVOKE(lle_event, lle_tmp, LLENTRY_EXPIRED);

	EVENTHANDLER_INVOKE(lle_event, lle, LLENTRY_RESOLVED);
	LLE_WUNLOCK(lle);
	if (lle_tmp != NULL)
		lltable_free_entry(LLTABLE(ifp), lle_tmp);
}

void
arp_ifinit(struct ifnet *ifp, struct ifaddr *ifa)
{
	const struct sockaddr_in *dst_in;
	const struct sockaddr *dst;

	if (ifa->ifa_carp != NULL)
		return;

	dst = ifa->ifa_addr;
	dst_in = (const struct sockaddr_in *)dst;

	if (ntohl(dst_in->sin_addr.s_addr) == INADDR_ANY)
		return;
	arp_announce_ifaddr(ifp, dst_in->sin_addr, IF_LLADDR(ifp));

	arp_add_ifa_lle(ifp, dst);
}

void
arp_announce_ifaddr(struct ifnet *ifp, struct in_addr addr, u_char *enaddr)
{

	if (ntohl(addr.s_addr) != INADDR_ANY)
		arprequest(ifp, &addr, &addr, enaddr);
}

/*
 * Sends gratuitous ARPs for each ifaddr to notify other
 * nodes about the address change.
 */
static __noinline void
arp_handle_ifllchange(struct ifnet *ifp)
{
	struct ifaddr *ifa;

	TAILQ_FOREACH(ifa, &ifp->if_addrhead, ifa_link) {
		if (ifa->ifa_addr->sa_family == AF_INET)
			arp_ifinit(ifp, ifa);
	}
}

/*
 * A handler for interface link layer address change event.
 */
static __noinline void
arp_iflladdr(void *arg __unused, struct ifnet *ifp)
{

	if ((ifp->if_flags & IFF_UP) != 0)
		arp_handle_ifllchange(ifp);
}

static void
arp_init(void)
{

	netisr_register(&arp_nh);
	if (IS_DEFAULT_VNET(curvnet))
		iflladdr_tag = EVENTHANDLER_REGISTER(iflladdr_event,
		    arp_iflladdr, NULL, EVENTHANDLER_PRI_ANY);
}
SYSINIT(arp, SI_SUB_PROTO_DOMAIN, SI_ORDER_ANY, arp_init, 0);<|MERGE_RESOLUTION|>--- conflicted
+++ resolved
@@ -1123,13 +1123,8 @@
 		if (wtime < 0)
 			wtime = V_arpt_keep;
 		canceled = callout_reset(&la->lle_timer,
-<<<<<<< HEAD
-		    hz * V_arpt_keep, arptimer, la);
+		    hz * wtime, arptimer, la);
 		if (canceled == CALLOUT_RET_CANCELLED)
-=======
-		    hz * wtime, arptimer, la);
-		if (canceled)
->>>>>>> 3f5871ee
 			LLE_REMREF(la);
 	}
 	la->la_asked = 0;
