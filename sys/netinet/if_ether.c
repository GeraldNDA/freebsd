/*-
 * Copyright (c) 1982, 1986, 1988, 1993
 *	The Regents of the University of California.  All rights reserved.
 *
 * Redistribution and use in source and binary forms, with or without
 * modification, are permitted provided that the following conditions
 * are met:
 * 1. Redistributions of source code must retain the above copyright
 *    notice, this list of conditions and the following disclaimer.
 * 2. Redistributions in binary form must reproduce the above copyright
 *    notice, this list of conditions and the following disclaimer in the
 *    documentation and/or other materials provided with the distribution.
 * 4. Neither the name of the University nor the names of its contributors
 *    may be used to endorse or promote products derived from this software
 *    without specific prior written permission.
 *
 * THIS SOFTWARE IS PROVIDED BY THE REGENTS AND CONTRIBUTORS ``AS IS'' AND
 * ANY EXPRESS OR IMPLIED WARRANTIES, INCLUDING, BUT NOT LIMITED TO, THE
 * IMPLIED WARRANTIES OF MERCHANTABILITY AND FITNESS FOR A PARTICULAR PURPOSE
 * ARE DISCLAIMED.  IN NO EVENT SHALL THE REGENTS OR CONTRIBUTORS BE LIABLE
 * FOR ANY DIRECT, INDIRECT, INCIDENTAL, SPECIAL, EXEMPLARY, OR CONSEQUENTIAL
 * DAMAGES (INCLUDING, BUT NOT LIMITED TO, PROCUREMENT OF SUBSTITUTE GOODS
 * OR SERVICES; LOSS OF USE, DATA, OR PROFITS; OR BUSINESS INTERRUPTION)
 * HOWEVER CAUSED AND ON ANY THEORY OF LIABILITY, WHETHER IN CONTRACT, STRICT
 * LIABILITY, OR TORT (INCLUDING NEGLIGENCE OR OTHERWISE) ARISING IN ANY WAY
 * OUT OF THE USE OF THIS SOFTWARE, EVEN IF ADVISED OF THE POSSIBILITY OF
 * SUCH DAMAGE.
 *
 *	@(#)if_ether.c	8.1 (Berkeley) 6/10/93
 */

/*
 * Ethernet address resolution protocol.
 * TODO:
 *	add "inuse/lock" bit (or ref. count) along with valid bit
 */

#include <sys/cdefs.h>
__FBSDID("$FreeBSD$");

#include "opt_inet.h"

#include <sys/param.h>
#include <sys/kernel.h>
#include <sys/lock.h>
#include <sys/queue.h>
#include <sys/sysctl.h>
#include <sys/systm.h>
#include <sys/mbuf.h>
#include <sys/malloc.h>
#include <sys/proc.h>
#include <sys/rmlock.h>
#include <sys/socket.h>
#include <sys/syslog.h>

#include <net/if.h>
#include <net/if_var.h>
#include <net/if_dl.h>
#include <net/if_types.h>
#include <net/netisr.h>
#include <net/if_llc.h>
#include <net/ethernet.h>
#include <net/route.h>
#include <net/vnet.h>

#include <netinet/in.h>
#include <netinet/in_var.h>
#include <net/if_llatbl.h>
#include <netinet/if_ether.h>
#ifdef INET
#include <netinet/ip_carp.h>
#endif

#include <net/if_arc.h>
#include <net/iso88025.h>

#include <security/mac/mac_framework.h>

#define SIN(s) ((const struct sockaddr_in *)(s))
#define SDL(s) ((struct sockaddr_dl *)s)

SYSCTL_DECL(_net_link_ether);
static SYSCTL_NODE(_net_link_ether, PF_INET, inet, CTLFLAG_RW, 0, "");
static SYSCTL_NODE(_net_link_ether, PF_ARP, arp, CTLFLAG_RW, 0, "");

/* timer values */
static VNET_DEFINE(int, arpt_keep) = (20*60);	/* once resolved, good for 20
						 * minutes */
static VNET_DEFINE(int, arp_maxtries) = 5;
static VNET_DEFINE(int, arp_proxyall) = 0;
static VNET_DEFINE(int, arpt_down) = 20;	/* keep incomplete entries for
						 * 20 seconds */
VNET_PCPUSTAT_DEFINE(struct arpstat, arpstat);  /* ARP statistics, see if_arp.h */
VNET_PCPUSTAT_SYSINIT(arpstat);

#ifdef VIMAGE
VNET_PCPUSTAT_SYSUNINIT(arpstat);
#endif /* VIMAGE */

static VNET_DEFINE(int, arp_maxhold) = 1;

#define	V_arpt_keep		VNET(arpt_keep)
#define	V_arpt_down		VNET(arpt_down)
#define	V_arp_maxtries		VNET(arp_maxtries)
#define	V_arp_proxyall		VNET(arp_proxyall)
#define	V_arp_maxhold		VNET(arp_maxhold)

SYSCTL_INT(_net_link_ether_inet, OID_AUTO, max_age, CTLFLAG_VNET | CTLFLAG_RW,
	&VNET_NAME(arpt_keep), 0,
	"ARP entry lifetime in seconds");
SYSCTL_INT(_net_link_ether_inet, OID_AUTO, maxtries, CTLFLAG_VNET | CTLFLAG_RW,
	&VNET_NAME(arp_maxtries), 0,
	"ARP resolution attempts before returning error");
SYSCTL_INT(_net_link_ether_inet, OID_AUTO, proxyall, CTLFLAG_VNET | CTLFLAG_RW,
	&VNET_NAME(arp_proxyall), 0,
	"Enable proxy ARP for all suitable requests");
SYSCTL_INT(_net_link_ether_inet, OID_AUTO, wait, CTLFLAG_VNET | CTLFLAG_RW,
	&VNET_NAME(arpt_down), 0,
	"Incomplete ARP entry lifetime in seconds");
SYSCTL_VNET_PCPUSTAT(_net_link_ether_arp, OID_AUTO, stats, struct arpstat,
    arpstat, "ARP statistics (struct arpstat, net/if_arp.h)");
SYSCTL_INT(_net_link_ether_inet, OID_AUTO, maxhold, CTLFLAG_VNET | CTLFLAG_RW,
	&VNET_NAME(arp_maxhold), 0,
	"Number of packets to hold per ARP entry");

static void	arp_init(void);
static void	arpintr(struct mbuf *);
static void	arptimer(void *);
#ifdef INET
static void	in_arpinput(struct mbuf *);
#endif

static const struct netisr_handler arp_nh = {
	.nh_name = "arp",
	.nh_handler = arpintr,
	.nh_proto = NETISR_ARP,
	.nh_policy = NETISR_POLICY_SOURCE,
};

#ifdef AF_INET
/*
 * called by in_scrubprefix() to remove entry from the table when
 * the interface goes away
 */
void
arp_ifscrub(struct ifnet *ifp, uint32_t addr)
{
	struct sockaddr_in addr4;

	bzero((void *)&addr4, sizeof(addr4));
	addr4.sin_len    = sizeof(addr4);
	addr4.sin_family = AF_INET;
	addr4.sin_addr.s_addr = addr;
	IF_AFDATA_WLOCK(ifp);
	lla_lookup(LLTABLE(ifp), (LLE_DELETE | LLE_IFADDR),
	    (struct sockaddr *)&addr4);
	IF_AFDATA_WUNLOCK(ifp);
}
#endif

/*
 * Timeout routine.  Age arp_tab entries periodically.
 */
static void
arptimer(void *arg)
{
	struct llentry *lle = (struct llentry *)arg;
	struct ifnet *ifp;

	if (lle->la_flags & LLE_STATIC) {
		return;
	}
	LLE_WLOCK(lle);
	if (callout_pending(&lle->la_timer)) {
		/*
		 * Here we are a bit odd here in the treatment of 
		 * active/pending. If the pending bit is set, it got
		 * rescheduled before I ran. The active
		 * bit we ignore, since if it was stopped
		 * in ll_tablefree() and was currently running
		 * it would have return 0 so the code would
		 * not have deleted it since the callout could
		 * not be stopped so we want to go through
		 * with the delete here now. If the callout
		 * was restarted, the pending bit will be back on and
		 * we just want to bail since the callout_reset would
		 * return 1 and our reference would have been removed
		 * by arpresolve() below.
		 */
		LLE_WUNLOCK(lle);
 		return;
 	}
	ifp = lle->lle_tbl->llt_ifp;
	CURVNET_SET(ifp->if_vnet);

	if ((lle->la_flags & LLE_DELETED) == 0) {
		int evt;

		if (lle->la_flags & LLE_VALID)
			evt = LLENTRY_EXPIRED;
		else
			evt = LLENTRY_TIMEDOUT;
		EVENTHANDLER_INVOKE(lle_event, lle, evt);
	}

	callout_stop(&lle->la_timer);

	/* XXX: LOR avoidance. We still have ref on lle. */
	LLE_WUNLOCK(lle);
	IF_AFDATA_LOCK(ifp);
	LLE_WLOCK(lle);

	/* Guard against race with other llentry_free(). */
	if (lle->la_flags & LLE_LINKED) {
		size_t pkts_dropped;

		LLE_REMREF(lle);
		pkts_dropped = llentry_free(lle);
		ARPSTAT_ADD(dropped, pkts_dropped);
	} else
		LLE_FREE_LOCKED(lle);

	IF_AFDATA_UNLOCK(ifp);

	ARPSTAT_INC(timeouts);

	CURVNET_RESTORE();
}

/*
 * Broadcast an ARP request. Caller specifies:
 *	- arp header source ip address
 *	- arp header target ip address
 *	- arp header source ethernet address
 */
void
arprequest(struct ifnet *ifp, const struct in_addr *sip,
    const struct in_addr *tip, u_char *enaddr)
{
	struct mbuf *m;
	struct arphdr *ah;
	struct sockaddr sa;
	u_char *carpaddr = NULL;

	if (sip == NULL) {
		/*
		 * The caller did not supply a source address, try to find
		 * a compatible one among those assigned to this interface.
		 */
		struct ifaddr *ifa;

		IF_ADDR_RLOCK(ifp);
		TAILQ_FOREACH(ifa, &ifp->if_addrhead, ifa_link) {
			if (ifa->ifa_addr->sa_family != AF_INET)
				continue;

			if (ifa->ifa_carp) {
				if ((*carp_iamatch_p)(ifa, &carpaddr) == 0)
					continue;
				sip = &IA_SIN(ifa)->sin_addr;
			} else {
				carpaddr = NULL;
				sip = &IA_SIN(ifa)->sin_addr;
			}

			if (0 == ((sip->s_addr ^ tip->s_addr) &
			    IA_MASKSIN(ifa)->sin_addr.s_addr))
				break;  /* found it. */
		}
		IF_ADDR_RUNLOCK(ifp);
		if (sip == NULL) {
			printf("%s: cannot find matching address\n", __func__);
			return;
		}
	}
	if (enaddr == NULL)
		enaddr = carpaddr ? carpaddr : (u_char *)if_lladdr(ifp);

	if ((m = m_gethdr(M_NOWAIT, MT_DATA)) == NULL)
		return;
	m->m_len = sizeof(*ah) + 2 * sizeof(struct in_addr) +
		2 * if_addrlen(ifp);
	m->m_pkthdr.len = m->m_len;
	M_ALIGN(m, m->m_len);
	ah = mtod(m, struct arphdr *);
	bzero((caddr_t)ah, m->m_len);
#ifdef MAC
	mac_netinet_arp_send(ifp, m);
#endif
	ah->ar_pro = htons(ETHERTYPE_IP);
	ah->ar_hln = if_addrlen(ifp);		/* hardware address length */
	ah->ar_pln = sizeof(struct in_addr);	/* protocol address length */
	ah->ar_op = htons(ARPOP_REQUEST);
	bcopy(enaddr, ar_sha(ah), ah->ar_hln);
	bcopy(sip, ar_spa(ah), ah->ar_pln);
	bcopy(tip, ar_tpa(ah), ah->ar_pln);
	sa.sa_family = AF_ARP;
	sa.sa_len = 2;
	m->m_flags |= M_BCAST;
	m_clrprotoflags(m);	/* Avoid confusing lower layers. */
	if_output(ifp, m, &sa, NULL);
	ARPSTAT_INC(txrequests);
}

/*
 * Resolve an IP address into an ethernet address.
 * On input:
 *    ifp is the interface we use
 *    is_gw != if @dst represents gateway to some destination
 *    m is the mbuf. May be NULL if we don't have a packet.
 *    dst is the next hop,
 *    desten is where we want the address.
 *    flags returns lle entry flags.
 *
 * On success, desten and flags are filled in and the function returns 0;
 * If the packet must be held pending resolution, we return EWOULDBLOCK
 * On other errors, we return the corresponding error code.
 * Note that m_freem() handles NULL.
 */
int
arpresolve(struct ifnet *ifp, int is_gw, struct mbuf *m,
	const struct sockaddr *dst, u_char *desten, uint32_t *pflags)
{
	struct llentry *la = 0;
	u_int flags = 0;
	struct mbuf *curr = NULL;
	struct mbuf *next = NULL;
	int error, renew;

	if (pflags != NULL)
		*pflags = 0;

	if (m != NULL) {
		if (m->m_flags & M_BCAST) {
			/* broadcast */
			memcpy(desten, ifp->if_broadcastaddr, if_addrlen(ifp));
			return (0);
		}
		if (m->m_flags & M_MCAST) {
			/* multicast */
			ETHER_MAP_IP_MULTICAST(&SIN(dst)->sin_addr, desten);
			return (0);
		}
	}
retry:
	IF_AFDATA_RLOCK(ifp);
	la = lla_lookup(LLTABLE(ifp), flags, dst);
	IF_AFDATA_RUNLOCK(ifp);
	if ((la == NULL) && ((flags & LLE_EXCLUSIVE) == 0)
	    && ((ifp->if_flags & (IFF_NOARP | IFF_STATICARP)) == 0)) {
		flags |= (LLE_CREATE | LLE_EXCLUSIVE);
		IF_AFDATA_WLOCK(ifp);
		la = lla_lookup(LLTABLE(ifp), flags, dst);
		IF_AFDATA_WUNLOCK(ifp);
	}
	if (la == NULL) {
		if (flags & LLE_CREATE)
			log(LOG_DEBUG,
			    "arpresolve: can't allocate llinfo for %s on %s\n",
			    inet_ntoa(SIN(dst)->sin_addr), ifp->if_xname);
		m_freem(m);
		return (EINVAL);
	}

	if ((la->la_flags & LLE_VALID) &&
	    ((la->la_flags & LLE_STATIC) || la->la_expire > time_uptime)) {
<<<<<<< HEAD
		bcopy(&la->ll_addr, desten, if_addrlen(ifp));
=======
		bcopy(&la->ll_addr, desten, ifp->if_addrlen);
		renew = 0;
>>>>>>> eb8a90b8
		/*
		 * If entry has an expiry time and it is approaching,
		 * see if we need to send an ARP request within this
		 * arpt_down interval.
		 */
		if (!(la->la_flags & LLE_STATIC) &&
		    time_uptime + la->la_preempt > la->la_expire) {
			renew = 1;
			la->la_preempt--;
		}

		if (pflags != NULL)
			*pflags = la->la_flags;

		if (flags & LLE_EXCLUSIVE)
			LLE_WUNLOCK(la);
		else
			LLE_RUNLOCK(la);

		if (renew == 1)
			arprequest(ifp, NULL, &SIN(dst)->sin_addr, NULL);

		return (0);
	}

	if (la->la_flags & LLE_STATIC) {   /* should not happen! */
		log(LOG_DEBUG, "arpresolve: ouch, empty static llinfo for %s\n",
		    inet_ntoa(SIN(dst)->sin_addr));
		m_freem(m);
		error = EINVAL;
		goto done;
	}

	renew = (la->la_asked == 0 || la->la_expire != time_uptime);
	if ((renew || m != NULL) && (flags & LLE_EXCLUSIVE) == 0) {
		flags |= LLE_EXCLUSIVE;
		LLE_RUNLOCK(la);
		goto retry;
	}
	/*
	 * There is an arptab entry, but no ethernet address
	 * response yet.  Add the mbuf to the list, dropping
	 * the oldest packet if we have exceeded the system
	 * setting.
	 */
	if (m != NULL) {
		if (la->la_numheld >= V_arp_maxhold) {
			if (la->la_hold != NULL) {
				next = la->la_hold->m_nextpkt;
				m_freem(la->la_hold);
				la->la_hold = next;
				la->la_numheld--;
				ARPSTAT_INC(dropped);
			}
		}
		if (la->la_hold != NULL) {
			curr = la->la_hold;
			while (curr->m_nextpkt != NULL)
				curr = curr->m_nextpkt;
			curr->m_nextpkt = m;
		} else
			la->la_hold = m;
		la->la_numheld++;
		if (renew == 0 && (flags & LLE_EXCLUSIVE)) {
			flags &= ~LLE_EXCLUSIVE;
			LLE_DOWNGRADE(la);
		}

	}
	/*
	 * Return EWOULDBLOCK if we have tried less than arp_maxtries. It
	 * will be masked by ether_output(). Return EHOSTDOWN/EHOSTUNREACH
	 * if we have already sent arp_maxtries ARP requests. Retransmit the
	 * ARP request, but not faster than one request per second.
	 */
	if (la->la_asked < V_arp_maxtries)
		error = EWOULDBLOCK;	/* First request. */
	else
		error = is_gw != 0 ? EHOSTUNREACH : EHOSTDOWN;

	if (renew) {
		int canceled;

		LLE_ADDREF(la);
		la->la_expire = time_uptime;
		canceled = callout_reset(&la->la_timer, hz * V_arpt_down,
		    arptimer, la);
		if (canceled)
			LLE_REMREF(la);
		la->la_asked++;
		LLE_WUNLOCK(la);
		arprequest(ifp, NULL, &SIN(dst)->sin_addr, NULL);
		return (error);
	}
done:
	if (flags & LLE_EXCLUSIVE)
		LLE_WUNLOCK(la);
	else
		LLE_RUNLOCK(la);
	return (error);
}

/*
 * Common length and type checks are done here,
 * then the protocol-specific routine is called.
 */
static void
arpintr(struct mbuf *m)
{
	struct arphdr *ar;

	if (m->m_len < sizeof(struct arphdr) &&
	    ((m = m_pullup(m, sizeof(struct arphdr))) == NULL)) {
		log(LOG_NOTICE, "arp: runt packet -- m_pullup failed\n");
		return;
	}
	ar = mtod(m, struct arphdr *);

	if (ntohs(ar->ar_hrd) != ARPHRD_ETHER &&
	    ntohs(ar->ar_hrd) != ARPHRD_IEEE802 &&
	    ntohs(ar->ar_hrd) != ARPHRD_ARCNET &&
	    ntohs(ar->ar_hrd) != ARPHRD_IEEE1394 &&
	    ntohs(ar->ar_hrd) != ARPHRD_INFINIBAND) {
		log(LOG_NOTICE, "arp: unknown hardware address format (0x%2D)"
		    " (from %*D to %*D)\n", (unsigned char *)&ar->ar_hrd, "",
		    ETHER_ADDR_LEN, (u_char *)ar_sha(ar), ":",
		    ETHER_ADDR_LEN, (u_char *)ar_tha(ar), ":");
		m_freem(m);
		return;
	}

	if (m->m_len < arphdr_len(ar)) {
		if ((m = m_pullup(m, arphdr_len(ar))) == NULL) {
			log(LOG_NOTICE, "arp: runt packet\n");
			m_freem(m);
			return;
		}
		ar = mtod(m, struct arphdr *);
	}

	ARPSTAT_INC(received);
	switch (ntohs(ar->ar_pro)) {
#ifdef INET
	case ETHERTYPE_IP:
		in_arpinput(m);
		return;
#endif
	}
	m_freem(m);
}

#ifdef INET
/*
 * ARP for Internet protocols on 10 Mb/s Ethernet.
 * Algorithm is that given in RFC 826.
 * In addition, a sanity check is performed on the sender
 * protocol address, to catch impersonators.
 * We no longer handle negotiations for use of trailer protocol:
 * Formerly, ARP replied for protocol type ETHERTYPE_TRAIL sent
 * along with IP replies if we wanted trailers sent to us,
 * and also sent them in response to IP replies.
 * This allowed either end to announce the desire to receive
 * trailer packets.
 * We no longer reply to requests for ETHERTYPE_TRAIL protocol either,
 * but formerly didn't normally send requests.
 */
static int log_arp_wrong_iface = 1;
static int log_arp_movements = 1;
static int log_arp_permanent_modify = 1;
static int allow_multicast = 0;
static struct timeval arp_lastlog;
static int arp_curpps;
static int arp_maxpps = 1;

SYSCTL_INT(_net_link_ether_inet, OID_AUTO, log_arp_wrong_iface, CTLFLAG_RW,
	&log_arp_wrong_iface, 0,
	"log arp packets arriving on the wrong interface");
SYSCTL_INT(_net_link_ether_inet, OID_AUTO, log_arp_movements, CTLFLAG_RW,
	&log_arp_movements, 0,
	"log arp replies from MACs different than the one in the cache");
SYSCTL_INT(_net_link_ether_inet, OID_AUTO, log_arp_permanent_modify, CTLFLAG_RW,
	&log_arp_permanent_modify, 0,
	"log arp replies from MACs different than the one in the permanent arp entry");
SYSCTL_INT(_net_link_ether_inet, OID_AUTO, allow_multicast, CTLFLAG_RW,
	&allow_multicast, 0, "accept multicast addresses");
SYSCTL_INT(_net_link_ether_inet, OID_AUTO, max_log_per_second,
	CTLFLAG_RW, &arp_maxpps, 0,
	"Maximum number of remotely triggered ARP messages that can be "
	"logged per second");

#define	ARP_LOG(pri, ...)	do {					\
	if (ppsratecheck(&arp_lastlog, &arp_curpps, arp_maxpps))	\
		log((pri), "arp: " __VA_ARGS__);			\
} while (0)

static void
in_arpinput(struct mbuf *m)
{
	struct rm_priotracker in_ifa_tracker;
	struct arphdr *ah;
	struct ifnet *ifp = m->m_pkthdr.rcvif;
	struct llentry *la = NULL;
	struct rtentry *rt;
	struct ifaddr *ifa;
	struct in_ifaddr *ia;
	struct sockaddr sa;
	struct in_addr isaddr, itaddr, myaddr;
	u_int8_t *enaddr = NULL;
	int op, flags;
	int req_len;
	int bridged = 0, is_bridge = 0;
	int carped;
	struct sockaddr_in sin;
	sin.sin_len = sizeof(struct sockaddr_in);
	sin.sin_family = AF_INET;
	sin.sin_addr.s_addr = 0;

	if (ifp->if_bridge)
		bridged = 1;
	if (if_type(ifp) == IFT_BRIDGE)
		is_bridge = 1;

	req_len = arphdr_len2(if_addrlen(ifp), sizeof(struct in_addr));
	if (m->m_len < req_len && (m = m_pullup(m, req_len)) == NULL) {
		ARP_LOG(LOG_NOTICE, "runt packet -- m_pullup failed\n");
		return;
	}

	ah = mtod(m, struct arphdr *);
	/*
	 * ARP is only for IPv4 so we can reject packets with
	 * a protocol length not equal to an IPv4 address.
	 */
	if (ah->ar_pln != sizeof(struct in_addr)) {
		ARP_LOG(LOG_NOTICE, "requested protocol length != %zu\n",
		    sizeof(struct in_addr));
		goto drop;
	}

	if (allow_multicast == 0 && ETHER_IS_MULTICAST(ar_sha(ah))) {
		ARP_LOG(LOG_NOTICE, "%*D is multicast\n", if_addrlen(ifp),
		    (u_char *)ar_sha(ah), ":");
		goto drop;
	}

	op = ntohs(ah->ar_op);
	(void)memcpy(&isaddr, ar_spa(ah), sizeof (isaddr));
	(void)memcpy(&itaddr, ar_tpa(ah), sizeof (itaddr));

	if (op == ARPOP_REPLY)
		ARPSTAT_INC(rxreplies);

	/*
	 * For a bridge, we want to check the address irrespective
	 * of the receive interface. (This will change slightly
	 * when we have clusters of interfaces).
	 */
	IN_IFADDR_RLOCK(&in_ifa_tracker);
	LIST_FOREACH(ia, INADDR_HASH(itaddr.s_addr), ia_hash) {
		if (((bridged && ia->ia_ifp->if_bridge == ifp->if_bridge) ||
		    ia->ia_ifp == ifp) &&
		    itaddr.s_addr == ia->ia_addr.sin_addr.s_addr &&
		    (ia->ia_ifa.ifa_carp == NULL ||
		    (*carp_iamatch_p)(&ia->ia_ifa, &enaddr))) {
			ifa_ref(&ia->ia_ifa);
			IN_IFADDR_RUNLOCK(&in_ifa_tracker);
			goto match;
		}
	}
	LIST_FOREACH(ia, INADDR_HASH(isaddr.s_addr), ia_hash)
		if (((bridged && ia->ia_ifp->if_bridge == ifp->if_bridge) ||
		    ia->ia_ifp == ifp) &&
		    isaddr.s_addr == ia->ia_addr.sin_addr.s_addr) {
			ifa_ref(&ia->ia_ifa);
			IN_IFADDR_RUNLOCK(&in_ifa_tracker);
			goto match;
		}

#define BDG_MEMBER_MATCHES_ARP(addr, ifp, ia)				\
  (ia->ia_ifp->if_bridge == ifp->if_softc &&				\
  !bcmp(if_lladdr(ia->ia_ifp), if_lladdr(ifp), if_addrlen(ifp)) &&	\
  addr == ia->ia_addr.sin_addr.s_addr)
	/*
	 * Check the case when bridge shares its MAC address with
	 * some of its children, so packets are claimed by bridge
	 * itself (bridge_input() does it first), but they are really
	 * meant to be destined to the bridge member.
	 */
	if (is_bridge) {
		LIST_FOREACH(ia, INADDR_HASH(itaddr.s_addr), ia_hash) {
			if (BDG_MEMBER_MATCHES_ARP(itaddr.s_addr, ifp, ia)) {
				ifa_ref(&ia->ia_ifa);
				ifp = ia->ia_ifp;
				IN_IFADDR_RUNLOCK(&in_ifa_tracker);
				goto match;
			}
		}
	}
#undef BDG_MEMBER_MATCHES_ARP
	IN_IFADDR_RUNLOCK(&in_ifa_tracker);

	/*
	 * No match, use the first inet address on the receive interface
	 * as a dummy address for the rest of the function.
	 */
	IF_ADDR_RLOCK(ifp);
	TAILQ_FOREACH(ifa, &ifp->if_addrhead, ifa_link)
		if (ifa->ifa_addr->sa_family == AF_INET &&
		    (ifa->ifa_carp == NULL ||
		    (*carp_iamatch_p)(ifa, &enaddr))) {
			ia = ifatoia(ifa);
			ifa_ref(ifa);
			IF_ADDR_RUNLOCK(ifp);
			goto match;
		}
	IF_ADDR_RUNLOCK(ifp);

	/*
	 * If bridging, fall back to using any inet address.
	 */
	IN_IFADDR_RLOCK(&in_ifa_tracker);
	if (!bridged || (ia = TAILQ_FIRST(&V_in_ifaddrhead)) == NULL) {
		IN_IFADDR_RUNLOCK(&in_ifa_tracker);
		goto drop;
	}
	ifa_ref(&ia->ia_ifa);
	IN_IFADDR_RUNLOCK(&in_ifa_tracker);
match:
	if (!enaddr)
		enaddr = (u_int8_t *)if_lladdr(ifp);
	carped = (ia->ia_ifa.ifa_carp != NULL);
	myaddr = ia->ia_addr.sin_addr;
	ifa_free(&ia->ia_ifa);
	if (!bcmp(ar_sha(ah), enaddr, if_addrlen(ifp)))
		goto drop;	/* it's from me, ignore it. */
	if (!bcmp(ar_sha(ah), ifp->if_broadcastaddr, if_addrlen(ifp))) {
		ARP_LOG(LOG_NOTICE, "link address is broadcast for IP address "
		    "%s!\n", inet_ntoa(isaddr));
		goto drop;
	}
	/*
	 * Warn if another host is using the same IP address, but only if the
	 * IP address isn't 0.0.0.0, which is used for DHCP only, in which
	 * case we suppress the warning to avoid false positive complaints of
	 * potential misconfiguration.
	 */
	if (!bridged && !carped && isaddr.s_addr == myaddr.s_addr &&
	    myaddr.s_addr != 0) {
		ARP_LOG(LOG_ERR, "%*D is using my IP address %s on %s!\n",
		   if_addrlen(ifp), (u_char *)ar_sha(ah), ":",
		   inet_ntoa(isaddr), ifp->if_xname);
		itaddr = myaddr;
		ARPSTAT_INC(dupips);
		goto reply;
	}
	if (ifp->if_flags & IFF_STATICARP)
		goto reply;

	bzero(&sin, sizeof(sin));
	sin.sin_len = sizeof(struct sockaddr_in);
	sin.sin_family = AF_INET;
	sin.sin_addr = isaddr;
	flags = (itaddr.s_addr == myaddr.s_addr) ? LLE_CREATE : 0;
	flags |= LLE_EXCLUSIVE;
	IF_AFDATA_LOCK(ifp);
	la = lla_lookup(LLTABLE(ifp), flags, (struct sockaddr *)&sin);
	IF_AFDATA_UNLOCK(ifp);
	if (la != NULL) {
		/* the following is not an error when doing bridging */
		if (!bridged && la->lle_tbl->llt_ifp != ifp) {
			if (log_arp_wrong_iface)
				ARP_LOG(LOG_WARNING, "%s is on %s "
				    "but got reply from %*D on %s\n",
				    inet_ntoa(isaddr),
				    la->lle_tbl->llt_ifp->if_xname,
				    if_addrlen(ifp), (u_char *)ar_sha(ah), ":",
				    ifp->if_xname);
			LLE_WUNLOCK(la);
			goto reply;
		}
		if ((la->la_flags & LLE_VALID) &&
		    bcmp(ar_sha(ah), &la->ll_addr, if_addrlen(ifp))) {
			if (la->la_flags & LLE_STATIC) {
				LLE_WUNLOCK(la);
				if (log_arp_permanent_modify)
					ARP_LOG(LOG_ERR,
					    "%*D attempts to modify "
					    "permanent entry for %s on %s\n",
					    if_addrlen(ifp),
					    (u_char *)ar_sha(ah), ":",
					    inet_ntoa(isaddr), ifp->if_xname);
				goto reply;
			}
			if (log_arp_movements) {
				ARP_LOG(LOG_INFO, "%s moved from %*D "
				    "to %*D on %s\n",
				    inet_ntoa(isaddr),
				    if_addrlen(ifp), (u_char *)&la->ll_addr,
				    ":", if_addrlen(ifp), (u_char *)ar_sha(ah),
				    ":", ifp->if_xname);
			}
		}

		if (if_addrlen(ifp) != ah->ar_hln) {
			LLE_WUNLOCK(la);
			ARP_LOG(LOG_WARNING, "from %*D: addr len: new %d, "
			    "i/f %d (ignored)\n", if_addrlen(ifp),
			    (u_char *) ar_sha(ah), ":", ah->ar_hln,
			    if_addrlen(ifp));
			goto drop;
		}
		memcpy(&la->ll_addr, ar_sha(ah), if_addrlen(ifp));
		la->la_flags |= LLE_VALID;

		EVENTHANDLER_INVOKE(lle_event, la, LLENTRY_RESOLVED);

		if (!(la->la_flags & LLE_STATIC)) {
			int canceled;

			LLE_ADDREF(la);
			la->la_expire = time_uptime + V_arpt_keep;
			canceled = callout_reset(&la->la_timer,
			    hz * V_arpt_keep, arptimer, la);
			if (canceled)
				LLE_REMREF(la);
		}
		la->la_asked = 0;
		la->la_preempt = V_arp_maxtries;
		/*
		 * The packets are all freed within the call to the output
		 * routine.
		 *
		 * NB: The lock MUST be released before the call to the
		 * output routine.
		 */
		if (la->la_hold != NULL) {
			struct mbuf *m_hold, *m_hold_next;

			m_hold = la->la_hold;
			la->la_hold = NULL;
			la->la_numheld = 0;
			memcpy(&sa, L3_ADDR(la), sizeof(sa));
			LLE_WUNLOCK(la);
			for (; m_hold != NULL; m_hold = m_hold_next) {
				m_hold_next = m_hold->m_nextpkt;
				m_hold->m_nextpkt = NULL;
				/* Avoid confusing lower layers. */
				m_clrprotoflags(m_hold);
				if_output(ifp, m_hold, &sa, NULL);
			}
		} else
			LLE_WUNLOCK(la);
	}
reply:
	if (op != ARPOP_REQUEST)
		goto drop;
	ARPSTAT_INC(rxrequests);

	if (itaddr.s_addr == myaddr.s_addr) {
		/* Shortcut.. the receiving interface is the target. */
		(void)memcpy(ar_tha(ah), ar_sha(ah), ah->ar_hln);
		(void)memcpy(ar_sha(ah), enaddr, ah->ar_hln);
	} else {
		struct llentry *lle = NULL;

		sin.sin_addr = itaddr;
		IF_AFDATA_RLOCK(ifp);
		lle = lla_lookup(LLTABLE(ifp), 0, (struct sockaddr *)&sin);
		IF_AFDATA_RUNLOCK(ifp);

		if ((lle != NULL) && (lle->la_flags & LLE_PUB)) {
			(void)memcpy(ar_tha(ah), ar_sha(ah), ah->ar_hln);
			(void)memcpy(ar_sha(ah), &lle->ll_addr, ah->ar_hln);
			LLE_RUNLOCK(lle);
		} else {

			if (lle != NULL)
				LLE_RUNLOCK(lle);

			if (!V_arp_proxyall)
				goto drop;

			sin.sin_addr = itaddr;
			/* XXX MRT use table 0 for arp reply  */
			rt = in_rtalloc1((struct sockaddr *)&sin, 0, 0UL, 0);
			if (!rt)
				goto drop;

			/*
			 * Don't send proxies for nodes on the same interface
			 * as this one came out of, or we'll get into a fight
			 * over who claims what Ether address.
			 */
			if (!rt->rt_ifp || rt->rt_ifp == ifp) {
				RTFREE_LOCKED(rt);
				goto drop;
			}
			RTFREE_LOCKED(rt);

			(void)memcpy(ar_tha(ah), ar_sha(ah), ah->ar_hln);
			(void)memcpy(ar_sha(ah), enaddr, ah->ar_hln);

			/*
			 * Also check that the node which sent the ARP packet
			 * is on the interface we expect it to be on. This
			 * avoids ARP chaos if an interface is connected to the
			 * wrong network.
			 */
			sin.sin_addr = isaddr;

			/* XXX MRT use table 0 for arp checks */
			rt = in_rtalloc1((struct sockaddr *)&sin, 0, 0UL, 0);
			if (!rt)
				goto drop;
			if (rt->rt_ifp != ifp) {
				ARP_LOG(LOG_INFO, "proxy: ignoring request"
				    " from %s via %s, expecting %s\n",
				    inet_ntoa(isaddr), ifp->if_xname,
				    rt->rt_ifp->if_xname);
				RTFREE_LOCKED(rt);
				goto drop;
			}
			RTFREE_LOCKED(rt);

#ifdef DEBUG_PROXY
			printf("arp: proxying for %s\n", inet_ntoa(itaddr));
#endif
		}
	}

	if (itaddr.s_addr == myaddr.s_addr &&
	    IN_LINKLOCAL(ntohl(itaddr.s_addr))) {
		/* RFC 3927 link-local IPv4; always reply by broadcast. */
#ifdef DEBUG_LINKLOCAL
		printf("arp: sending reply for link-local addr %s\n",
		    inet_ntoa(itaddr));
#endif
		m->m_flags |= M_BCAST;
		m->m_flags &= ~M_MCAST;
	} else {
		/* default behaviour; never reply by broadcast. */
		m->m_flags &= ~(M_BCAST|M_MCAST);
	}
	(void)memcpy(ar_tpa(ah), ar_spa(ah), ah->ar_pln);
	(void)memcpy(ar_spa(ah), &itaddr, ah->ar_pln);
	ah->ar_op = htons(ARPOP_REPLY);
	ah->ar_pro = htons(ETHERTYPE_IP); /* let's be sure! */
	m->m_len = sizeof(*ah) + (2 * ah->ar_pln) + (2 * ah->ar_hln);
	m->m_pkthdr.len = m->m_len;
	m->m_pkthdr.rcvif = NULL;
	sa.sa_family = AF_ARP;
	sa.sa_len = 2;
	m_clrprotoflags(m);	/* Avoid confusing lower layers. */
	if_output(ifp, m, &sa, NULL);
	ARPSTAT_INC(txreplies);
	return;

drop:
	m_freem(m);
}
#endif

void
arp_ifinit(struct ifnet *ifp, struct ifaddr *ifa)
{
	struct llentry *lle;

	if (ifa->ifa_carp != NULL)
		return;

	if (ntohl(IA_SIN(ifa)->sin_addr.s_addr) != INADDR_ANY) {
		arprequest(ifp, &IA_SIN(ifa)->sin_addr,
				&IA_SIN(ifa)->sin_addr, if_lladdr(ifp));
		/*
		 * interface address is considered static entry
		 * because the output of the arp utility shows
		 * that L2 entry as permanent
		 */
		IF_AFDATA_LOCK(ifp);
		lle = lla_lookup(LLTABLE(ifp), (LLE_CREATE | LLE_IFADDR | LLE_STATIC),
				 (struct sockaddr *)IA_SIN(ifa));
		IF_AFDATA_UNLOCK(ifp);
		if (lle == NULL)
			log(LOG_INFO, "arp_ifinit: cannot create arp "
			    "entry for interface address\n");
		else
			LLE_RUNLOCK(lle);
	}
	ifa->ifa_rtrequest = NULL;
}

void
arp_ifinit2(struct ifnet *ifp, struct ifaddr *ifa, u_char *enaddr)
{
	if (ntohl(IA_SIN(ifa)->sin_addr.s_addr) != INADDR_ANY)
		arprequest(ifp, &IA_SIN(ifa)->sin_addr,
				&IA_SIN(ifa)->sin_addr, enaddr);
	ifa->ifa_rtrequest = NULL;
}

static void
arp_init(void)
{

	netisr_register(&arp_nh);
}
SYSINIT(arp, SI_SUB_PROTO_DOMAIN, SI_ORDER_ANY, arp_init, 0);<|MERGE_RESOLUTION|>--- conflicted
+++ resolved
@@ -364,12 +364,8 @@
 
 	if ((la->la_flags & LLE_VALID) &&
 	    ((la->la_flags & LLE_STATIC) || la->la_expire > time_uptime)) {
-<<<<<<< HEAD
 		bcopy(&la->ll_addr, desten, if_addrlen(ifp));
-=======
-		bcopy(&la->ll_addr, desten, ifp->if_addrlen);
 		renew = 0;
->>>>>>> eb8a90b8
 		/*
 		 * If entry has an expiry time and it is approaching,
 		 * see if we need to send an ARP request within this
