/*-
 * Copyright (c) 2001 Atsushi Onoe
 * Copyright (c) 2002-2009 Sam Leffler, Errno Consulting
 * All rights reserved.
 *
 * Redistribution and use in source and binary forms, with or without
 * modification, are permitted provided that the following conditions
 * are met:
 * 1. Redistributions of source code must retain the above copyright
 *    notice, this list of conditions and the following disclaimer.
 * 2. Redistributions in binary form must reproduce the above copyright
 *    notice, this list of conditions and the following disclaimer in the
 *    documentation and/or other materials provided with the distribution.
 *
 * THIS SOFTWARE IS PROVIDED BY THE AUTHOR ``AS IS'' AND ANY EXPRESS OR
 * IMPLIED WARRANTIES, INCLUDING, BUT NOT LIMITED TO, THE IMPLIED WARRANTIES
 * OF MERCHANTABILITY AND FITNESS FOR A PARTICULAR PURPOSE ARE DISCLAIMED.
 * IN NO EVENT SHALL THE AUTHOR BE LIABLE FOR ANY DIRECT, INDIRECT,
 * INCIDENTAL, SPECIAL, EXEMPLARY, OR CONSEQUENTIAL DAMAGES (INCLUDING, BUT
 * NOT LIMITED TO, PROCUREMENT OF SUBSTITUTE GOODS OR SERVICES; LOSS OF USE,
 * DATA, OR PROFITS; OR BUSINESS INTERRUPTION) HOWEVER CAUSED AND ON ANY
 * THEORY OF LIABILITY, WHETHER IN CONTRACT, STRICT LIABILITY, OR TORT
 * (INCLUDING NEGLIGENCE OR OTHERWISE) ARISING IN ANY WAY OUT OF THE USE OF
 * THIS SOFTWARE, EVEN IF ADVISED OF THE POSSIBILITY OF SUCH DAMAGE.
 */

#include <sys/cdefs.h>
__FBSDID("$FreeBSD$");

#include "opt_inet.h"
#include "opt_inet6.h"
#include "opt_wlan.h"

#include <sys/param.h>
#include <sys/systm.h> 
#include <sys/mbuf.h>   
#include <sys/kernel.h>
#include <sys/endian.h>

#include <sys/socket.h>
 
#include <net/bpf.h>
#include <net/ethernet.h>
#include <net/if.h>
#include <net/if_llc.h>
#include <net/if_media.h>
#include <net/if_vlan_var.h>

#include <net80211/ieee80211_var.h>
#include <net80211/ieee80211_regdomain.h>
#ifdef IEEE80211_SUPPORT_SUPERG
#include <net80211/ieee80211_superg.h>
#endif
#ifdef IEEE80211_SUPPORT_TDMA
#include <net80211/ieee80211_tdma.h>
#endif
#include <net80211/ieee80211_wds.h>
#include <net80211/ieee80211_mesh.h>

#if defined(INET) || defined(INET6)
#include <netinet/in.h> 
#endif

#ifdef INET
#include <netinet/if_ether.h>
#include <netinet/in_systm.h>
#include <netinet/ip.h>
#endif
#ifdef INET6
#include <netinet/ip6.h>
#endif

#include <security/mac/mac_framework.h>

#define	ETHER_HEADER_COPY(dst, src) \
	memcpy(dst, src, sizeof(struct ether_header))

/* unalligned little endian access */     
#define LE_WRITE_2(p, v) do {				\
	((uint8_t *)(p))[0] = (v) & 0xff;		\
	((uint8_t *)(p))[1] = ((v) >> 8) & 0xff;	\
} while (0)
#define LE_WRITE_4(p, v) do {				\
	((uint8_t *)(p))[0] = (v) & 0xff;		\
	((uint8_t *)(p))[1] = ((v) >> 8) & 0xff;	\
	((uint8_t *)(p))[2] = ((v) >> 16) & 0xff;	\
	((uint8_t *)(p))[3] = ((v) >> 24) & 0xff;	\
} while (0)

static int ieee80211_fragment(struct ieee80211vap *, struct mbuf *,
	u_int hdrsize, u_int ciphdrsize, u_int mtu);
static	void ieee80211_tx_mgt_cb(struct ieee80211_node *, void *, int);

#ifdef IEEE80211_DEBUG
/*
 * Decide if an outbound management frame should be
 * printed when debugging is enabled.  This filters some
 * of the less interesting frames that come frequently
 * (e.g. beacons).
 */
static __inline int
doprint(struct ieee80211vap *vap, int subtype)
{
	switch (subtype) {
	case IEEE80211_FC0_SUBTYPE_PROBE_RESP:
		return (vap->iv_opmode == IEEE80211_M_IBSS);
	}
	return 1;
}
#endif

/*
 * Send the given mbuf through the given vap.
 *
 * This consumes the mbuf regardless of whether the transmit
 * was successful or not.
 *
 * This does none of the initial checks that ieee80211_start()
 * does (eg CAC timeout, interface wakeup) - the caller must
 * do this first.
 */
static int
ieee80211_start_pkt(struct ieee80211vap *vap, struct mbuf *m)
{
#define	IS_DWDS(vap) \
	(vap->iv_opmode == IEEE80211_M_WDS && \
	 (vap->iv_flags_ext & IEEE80211_FEXT_WDSLEGACY) == 0)
	struct ieee80211com *ic = vap->iv_ic;
	struct ifnet *ifp = vap->iv_ifp;
	struct ieee80211_node *ni;
	struct ether_header *eh;
	int error;

	/*
	 * Cancel any background scan.
	 */
	if (ic->ic_flags & IEEE80211_F_SCAN)
		ieee80211_cancel_anyscan(vap);
	/* 
	 * Find the node for the destination so we can do
	 * things like power save and fast frames aggregation.
	 *
	 * NB: past this point various code assumes the first
	 *     mbuf has the 802.3 header present (and contiguous).
	 */
	ni = NULL;
	if (m->m_len < sizeof(struct ether_header) &&
	   (m = m_pullup(m, sizeof(struct ether_header))) == NULL) {
		IEEE80211_DPRINTF(vap, IEEE80211_MSG_OUTPUT,
		    "discard frame, %s\n", "m_pullup failed");
		vap->iv_stats.is_tx_nobuf++;	/* XXX */
		ifp->if_oerrors++;
		return (ENOBUFS);
	}
	eh = mtod(m, struct ether_header *);
	if (ETHER_IS_MULTICAST(eh->ether_dhost)) {
		if (IS_DWDS(vap)) {
			/*
			 * Only unicast frames from the above go out
			 * DWDS vaps; multicast frames are handled by
			 * dispatching the frame as it comes through
			 * the AP vap (see below).
			 */
			IEEE80211_DISCARD_MAC(vap, IEEE80211_MSG_WDS,
			    eh->ether_dhost, "mcast", "%s", "on DWDS");
			vap->iv_stats.is_dwds_mcast++;
			m_freem(m);
			/* XXX better status? */
			return (ENOBUFS);
		}
		if (vap->iv_opmode == IEEE80211_M_HOSTAP) {
			/*
			 * Spam DWDS vap's w/ multicast traffic.
			 */
			/* XXX only if dwds in use? */
			ieee80211_dwds_mcast(vap, m);
		}
	}
#ifdef IEEE80211_SUPPORT_MESH
	if (vap->iv_opmode != IEEE80211_M_MBSS) {
#endif
		ni = ieee80211_find_txnode(vap, eh->ether_dhost);
		if (ni == NULL) {
			/* NB: ieee80211_find_txnode does stat+msg */
			ifp->if_oerrors++;
			m_freem(m);
			/* XXX better status? */
			return (ENOBUFS);
		}
		if (ni->ni_associd == 0 &&
		    (ni->ni_flags & IEEE80211_NODE_ASSOCID)) {
			IEEE80211_DISCARD_MAC(vap, IEEE80211_MSG_OUTPUT,
			    eh->ether_dhost, NULL,
			    "sta not associated (type 0x%04x)",
			    htons(eh->ether_type));
			vap->iv_stats.is_tx_notassoc++;
			ifp->if_oerrors++;
			m_freem(m);
			ieee80211_free_node(ni);
			/* XXX better status? */
			return (ENOBUFS);
		}
#ifdef IEEE80211_SUPPORT_MESH
	} else {
		if (!IEEE80211_ADDR_EQ(eh->ether_shost, vap->iv_myaddr)) {
			/*
			 * Proxy station only if configured.
			 */
			if (!ieee80211_mesh_isproxyena(vap)) {
				IEEE80211_DISCARD_MAC(vap,
				    IEEE80211_MSG_OUTPUT |
				    IEEE80211_MSG_MESH,
				    eh->ether_dhost, NULL,
				    "%s", "proxy not enabled");
				vap->iv_stats.is_mesh_notproxy++;
				ifp->if_oerrors++;
				m_freem(m);
				/* XXX better status? */
				return (ENOBUFS);
			}
			IEEE80211_DPRINTF(vap, IEEE80211_MSG_OUTPUT,
			    "forward frame from DS SA(%6D), DA(%6D)\n",
			    eh->ether_shost, ":",
			    eh->ether_dhost, ":");
			ieee80211_mesh_proxy_check(vap, eh->ether_shost);
		}
		ni = ieee80211_mesh_discover(vap, eh->ether_dhost, m);
		if (ni == NULL) {
			/*
			 * NB: ieee80211_mesh_discover holds/disposes
			 * frame (e.g. queueing on path discovery).
			 */
			ifp->if_oerrors++;
			/* XXX better status? */
			return (ENOBUFS);
		}
	}
#endif
	if ((ni->ni_flags & IEEE80211_NODE_PWR_MGT) &&
	    (m->m_flags & M_PWR_SAV) == 0) {
		/*
		 * Station in power save mode; pass the frame
		 * to the 802.11 layer and continue.  We'll get
		 * the frame back when the time is right.
		 * XXX lose WDS vap linkage?
		 */
		(void) ieee80211_pwrsave(ni, m);
		ieee80211_free_node(ni);
		/* XXX better status? */
		return (ENOBUFS);
	}
	/* calculate priority so drivers can find the tx queue */
	if (ieee80211_classify(ni, m)) {
		IEEE80211_DISCARD_MAC(vap, IEEE80211_MSG_OUTPUT,
		    eh->ether_dhost, NULL,
		    "%s", "classification failure");
		vap->iv_stats.is_tx_classify++;
		ifp->if_oerrors++;
		m_freem(m);
		ieee80211_free_node(ni);
		/* XXX better status? */
		return (ENOBUFS);
	}
	/*
	 * Stash the node pointer.  Note that we do this after
	 * any call to ieee80211_dwds_mcast because that code
	 * uses any existing value for rcvif to identify the
	 * interface it (might have been) received on.
	 */
	m->m_pkthdr.rcvif = (void *)ni;

	BPF_MTAP(ifp, m);		/* 802.3 tx */


	/*
	 * Check if A-MPDU tx aggregation is setup or if we
	 * should try to enable it.  The sta must be associated
	 * with HT and A-MPDU enabled for use.  When the policy
	 * routine decides we should enable A-MPDU we issue an
	 * ADDBA request and wait for a reply.  The frame being
	 * encapsulated will go out w/o using A-MPDU, or possibly
	 * it might be collected by the driver and held/retransmit.
	 * The default ic_ampdu_enable routine handles staggering
	 * ADDBA requests in case the receiver NAK's us or we are
	 * otherwise unable to establish a BA stream.
	 */
	if ((ni->ni_flags & IEEE80211_NODE_AMPDU_TX) &&
	    (vap->iv_flags_ht & IEEE80211_FHT_AMPDU_TX) &&
	    (m->m_flags & M_EAPOL) == 0) {
		int tid = WME_AC_TO_TID(M_WME_GETAC(m));
		struct ieee80211_tx_ampdu *tap = &ni->ni_tx_ampdu[tid];

		ieee80211_txampdu_count_packet(tap);
		if (IEEE80211_AMPDU_RUNNING(tap)) {
			/*
			 * Operational, mark frame for aggregation.
			 *
			 * XXX do tx aggregation here
			 */
			m->m_flags |= M_AMPDU_MPDU;
		} else if (!IEEE80211_AMPDU_REQUESTED(tap) &&
		    ic->ic_ampdu_enable(ni, tap)) {
			/*
			 * Not negotiated yet, request service.
			 */
			ieee80211_ampdu_request(ni, tap);
			/* XXX hold frame for reply? */
		}
	}

#ifdef IEEE80211_SUPPORT_SUPERG
	else if (IEEE80211_ATH_CAP(vap, ni, IEEE80211_NODE_FF)) {
		m = ieee80211_ff_check(ni, m);
		if (m == NULL) {
			/* NB: any ni ref held on stageq */
			/* XXX better status? */
			return (ENOBUFS);
		}
	}
#endif /* IEEE80211_SUPPORT_SUPERG */

	/*
	 * Grab the TX lock - serialise the TX process from this
	 * point (where TX state is being checked/modified)
	 * through to driver queue.
	 */
	IEEE80211_TX_LOCK(ic);

	if (__predict_true((vap->iv_caps & IEEE80211_C_8023ENCAP) == 0)) {
		/*
		 * Encapsulate the packet in prep for transmission.
		 */
		m = ieee80211_encap(vap, ni, m);
		if (m == NULL) {
			/* NB: stat+msg handled in ieee80211_encap */
			IEEE80211_TX_UNLOCK(ic);
			ieee80211_free_node(ni);
			/* XXX better status? */
			return (ENOBUFS);
		}
	}
	error = ieee80211_parent_transmit(ic, m);

	/*
	 * Unlock at this point - no need to hold it across
	 * ieee80211_free_node() (ie, the comlock)
	 */
	IEEE80211_TX_UNLOCK(ic);
	if (error != 0) {
		/* NB: IFQ_HANDOFF reclaims mbuf */
		ieee80211_free_node(ni);
	} else {
		ifp->if_opackets++;
	}
	ic->ic_lastdata = ticks;

	return (0);
#undef	IS_DWDS
}

/*
 * Start method for vap's.  All packets from the stack come
 * through here.  We handle common processing of the packets
 * before dispatching them to the underlying device.
 */
void
ieee80211_start(struct ifnet *ifp)
{
	struct ieee80211vap *vap = ifp->if_softc;
	struct ieee80211com *ic = vap->iv_ic;
	struct ifnet *parent = ic->ic_ifp;
	struct mbuf *m;

	/* NB: parent must be up and running */
	if (!IFNET_IS_UP_RUNNING(parent)) {
		IEEE80211_DPRINTF(vap, IEEE80211_MSG_OUTPUT,
		    "%s: ignore queue, parent %s not up+running\n",
		    __func__, parent->if_xname);
		/* XXX stat */
		return;
	}
	if (vap->iv_state == IEEE80211_S_SLEEP) {
		/*
		 * In power save, wakeup device for transmit.
		 */
		ieee80211_new_state(vap, IEEE80211_S_RUN, 0);
		return;
	}
	/*
	 * No data frames go out unless we're running.
	 * Note in particular this covers CAC and CSA
	 * states (though maybe we should check muting
	 * for CSA).
	 */
	if (vap->iv_state != IEEE80211_S_RUN) {
		IEEE80211_LOCK(ic);
		/* re-check under the com lock to avoid races */
		if (vap->iv_state != IEEE80211_S_RUN) {
			IEEE80211_DPRINTF(vap, IEEE80211_MSG_OUTPUT,
			    "%s: ignore queue, in %s state\n",
			    __func__, ieee80211_state_name[vap->iv_state]);
			vap->iv_stats.is_tx_badstate++;
			IEEE80211_UNLOCK(ic);
			IFQ_LOCK(&ifp->if_snd);
			ifp->if_drv_flags |= IFF_DRV_OACTIVE;
			IFQ_UNLOCK(&ifp->if_snd);
			return;
		}
		IEEE80211_UNLOCK(ic);
	}

	for (;;) {
		IFQ_DEQUEUE(&ifp->if_snd, m);
		if (m == NULL)
			break;
		/*
		 * Sanitize mbuf flags for net80211 use.  We cannot
		 * clear M_PWR_SAV or M_MORE_DATA because these may
		 * be set for frames that are re-submitted from the
		 * power save queue.
		 *
		 * NB: This must be done before ieee80211_classify as
		 *     it marks EAPOL in frames with M_EAPOL.
		 */
		m->m_flags &= ~(M_80211_TX - M_PWR_SAV - M_MORE_DATA);
		/*
		 * Bump to the packet transmission path.
		 */
		(void) ieee80211_start_pkt(vap, m);
		/* mbuf is consumed here */
	}
}

/*
 * 802.11 raw output routine.
 */
int
ieee80211_raw_output(struct ieee80211vap *vap, struct ieee80211_node *ni,
    struct mbuf *m, const struct ieee80211_bpf_params *params)
{
	struct ieee80211com *ic = vap->iv_ic;

	return (ic->ic_raw_xmit(ni, m, params));
}

/*
 * 802.11 output routine. This is (currently) used only to
 * connect bpf write calls to the 802.11 layer for injecting
 * raw 802.11 frames.
 */
int
ieee80211_output(struct ifnet *ifp, struct mbuf *m,
	struct sockaddr *dst, struct route *ro)
{
#define senderr(e) do { error = (e); goto bad;} while (0)
	struct ieee80211_node *ni = NULL;
	struct ieee80211vap *vap;
	struct ieee80211_frame *wh;
	struct ieee80211com *ic = NULL;
	int error;
	int ret;

	IFQ_LOCK(&ifp->if_snd);
	if (ifp->if_drv_flags & IFF_DRV_OACTIVE) {
		IFQ_UNLOCK(&ifp->if_snd);
		/*
		 * Short-circuit requests if the vap is marked OACTIVE
		 * as this can happen because a packet came down through
		 * ieee80211_start before the vap entered RUN state in
		 * which case it's ok to just drop the frame.  This
		 * should not be necessary but callers of if_output don't
		 * check OACTIVE.
		 */
		senderr(ENETDOWN);
	}
	IFQ_UNLOCK(&ifp->if_snd);
	vap = ifp->if_softc;
	ic = vap->iv_ic;
	/*
	 * Hand to the 802.3 code if not tagged as
	 * a raw 802.11 frame.
	 */
	if (dst->sa_family != AF_IEEE80211)
		return vap->iv_output(ifp, m, dst, ro);
#ifdef MAC
	error = mac_ifnet_check_transmit(ifp, m);
	if (error)
		senderr(error);
#endif
	if (ifp->if_flags & IFF_MONITOR)
		senderr(ENETDOWN);
	if (!IFNET_IS_UP_RUNNING(ifp))
		senderr(ENETDOWN);
	if (vap->iv_state == IEEE80211_S_CAC) {
		IEEE80211_DPRINTF(vap,
		    IEEE80211_MSG_OUTPUT | IEEE80211_MSG_DOTH,
		    "block %s frame in CAC state\n", "raw data");
		vap->iv_stats.is_tx_badstate++;
		senderr(EIO);		/* XXX */
	} else if (vap->iv_state == IEEE80211_S_SCAN)
		senderr(EIO);
	/* XXX bypass bridge, pfil, carp, etc. */

	if (m->m_pkthdr.len < sizeof(struct ieee80211_frame_ack))
		senderr(EIO);	/* XXX */
	wh = mtod(m, struct ieee80211_frame *);
	if ((wh->i_fc[0] & IEEE80211_FC0_VERSION_MASK) !=
	    IEEE80211_FC0_VERSION_0)
		senderr(EIO);	/* XXX */

	/* locate destination node */
	switch (wh->i_fc[1] & IEEE80211_FC1_DIR_MASK) {
	case IEEE80211_FC1_DIR_NODS:
	case IEEE80211_FC1_DIR_FROMDS:
		ni = ieee80211_find_txnode(vap, wh->i_addr1);
		break;
	case IEEE80211_FC1_DIR_TODS:
	case IEEE80211_FC1_DIR_DSTODS:
		if (m->m_pkthdr.len < sizeof(struct ieee80211_frame))
			senderr(EIO);	/* XXX */
		ni = ieee80211_find_txnode(vap, wh->i_addr3);
		break;
	default:
		senderr(EIO);	/* XXX */
	}
	if (ni == NULL) {
		/*
		 * Permit packets w/ bpf params through regardless
		 * (see below about sa_len).
		 */
		if (dst->sa_len == 0)
			senderr(EHOSTUNREACH);
		ni = ieee80211_ref_node(vap->iv_bss);
	}

	/*
	 * Sanitize mbuf for net80211 flags leaked from above.
	 *
	 * NB: This must be done before ieee80211_classify as
	 *     it marks EAPOL in frames with M_EAPOL.
	 */
	m->m_flags &= ~M_80211_TX;

	/* calculate priority so drivers can find the tx queue */
	/* XXX assumes an 802.3 frame */
	if (ieee80211_classify(ni, m))
		senderr(EIO);		/* XXX */

	ifp->if_opackets++;
	IEEE80211_NODE_STAT(ni, tx_data);
	if (IEEE80211_IS_MULTICAST(wh->i_addr1)) {
		IEEE80211_NODE_STAT(ni, tx_mcast);
		m->m_flags |= M_MCAST;
	} else
		IEEE80211_NODE_STAT(ni, tx_ucast);
	/* NB: ieee80211_encap does not include 802.11 header */
	IEEE80211_NODE_STAT_ADD(ni, tx_bytes, m->m_pkthdr.len);

	IEEE80211_TX_LOCK(ic);

	/*
	 * NB: DLT_IEEE802_11_RADIO identifies the parameters are
	 * present by setting the sa_len field of the sockaddr (yes,
	 * this is a hack).
	 * NB: we assume sa_data is suitably aligned to cast.
	 */
	ret = ieee80211_raw_output(vap, ni, m,
	    (const struct ieee80211_bpf_params *)(dst->sa_len ?
		dst->sa_data : NULL));
	IEEE80211_TX_UNLOCK(ic);
	return (ret);
bad:
	if (m != NULL)
		m_freem(m);
	if (ni != NULL)
		ieee80211_free_node(ni);
	ifp->if_oerrors++;
	return error;
#undef senderr
}

/*
 * Set the direction field and address fields of an outgoing
 * frame.  Note this should be called early on in constructing
 * a frame as it sets i_fc[1]; other bits can then be or'd in.
 */
void
ieee80211_send_setup(
	struct ieee80211_node *ni,
	struct mbuf *m,
	int type, int tid,
	const uint8_t sa[IEEE80211_ADDR_LEN],
	const uint8_t da[IEEE80211_ADDR_LEN],
	const uint8_t bssid[IEEE80211_ADDR_LEN])
{
#define	WH4(wh)	((struct ieee80211_frame_addr4 *)wh)
	struct ieee80211vap *vap = ni->ni_vap;
	struct ieee80211_tx_ampdu *tap;
	struct ieee80211_frame *wh = mtod(m, struct ieee80211_frame *);
	struct ieee80211com *ic = ni->ni_ic;
	ieee80211_seq seqno;

<<<<<<< HEAD
	IEEE80211_TX_LOCK_ASSERT(ic);
=======
	IEEE80211_TX_LOCK_ASSERT(ni->ni_ic);
>>>>>>> 9b6d25da

	wh->i_fc[0] = IEEE80211_FC0_VERSION_0 | type;
	if ((type & IEEE80211_FC0_TYPE_MASK) == IEEE80211_FC0_TYPE_DATA) {
		switch (vap->iv_opmode) {
		case IEEE80211_M_STA:
			wh->i_fc[1] = IEEE80211_FC1_DIR_TODS;
			IEEE80211_ADDR_COPY(wh->i_addr1, bssid);
			IEEE80211_ADDR_COPY(wh->i_addr2, sa);
			IEEE80211_ADDR_COPY(wh->i_addr3, da);
			break;
		case IEEE80211_M_IBSS:
		case IEEE80211_M_AHDEMO:
			wh->i_fc[1] = IEEE80211_FC1_DIR_NODS;
			IEEE80211_ADDR_COPY(wh->i_addr1, da);
			IEEE80211_ADDR_COPY(wh->i_addr2, sa);
			IEEE80211_ADDR_COPY(wh->i_addr3, bssid);
			break;
		case IEEE80211_M_HOSTAP:
			wh->i_fc[1] = IEEE80211_FC1_DIR_FROMDS;
			IEEE80211_ADDR_COPY(wh->i_addr1, da);
			IEEE80211_ADDR_COPY(wh->i_addr2, bssid);
			IEEE80211_ADDR_COPY(wh->i_addr3, sa);
			break;
		case IEEE80211_M_WDS:
			wh->i_fc[1] = IEEE80211_FC1_DIR_DSTODS;
			IEEE80211_ADDR_COPY(wh->i_addr1, da);
			IEEE80211_ADDR_COPY(wh->i_addr2, vap->iv_myaddr);
			IEEE80211_ADDR_COPY(wh->i_addr3, da);
			IEEE80211_ADDR_COPY(WH4(wh)->i_addr4, sa);
			break;
		case IEEE80211_M_MBSS:
#ifdef IEEE80211_SUPPORT_MESH
			if (IEEE80211_IS_MULTICAST(da)) {
				wh->i_fc[1] = IEEE80211_FC1_DIR_FROMDS;
				/* XXX next hop */
				IEEE80211_ADDR_COPY(wh->i_addr1, da);
				IEEE80211_ADDR_COPY(wh->i_addr2,
				    vap->iv_myaddr);
			} else {
				wh->i_fc[1] = IEEE80211_FC1_DIR_DSTODS;
				IEEE80211_ADDR_COPY(wh->i_addr1, da);
				IEEE80211_ADDR_COPY(wh->i_addr2,
				    vap->iv_myaddr);
				IEEE80211_ADDR_COPY(wh->i_addr3, da);
				IEEE80211_ADDR_COPY(WH4(wh)->i_addr4, sa);
			}
#endif
			break;
		case IEEE80211_M_MONITOR:	/* NB: to quiet compiler */
			break;
		}
	} else {
		wh->i_fc[1] = IEEE80211_FC1_DIR_NODS;
		IEEE80211_ADDR_COPY(wh->i_addr1, da);
		IEEE80211_ADDR_COPY(wh->i_addr2, sa);
#ifdef IEEE80211_SUPPORT_MESH
		if (vap->iv_opmode == IEEE80211_M_MBSS)
			IEEE80211_ADDR_COPY(wh->i_addr3, sa);
		else
#endif
			IEEE80211_ADDR_COPY(wh->i_addr3, bssid);
	}
	*(uint16_t *)&wh->i_dur[0] = 0;

	tap = &ni->ni_tx_ampdu[tid];
	if (tid != IEEE80211_NONQOS_TID && IEEE80211_AMPDU_RUNNING(tap))
		m->m_flags |= M_AMPDU_MPDU;
	else {
		seqno = ni->ni_txseqs[tid]++;
		*(uint16_t *)&wh->i_seq[0] =
		    htole16(seqno << IEEE80211_SEQ_SEQ_SHIFT);
		M_SEQNO_SET(m, seqno);
	}

	if (IEEE80211_IS_MULTICAST(wh->i_addr1))
		m->m_flags |= M_MCAST;
#undef WH4
}

/*
 * Send a management frame to the specified node.  The node pointer
 * must have a reference as the pointer will be passed to the driver
 * and potentially held for a long time.  If the frame is successfully
 * dispatched to the driver, then it is responsible for freeing the
 * reference (and potentially free'ing up any associated storage);
 * otherwise deal with reclaiming any reference (on error).
 */
int
ieee80211_mgmt_output(struct ieee80211_node *ni, struct mbuf *m, int type,
	struct ieee80211_bpf_params *params)
{
	struct ieee80211vap *vap = ni->ni_vap;
	struct ieee80211com *ic = ni->ni_ic;
	struct ieee80211_frame *wh;
	int ret;

	KASSERT(ni != NULL, ("null node"));

	if (vap->iv_state == IEEE80211_S_CAC) {
		IEEE80211_NOTE(vap, IEEE80211_MSG_OUTPUT | IEEE80211_MSG_DOTH,
		    ni, "block %s frame in CAC state",
			ieee80211_mgt_subtype_name[
			    (type & IEEE80211_FC0_SUBTYPE_MASK) >>
				IEEE80211_FC0_SUBTYPE_SHIFT]);
		vap->iv_stats.is_tx_badstate++;
		ieee80211_free_node(ni);
		m_freem(m);
		return EIO;		/* XXX */
	}

	M_PREPEND(m, sizeof(struct ieee80211_frame), M_NOWAIT);
	if (m == NULL) {
		ieee80211_free_node(ni);
		return ENOMEM;
	}

	IEEE80211_TX_LOCK(ic);

	wh = mtod(m, struct ieee80211_frame *);
	ieee80211_send_setup(ni, m,
	     IEEE80211_FC0_TYPE_MGT | type, IEEE80211_NONQOS_TID,
	     vap->iv_myaddr, ni->ni_macaddr, ni->ni_bssid);
	if (params->ibp_flags & IEEE80211_BPF_CRYPTO) {
		IEEE80211_NOTE_MAC(vap, IEEE80211_MSG_AUTH, wh->i_addr1,
		    "encrypting frame (%s)", __func__);
		wh->i_fc[1] |= IEEE80211_FC1_WEP;
	}
	m->m_flags |= M_ENCAP;		/* mark encapsulated */

	KASSERT(type != IEEE80211_FC0_SUBTYPE_PROBE_RESP, ("probe response?"));
	M_WME_SETAC(m, params->ibp_pri);

#ifdef IEEE80211_DEBUG
	/* avoid printing too many frames */
	if ((ieee80211_msg_debug(vap) && doprint(vap, type)) ||
	    ieee80211_msg_dumppkts(vap)) {
		printf("[%s] send %s on channel %u\n",
		    ether_sprintf(wh->i_addr1),
		    ieee80211_mgt_subtype_name[
			(type & IEEE80211_FC0_SUBTYPE_MASK) >>
				IEEE80211_FC0_SUBTYPE_SHIFT],
		    ieee80211_chan2ieee(ic, ic->ic_curchan));
	}
#endif
	IEEE80211_NODE_STAT(ni, tx_mgmt);

	ret = ieee80211_raw_output(vap, ni, m, params);
	IEEE80211_TX_UNLOCK(ic);
	return (ret);
}

/*
 * Send a null data frame to the specified node.  If the station
 * is setup for QoS then a QoS Null Data frame is constructed.
 * If this is a WDS station then a 4-address frame is constructed.
 *
 * NB: the caller is assumed to have setup a node reference
 *     for use; this is necessary to deal with a race condition
 *     when probing for inactive stations.  Like ieee80211_mgmt_output
 *     we must cleanup any node reference on error;  however we
 *     can safely just unref it as we know it will never be the
 *     last reference to the node.
 */
int
ieee80211_send_nulldata(struct ieee80211_node *ni)
{
	struct ieee80211vap *vap = ni->ni_vap;
	struct ieee80211com *ic = ni->ni_ic;
	struct mbuf *m;
	struct ieee80211_frame *wh;
	int hdrlen;
	uint8_t *frm;
	int ret;

	if (vap->iv_state == IEEE80211_S_CAC) {
		IEEE80211_NOTE(vap, IEEE80211_MSG_OUTPUT | IEEE80211_MSG_DOTH,
		    ni, "block %s frame in CAC state", "null data");
		ieee80211_unref_node(&ni);
		vap->iv_stats.is_tx_badstate++;
		return EIO;		/* XXX */
	}

	if (ni->ni_flags & (IEEE80211_NODE_QOS|IEEE80211_NODE_HT))
		hdrlen = sizeof(struct ieee80211_qosframe);
	else
		hdrlen = sizeof(struct ieee80211_frame);
	/* NB: only WDS vap's get 4-address frames */
	if (vap->iv_opmode == IEEE80211_M_WDS)
		hdrlen += IEEE80211_ADDR_LEN;
	if (ic->ic_flags & IEEE80211_F_DATAPAD)
		hdrlen = roundup(hdrlen, sizeof(uint32_t));

	m = ieee80211_getmgtframe(&frm, ic->ic_headroom + hdrlen, 0);
	if (m == NULL) {
		/* XXX debug msg */
		ieee80211_unref_node(&ni);
		vap->iv_stats.is_tx_nobuf++;
		return ENOMEM;
	}
	KASSERT(M_LEADINGSPACE(m) >= hdrlen,
	    ("leading space %zd", M_LEADINGSPACE(m)));
	M_PREPEND(m, hdrlen, M_NOWAIT);
	if (m == NULL) {
		/* NB: cannot happen */
		ieee80211_free_node(ni);
		return ENOMEM;
	}

	IEEE80211_TX_LOCK(ic);

	wh = mtod(m, struct ieee80211_frame *);		/* NB: a little lie */
	if (ni->ni_flags & IEEE80211_NODE_QOS) {
		const int tid = WME_AC_TO_TID(WME_AC_BE);
		uint8_t *qos;

		ieee80211_send_setup(ni, m,
		    IEEE80211_FC0_TYPE_DATA | IEEE80211_FC0_SUBTYPE_QOS_NULL,
		    tid, vap->iv_myaddr, ni->ni_macaddr, ni->ni_bssid);

		if (vap->iv_opmode == IEEE80211_M_WDS)
			qos = ((struct ieee80211_qosframe_addr4 *) wh)->i_qos;
		else
			qos = ((struct ieee80211_qosframe *) wh)->i_qos;
		qos[0] = tid & IEEE80211_QOS_TID;
		if (ic->ic_wme.wme_wmeChanParams.cap_wmeParams[WME_AC_BE].wmep_noackPolicy)
			qos[0] |= IEEE80211_QOS_ACKPOLICY_NOACK;
		qos[1] = 0;
	} else {
		ieee80211_send_setup(ni, m,
		    IEEE80211_FC0_TYPE_DATA | IEEE80211_FC0_SUBTYPE_NODATA,
		    IEEE80211_NONQOS_TID,
		    vap->iv_myaddr, ni->ni_macaddr, ni->ni_bssid);
	}
	if (vap->iv_opmode != IEEE80211_M_WDS) {
		/* NB: power management bit is never sent by an AP */
		if ((ni->ni_flags & IEEE80211_NODE_PWR_MGT) &&
		    vap->iv_opmode != IEEE80211_M_HOSTAP)
			wh->i_fc[1] |= IEEE80211_FC1_PWR_MGT;
	}
	m->m_len = m->m_pkthdr.len = hdrlen;
	m->m_flags |= M_ENCAP;		/* mark encapsulated */

	M_WME_SETAC(m, WME_AC_BE);

	IEEE80211_NODE_STAT(ni, tx_data);

	IEEE80211_NOTE(vap, IEEE80211_MSG_DEBUG | IEEE80211_MSG_DUMPPKTS, ni,
	    "send %snull data frame on channel %u, pwr mgt %s",
	    ni->ni_flags & IEEE80211_NODE_QOS ? "QoS " : "",
	    ieee80211_chan2ieee(ic, ic->ic_curchan),
	    wh->i_fc[1] & IEEE80211_FC1_PWR_MGT ? "ena" : "dis");

	ret = ieee80211_raw_output(vap, ni, m, NULL);
	IEEE80211_TX_UNLOCK(ic);
	return (ret);
}

/* 
 * Assign priority to a frame based on any vlan tag assigned
 * to the station and/or any Diffserv setting in an IP header.
 * Finally, if an ACM policy is setup (in station mode) it's
 * applied.
 */
int
ieee80211_classify(struct ieee80211_node *ni, struct mbuf *m)
{
	const struct ether_header *eh = mtod(m, struct ether_header *);
	int v_wme_ac, d_wme_ac, ac;

	/*
	 * Always promote PAE/EAPOL frames to high priority.
	 */
	if (eh->ether_type == htons(ETHERTYPE_PAE)) {
		/* NB: mark so others don't need to check header */
		m->m_flags |= M_EAPOL;
		ac = WME_AC_VO;
		goto done;
	}
	/*
	 * Non-qos traffic goes to BE.
	 */
	if ((ni->ni_flags & IEEE80211_NODE_QOS) == 0) {
		ac = WME_AC_BE;
		goto done;
	}

	/* 
	 * If node has a vlan tag then all traffic
	 * to it must have a matching tag.
	 */
	v_wme_ac = 0;
	if (ni->ni_vlan != 0) {
		 if ((m->m_flags & M_VLANTAG) == 0) {
			IEEE80211_NODE_STAT(ni, tx_novlantag);
			return 1;
		}
		if (EVL_VLANOFTAG(m->m_pkthdr.ether_vtag) !=
		    EVL_VLANOFTAG(ni->ni_vlan)) {
			IEEE80211_NODE_STAT(ni, tx_vlanmismatch);
			return 1;
		}
		/* map vlan priority to AC */
		v_wme_ac = TID_TO_WME_AC(EVL_PRIOFTAG(ni->ni_vlan));
	}

	/* XXX m_copydata may be too slow for fast path */
#ifdef INET
	if (eh->ether_type == htons(ETHERTYPE_IP)) {
		uint8_t tos;
		/*
		 * IP frame, map the DSCP bits from the TOS field.
		 */
		/* NB: ip header may not be in first mbuf */
		m_copydata(m, sizeof(struct ether_header) +
		    offsetof(struct ip, ip_tos), sizeof(tos), &tos);
		tos >>= 5;		/* NB: ECN + low 3 bits of DSCP */
		d_wme_ac = TID_TO_WME_AC(tos);
	} else {
#endif /* INET */
#ifdef INET6
	if (eh->ether_type == htons(ETHERTYPE_IPV6)) {
		uint32_t flow;
		uint8_t tos;
		/*
		 * IPv6 frame, map the DSCP bits from the traffic class field.
		 */
		m_copydata(m, sizeof(struct ether_header) +
		    offsetof(struct ip6_hdr, ip6_flow), sizeof(flow),
		    (caddr_t) &flow);
		tos = (uint8_t)(ntohl(flow) >> 20);
		tos >>= 5;		/* NB: ECN + low 3 bits of DSCP */
		d_wme_ac = TID_TO_WME_AC(tos);
	} else {
#endif /* INET6 */
		d_wme_ac = WME_AC_BE;
#ifdef INET6
	}
#endif
#ifdef INET
	}
#endif
	/*
	 * Use highest priority AC.
	 */
	if (v_wme_ac > d_wme_ac)
		ac = v_wme_ac;
	else
		ac = d_wme_ac;

	/*
	 * Apply ACM policy.
	 */
	if (ni->ni_vap->iv_opmode == IEEE80211_M_STA) {
		static const int acmap[4] = {
			WME_AC_BK,	/* WME_AC_BE */
			WME_AC_BK,	/* WME_AC_BK */
			WME_AC_BE,	/* WME_AC_VI */
			WME_AC_VI,	/* WME_AC_VO */
		};
		struct ieee80211com *ic = ni->ni_ic;

		while (ac != WME_AC_BK &&
		    ic->ic_wme.wme_wmeBssChanParams.cap_wmeParams[ac].wmep_acm)
			ac = acmap[ac];
	}
done:
	M_WME_SETAC(m, ac);
	return 0;
}

/*
 * Insure there is sufficient contiguous space to encapsulate the
 * 802.11 data frame.  If room isn't already there, arrange for it.
 * Drivers and cipher modules assume we have done the necessary work
 * and fail rudely if they don't find the space they need.
 */
struct mbuf *
ieee80211_mbuf_adjust(struct ieee80211vap *vap, int hdrsize,
	struct ieee80211_key *key, struct mbuf *m)
{
#define	TO_BE_RECLAIMED	(sizeof(struct ether_header) - sizeof(struct llc))
	int needed_space = vap->iv_ic->ic_headroom + hdrsize;

	if (key != NULL) {
		/* XXX belongs in crypto code? */
		needed_space += key->wk_cipher->ic_header;
		/* XXX frags */
		/*
		 * When crypto is being done in the host we must insure
		 * the data are writable for the cipher routines; clone
		 * a writable mbuf chain.
		 * XXX handle SWMIC specially
		 */
		if (key->wk_flags & (IEEE80211_KEY_SWENCRYPT|IEEE80211_KEY_SWENMIC)) {
			m = m_unshare(m, M_NOWAIT);
			if (m == NULL) {
				IEEE80211_DPRINTF(vap, IEEE80211_MSG_OUTPUT,
				    "%s: cannot get writable mbuf\n", __func__);
				vap->iv_stats.is_tx_nobuf++; /* XXX new stat */
				return NULL;
			}
		}
	}
	/*
	 * We know we are called just before stripping an Ethernet
	 * header and prepending an LLC header.  This means we know
	 * there will be
	 *	sizeof(struct ether_header) - sizeof(struct llc)
	 * bytes recovered to which we need additional space for the
	 * 802.11 header and any crypto header.
	 */
	/* XXX check trailing space and copy instead? */
	if (M_LEADINGSPACE(m) < needed_space - TO_BE_RECLAIMED) {
		struct mbuf *n = m_gethdr(M_NOWAIT, m->m_type);
		if (n == NULL) {
			IEEE80211_DPRINTF(vap, IEEE80211_MSG_OUTPUT,
			    "%s: cannot expand storage\n", __func__);
			vap->iv_stats.is_tx_nobuf++;
			m_freem(m);
			return NULL;
		}
		KASSERT(needed_space <= MHLEN,
		    ("not enough room, need %u got %zu\n", needed_space, MHLEN));
		/*
		 * Setup new mbuf to have leading space to prepend the
		 * 802.11 header and any crypto header bits that are
		 * required (the latter are added when the driver calls
		 * back to ieee80211_crypto_encap to do crypto encapsulation).
		 */
		/* NB: must be first 'cuz it clobbers m_data */
		m_move_pkthdr(n, m);
		n->m_len = 0;			/* NB: m_gethdr does not set */
		n->m_data += needed_space;
		/*
		 * Pull up Ethernet header to create the expected layout.
		 * We could use m_pullup but that's overkill (i.e. we don't
		 * need the actual data) and it cannot fail so do it inline
		 * for speed.
		 */
		/* NB: struct ether_header is known to be contiguous */
		n->m_len += sizeof(struct ether_header);
		m->m_len -= sizeof(struct ether_header);
		m->m_data += sizeof(struct ether_header);
		/*
		 * Replace the head of the chain.
		 */
		n->m_next = m;
		m = n;
	}
	return m;
#undef TO_BE_RECLAIMED
}

/*
 * Return the transmit key to use in sending a unicast frame.
 * If a unicast key is set we use that.  When no unicast key is set
 * we fall back to the default transmit key.
 */ 
static __inline struct ieee80211_key *
ieee80211_crypto_getucastkey(struct ieee80211vap *vap,
	struct ieee80211_node *ni)
{
	if (IEEE80211_KEY_UNDEFINED(&ni->ni_ucastkey)) {
		if (vap->iv_def_txkey == IEEE80211_KEYIX_NONE ||
		    IEEE80211_KEY_UNDEFINED(&vap->iv_nw_keys[vap->iv_def_txkey]))
			return NULL;
		return &vap->iv_nw_keys[vap->iv_def_txkey];
	} else {
		return &ni->ni_ucastkey;
	}
}

/*
 * Return the transmit key to use in sending a multicast frame.
 * Multicast traffic always uses the group key which is installed as
 * the default tx key.
 */ 
static __inline struct ieee80211_key *
ieee80211_crypto_getmcastkey(struct ieee80211vap *vap,
	struct ieee80211_node *ni)
{
	if (vap->iv_def_txkey == IEEE80211_KEYIX_NONE ||
	    IEEE80211_KEY_UNDEFINED(&vap->iv_nw_keys[vap->iv_def_txkey]))
		return NULL;
	return &vap->iv_nw_keys[vap->iv_def_txkey];
}

/*
 * Encapsulate an outbound data frame.  The mbuf chain is updated.
 * If an error is encountered NULL is returned.  The caller is required
 * to provide a node reference and pullup the ethernet header in the
 * first mbuf.
 *
 * NB: Packet is assumed to be processed by ieee80211_classify which
 *     marked EAPOL frames w/ M_EAPOL.
 */
struct mbuf *
ieee80211_encap(struct ieee80211vap *vap, struct ieee80211_node *ni,
    struct mbuf *m)
{
#define	WH4(wh)	((struct ieee80211_frame_addr4 *)(wh))
#define MC01(mc)	((struct ieee80211_meshcntl_ae01 *)mc)
	struct ieee80211com *ic = ni->ni_ic;
#ifdef IEEE80211_SUPPORT_MESH
	struct ieee80211_mesh_state *ms = vap->iv_mesh;
	struct ieee80211_meshcntl_ae10 *mc;
	struct ieee80211_mesh_route *rt = NULL;
	int dir = -1;
#endif
	struct ether_header eh;
	struct ieee80211_frame *wh;
	struct ieee80211_key *key;
	struct llc *llc;
	int hdrsize, hdrspace, datalen, addqos, txfrag, is4addr;
	ieee80211_seq seqno;
	int meshhdrsize, meshae;
	uint8_t *qos;
	
	IEEE80211_TX_LOCK_ASSERT(ic);

	/*
	 * Copy existing Ethernet header to a safe place.  The
	 * rest of the code assumes it's ok to strip it when
	 * reorganizing state for the final encapsulation.
	 */
	KASSERT(m->m_len >= sizeof(eh), ("no ethernet header!"));
	ETHER_HEADER_COPY(&eh, mtod(m, caddr_t));

	/*
	 * Insure space for additional headers.  First identify
	 * transmit key to use in calculating any buffer adjustments
	 * required.  This is also used below to do privacy
	 * encapsulation work.  Then calculate the 802.11 header
	 * size and any padding required by the driver.
	 *
	 * Note key may be NULL if we fall back to the default
	 * transmit key and that is not set.  In that case the
	 * buffer may not be expanded as needed by the cipher
	 * routines, but they will/should discard it.
	 */
	if (vap->iv_flags & IEEE80211_F_PRIVACY) {
		if (vap->iv_opmode == IEEE80211_M_STA ||
		    !IEEE80211_IS_MULTICAST(eh.ether_dhost) ||
		    (vap->iv_opmode == IEEE80211_M_WDS &&
		     (vap->iv_flags_ext & IEEE80211_FEXT_WDSLEGACY)))
			key = ieee80211_crypto_getucastkey(vap, ni);
		else
			key = ieee80211_crypto_getmcastkey(vap, ni);
		if (key == NULL && (m->m_flags & M_EAPOL) == 0) {
			IEEE80211_NOTE_MAC(vap, IEEE80211_MSG_CRYPTO,
			    eh.ether_dhost,
			    "no default transmit key (%s) deftxkey %u",
			    __func__, vap->iv_def_txkey);
			vap->iv_stats.is_tx_nodefkey++;
			goto bad;
		}
	} else
		key = NULL;
	/*
	 * XXX Some ap's don't handle QoS-encapsulated EAPOL
	 * frames so suppress use.  This may be an issue if other
	 * ap's require all data frames to be QoS-encapsulated
	 * once negotiated in which case we'll need to make this
	 * configurable.
	 * NB: mesh data frames are QoS.
	 */
	addqos = ((ni->ni_flags & (IEEE80211_NODE_QOS|IEEE80211_NODE_HT)) ||
	    (vap->iv_opmode == IEEE80211_M_MBSS)) &&
	    (m->m_flags & M_EAPOL) == 0;
	if (addqos)
		hdrsize = sizeof(struct ieee80211_qosframe);
	else
		hdrsize = sizeof(struct ieee80211_frame);
#ifdef IEEE80211_SUPPORT_MESH
	if (vap->iv_opmode == IEEE80211_M_MBSS) {
		/*
		 * Mesh data frames are encapsulated according to the
		 * rules of Section 11B.8.5 (p.139 of D3.0 spec).
		 * o Group Addressed data (aka multicast) originating
		 *   at the local sta are sent w/ 3-address format and
		 *   address extension mode 00
		 * o Individually Addressed data (aka unicast) originating
		 *   at the local sta are sent w/ 4-address format and
		 *   address extension mode 00
		 * o Group Addressed data forwarded from a non-mesh sta are
		 *   sent w/ 3-address format and address extension mode 01
		 * o Individually Address data from another sta are sent
		 *   w/ 4-address format and address extension mode 10
		 */
		is4addr = 0;		/* NB: don't use, disable */
		if (!IEEE80211_IS_MULTICAST(eh.ether_dhost)) {
			rt = ieee80211_mesh_rt_find(vap, eh.ether_dhost);
			KASSERT(rt != NULL, ("route is NULL"));
			dir = IEEE80211_FC1_DIR_DSTODS;
			hdrsize += IEEE80211_ADDR_LEN;
			if (rt->rt_flags & IEEE80211_MESHRT_FLAGS_PROXY) {
				if (IEEE80211_ADDR_EQ(rt->rt_mesh_gate,
				    vap->iv_myaddr)) {
					IEEE80211_NOTE_MAC(vap,
					    IEEE80211_MSG_MESH,
					    eh.ether_dhost,
					    "%s", "trying to send to ourself");
					goto bad;
				}
				meshae = IEEE80211_MESH_AE_10;
				meshhdrsize =
				    sizeof(struct ieee80211_meshcntl_ae10);
			} else {
				meshae = IEEE80211_MESH_AE_00;
				meshhdrsize =
				    sizeof(struct ieee80211_meshcntl);
			}
		} else {
			dir = IEEE80211_FC1_DIR_FROMDS;
			if (!IEEE80211_ADDR_EQ(eh.ether_shost, vap->iv_myaddr)) {
				/* proxy group */
				meshae = IEEE80211_MESH_AE_01;
				meshhdrsize =
				    sizeof(struct ieee80211_meshcntl_ae01);
			} else {
				/* group */
				meshae = IEEE80211_MESH_AE_00;
				meshhdrsize = sizeof(struct ieee80211_meshcntl);
			}
		}
	} else {
#endif
		/*
		 * 4-address frames need to be generated for:
		 * o packets sent through a WDS vap (IEEE80211_M_WDS)
		 * o packets sent through a vap marked for relaying
		 *   (e.g. a station operating with dynamic WDS)
		 */
		is4addr = vap->iv_opmode == IEEE80211_M_WDS ||
		    ((vap->iv_flags_ext & IEEE80211_FEXT_4ADDR) &&
		     !IEEE80211_ADDR_EQ(eh.ether_shost, vap->iv_myaddr));
		if (is4addr)
			hdrsize += IEEE80211_ADDR_LEN;
		meshhdrsize = meshae = 0;
#ifdef IEEE80211_SUPPORT_MESH
	}
#endif
	/*
	 * Honor driver DATAPAD requirement.
	 */
	if (ic->ic_flags & IEEE80211_F_DATAPAD)
		hdrspace = roundup(hdrsize, sizeof(uint32_t));
	else
		hdrspace = hdrsize;

	if (__predict_true((m->m_flags & M_FF) == 0)) {
		/*
		 * Normal frame.
		 */
		m = ieee80211_mbuf_adjust(vap, hdrspace + meshhdrsize, key, m);
		if (m == NULL) {
			/* NB: ieee80211_mbuf_adjust handles msgs+statistics */
			goto bad;
		}
		/* NB: this could be optimized 'cuz of ieee80211_mbuf_adjust */
		m_adj(m, sizeof(struct ether_header) - sizeof(struct llc));
		llc = mtod(m, struct llc *);
		llc->llc_dsap = llc->llc_ssap = LLC_SNAP_LSAP;
		llc->llc_control = LLC_UI;
		llc->llc_snap.org_code[0] = 0;
		llc->llc_snap.org_code[1] = 0;
		llc->llc_snap.org_code[2] = 0;
		llc->llc_snap.ether_type = eh.ether_type;
	} else {
#ifdef IEEE80211_SUPPORT_SUPERG
		/*
		 * Aggregated frame.
		 */
		m = ieee80211_ff_encap(vap, m, hdrspace + meshhdrsize, key);
		if (m == NULL)
#endif
			goto bad;
	}
	datalen = m->m_pkthdr.len;		/* NB: w/o 802.11 header */

	M_PREPEND(m, hdrspace + meshhdrsize, M_NOWAIT);
	if (m == NULL) {
		vap->iv_stats.is_tx_nobuf++;
		goto bad;
	}
	wh = mtod(m, struct ieee80211_frame *);
	wh->i_fc[0] = IEEE80211_FC0_VERSION_0 | IEEE80211_FC0_TYPE_DATA;
	*(uint16_t *)wh->i_dur = 0;
	qos = NULL;	/* NB: quiet compiler */
	if (is4addr) {
		wh->i_fc[1] = IEEE80211_FC1_DIR_DSTODS;
		IEEE80211_ADDR_COPY(wh->i_addr1, ni->ni_macaddr);
		IEEE80211_ADDR_COPY(wh->i_addr2, vap->iv_myaddr);
		IEEE80211_ADDR_COPY(wh->i_addr3, eh.ether_dhost);
		IEEE80211_ADDR_COPY(WH4(wh)->i_addr4, eh.ether_shost);
	} else switch (vap->iv_opmode) {
	case IEEE80211_M_STA:
		wh->i_fc[1] = IEEE80211_FC1_DIR_TODS;
		IEEE80211_ADDR_COPY(wh->i_addr1, ni->ni_bssid);
		IEEE80211_ADDR_COPY(wh->i_addr2, eh.ether_shost);
		IEEE80211_ADDR_COPY(wh->i_addr3, eh.ether_dhost);
		break;
	case IEEE80211_M_IBSS:
	case IEEE80211_M_AHDEMO:
		wh->i_fc[1] = IEEE80211_FC1_DIR_NODS;
		IEEE80211_ADDR_COPY(wh->i_addr1, eh.ether_dhost);
		IEEE80211_ADDR_COPY(wh->i_addr2, eh.ether_shost);
		/*
		 * NB: always use the bssid from iv_bss as the
		 *     neighbor's may be stale after an ibss merge
		 */
		IEEE80211_ADDR_COPY(wh->i_addr3, vap->iv_bss->ni_bssid);
		break;
	case IEEE80211_M_HOSTAP:
		wh->i_fc[1] = IEEE80211_FC1_DIR_FROMDS;
		IEEE80211_ADDR_COPY(wh->i_addr1, eh.ether_dhost);
		IEEE80211_ADDR_COPY(wh->i_addr2, ni->ni_bssid);
		IEEE80211_ADDR_COPY(wh->i_addr3, eh.ether_shost);
		break;
#ifdef IEEE80211_SUPPORT_MESH
	case IEEE80211_M_MBSS:
		/* NB: offset by hdrspace to deal with DATAPAD */
		mc = (struct ieee80211_meshcntl_ae10 *)
		     (mtod(m, uint8_t *) + hdrspace);
		wh->i_fc[1] = dir;
		switch (meshae) {
		case IEEE80211_MESH_AE_00:	/* no proxy */
			mc->mc_flags = 0;
			if (dir == IEEE80211_FC1_DIR_DSTODS) { /* ucast */
				IEEE80211_ADDR_COPY(wh->i_addr1,
				    ni->ni_macaddr);
				IEEE80211_ADDR_COPY(wh->i_addr2,
				    vap->iv_myaddr);
				IEEE80211_ADDR_COPY(wh->i_addr3,
				    eh.ether_dhost);
				IEEE80211_ADDR_COPY(WH4(wh)->i_addr4,
				    eh.ether_shost);
				qos =((struct ieee80211_qosframe_addr4 *)
				    wh)->i_qos;
			} else if (dir == IEEE80211_FC1_DIR_FROMDS) {
				 /* mcast */
				IEEE80211_ADDR_COPY(wh->i_addr1,
				    eh.ether_dhost);
				IEEE80211_ADDR_COPY(wh->i_addr2,
				    vap->iv_myaddr);
				IEEE80211_ADDR_COPY(wh->i_addr3,
				    eh.ether_shost);
				qos = ((struct ieee80211_qosframe *)
				    wh)->i_qos;
			}
			break;
		case IEEE80211_MESH_AE_01:	/* mcast, proxy */
			wh->i_fc[1] = IEEE80211_FC1_DIR_FROMDS;
			IEEE80211_ADDR_COPY(wh->i_addr1, eh.ether_dhost);
			IEEE80211_ADDR_COPY(wh->i_addr2, vap->iv_myaddr);
			IEEE80211_ADDR_COPY(wh->i_addr3, vap->iv_myaddr);
			mc->mc_flags = 1;
			IEEE80211_ADDR_COPY(MC01(mc)->mc_addr4,
			    eh.ether_shost);
			qos = ((struct ieee80211_qosframe *) wh)->i_qos;
			break;
		case IEEE80211_MESH_AE_10:	/* ucast, proxy */
			KASSERT(rt != NULL, ("route is NULL"));
			IEEE80211_ADDR_COPY(wh->i_addr1, rt->rt_nexthop);
			IEEE80211_ADDR_COPY(wh->i_addr2, vap->iv_myaddr);
			IEEE80211_ADDR_COPY(wh->i_addr3, rt->rt_mesh_gate);
			IEEE80211_ADDR_COPY(WH4(wh)->i_addr4, vap->iv_myaddr);
			mc->mc_flags = IEEE80211_MESH_AE_10;
			IEEE80211_ADDR_COPY(mc->mc_addr5, eh.ether_dhost);
			IEEE80211_ADDR_COPY(mc->mc_addr6, eh.ether_shost);
			qos = ((struct ieee80211_qosframe_addr4 *) wh)->i_qos;
			break;
		default:
			KASSERT(0, ("meshae %d", meshae));
			break;
		}
		mc->mc_ttl = ms->ms_ttl;
		ms->ms_seq++;
		LE_WRITE_4(mc->mc_seq, ms->ms_seq);
		break;
#endif
	case IEEE80211_M_WDS:		/* NB: is4addr should always be true */
	default:
		goto bad;
	}
	if (m->m_flags & M_MORE_DATA)
		wh->i_fc[1] |= IEEE80211_FC1_MORE_DATA;
	if (addqos) {
		int ac, tid;

		if (is4addr) {
			qos = ((struct ieee80211_qosframe_addr4 *) wh)->i_qos;
		/* NB: mesh case handled earlier */
		} else if (vap->iv_opmode != IEEE80211_M_MBSS)
			qos = ((struct ieee80211_qosframe *) wh)->i_qos;
		ac = M_WME_GETAC(m);
		/* map from access class/queue to 11e header priorty value */
		tid = WME_AC_TO_TID(ac);
		qos[0] = tid & IEEE80211_QOS_TID;
		if (ic->ic_wme.wme_wmeChanParams.cap_wmeParams[ac].wmep_noackPolicy)
			qos[0] |= IEEE80211_QOS_ACKPOLICY_NOACK;
#ifdef IEEE80211_SUPPORT_MESH
		if (vap->iv_opmode == IEEE80211_M_MBSS)
			qos[1] = IEEE80211_QOS_MC;
		else
#endif
			qos[1] = 0;
		wh->i_fc[0] |= IEEE80211_FC0_SUBTYPE_QOS;

		if ((m->m_flags & M_AMPDU_MPDU) == 0) {
			/*
			 * NB: don't assign a sequence # to potential
			 * aggregates; we expect this happens at the
			 * point the frame comes off any aggregation q
			 * as otherwise we may introduce holes in the
			 * BA sequence space and/or make window accouting
			 * more difficult.
			 *
			 * XXX may want to control this with a driver
			 * capability; this may also change when we pull
			 * aggregation up into net80211
			 */
			seqno = ni->ni_txseqs[tid]++;
			*(uint16_t *)wh->i_seq =
			    htole16(seqno << IEEE80211_SEQ_SEQ_SHIFT);
			M_SEQNO_SET(m, seqno);
		}
	} else {
		seqno = ni->ni_txseqs[IEEE80211_NONQOS_TID]++;
		*(uint16_t *)wh->i_seq =
		    htole16(seqno << IEEE80211_SEQ_SEQ_SHIFT);
		M_SEQNO_SET(m, seqno);
	}


	/* check if xmit fragmentation is required */
	txfrag = (m->m_pkthdr.len > vap->iv_fragthreshold &&
	    !IEEE80211_IS_MULTICAST(wh->i_addr1) &&
	    (vap->iv_caps & IEEE80211_C_TXFRAG) &&
	    (m->m_flags & (M_FF | M_AMPDU_MPDU)) == 0);
	if (key != NULL) {
		/*
		 * IEEE 802.1X: send EAPOL frames always in the clear.
		 * WPA/WPA2: encrypt EAPOL keys when pairwise keys are set.
		 */
		if ((m->m_flags & M_EAPOL) == 0 ||
		    ((vap->iv_flags & IEEE80211_F_WPA) &&
		     (vap->iv_opmode == IEEE80211_M_STA ?
		      !IEEE80211_KEY_UNDEFINED(key) :
		      !IEEE80211_KEY_UNDEFINED(&ni->ni_ucastkey)))) {
			wh->i_fc[1] |= IEEE80211_FC1_WEP;
			if (!ieee80211_crypto_enmic(vap, key, m, txfrag)) {
				IEEE80211_NOTE_MAC(vap, IEEE80211_MSG_OUTPUT,
				    eh.ether_dhost,
				    "%s", "enmic failed, discard frame");
				vap->iv_stats.is_crypto_enmicfail++;
				goto bad;
			}
		}
	}
	if (txfrag && !ieee80211_fragment(vap, m, hdrsize,
	    key != NULL ? key->wk_cipher->ic_header : 0, vap->iv_fragthreshold))
		goto bad;

	m->m_flags |= M_ENCAP;		/* mark encapsulated */

	IEEE80211_NODE_STAT(ni, tx_data);
	if (IEEE80211_IS_MULTICAST(wh->i_addr1)) {
		IEEE80211_NODE_STAT(ni, tx_mcast);
		m->m_flags |= M_MCAST;
	} else
		IEEE80211_NODE_STAT(ni, tx_ucast);
	IEEE80211_NODE_STAT_ADD(ni, tx_bytes, datalen);

	return m;
bad:
	if (m != NULL)
		m_freem(m);
	return NULL;
#undef WH4
#undef MC01
}

/*
 * Fragment the frame according to the specified mtu.
 * The size of the 802.11 header (w/o padding) is provided
 * so we don't need to recalculate it.  We create a new
 * mbuf for each fragment and chain it through m_nextpkt;
 * we might be able to optimize this by reusing the original
 * packet's mbufs but that is significantly more complicated.
 */
static int
ieee80211_fragment(struct ieee80211vap *vap, struct mbuf *m0,
	u_int hdrsize, u_int ciphdrsize, u_int mtu)
{
	struct ieee80211_frame *wh, *whf;
	struct mbuf *m, *prev, *next;
	u_int totalhdrsize, fragno, fragsize, off, remainder, payload;

	KASSERT(m0->m_nextpkt == NULL, ("mbuf already chained?"));
	KASSERT(m0->m_pkthdr.len > mtu,
		("pktlen %u mtu %u", m0->m_pkthdr.len, mtu));

	wh = mtod(m0, struct ieee80211_frame *);
	/* NB: mark the first frag; it will be propagated below */
	wh->i_fc[1] |= IEEE80211_FC1_MORE_FRAG;
	totalhdrsize = hdrsize + ciphdrsize;
	fragno = 1;
	off = mtu - ciphdrsize;
	remainder = m0->m_pkthdr.len - off;
	prev = m0;
	do {
		fragsize = totalhdrsize + remainder;
		if (fragsize > mtu)
			fragsize = mtu;
		/* XXX fragsize can be >2048! */
		KASSERT(fragsize < MCLBYTES,
			("fragment size %u too big!", fragsize));
		if (fragsize > MHLEN)
			m = m_getcl(M_NOWAIT, MT_DATA, M_PKTHDR);
		else
			m = m_gethdr(M_NOWAIT, MT_DATA);
		if (m == NULL)
			goto bad;
		/* leave room to prepend any cipher header */
		m_align(m, fragsize - ciphdrsize);

		/*
		 * Form the header in the fragment.  Note that since
		 * we mark the first fragment with the MORE_FRAG bit
		 * it automatically is propagated to each fragment; we
		 * need only clear it on the last fragment (done below).
		 * NB: frag 1+ dont have Mesh Control field present.
		 */
		whf = mtod(m, struct ieee80211_frame *);
		memcpy(whf, wh, hdrsize);
#ifdef IEEE80211_SUPPORT_MESH
		if (vap->iv_opmode == IEEE80211_M_MBSS) {
			if (IEEE80211_IS_DSTODS(wh))
				((struct ieee80211_qosframe_addr4 *)
				    whf)->i_qos[1] &= ~IEEE80211_QOS_MC;
			else
				((struct ieee80211_qosframe *)
				    whf)->i_qos[1] &= ~IEEE80211_QOS_MC;
		}
#endif
		*(uint16_t *)&whf->i_seq[0] |= htole16(
			(fragno & IEEE80211_SEQ_FRAG_MASK) <<
				IEEE80211_SEQ_FRAG_SHIFT);
		fragno++;

		payload = fragsize - totalhdrsize;
		/* NB: destination is known to be contiguous */
		m_copydata(m0, off, payload, mtod(m, uint8_t *) + hdrsize);
		m->m_len = hdrsize + payload;
		m->m_pkthdr.len = hdrsize + payload;
		m->m_flags |= M_FRAG;

		/* chain up the fragment */
		prev->m_nextpkt = m;
		prev = m;

		/* deduct fragment just formed */
		remainder -= payload;
		off += payload;
	} while (remainder != 0);

	/* set the last fragment */
	m->m_flags |= M_LASTFRAG;
	whf->i_fc[1] &= ~IEEE80211_FC1_MORE_FRAG;

	/* strip first mbuf now that everything has been copied */
	m_adj(m0, -(m0->m_pkthdr.len - (mtu - ciphdrsize)));
	m0->m_flags |= M_FIRSTFRAG | M_FRAG;

	vap->iv_stats.is_tx_fragframes++;
	vap->iv_stats.is_tx_frags += fragno-1;

	return 1;
bad:
	/* reclaim fragments but leave original frame for caller to free */
	for (m = m0->m_nextpkt; m != NULL; m = next) {
		next = m->m_nextpkt;
		m->m_nextpkt = NULL;		/* XXX paranoid */
		m_freem(m);
	}
	m0->m_nextpkt = NULL;
	return 0;
}

/*
 * Add a supported rates element id to a frame.
 */
uint8_t *
ieee80211_add_rates(uint8_t *frm, const struct ieee80211_rateset *rs)
{
	int nrates;

	*frm++ = IEEE80211_ELEMID_RATES;
	nrates = rs->rs_nrates;
	if (nrates > IEEE80211_RATE_SIZE)
		nrates = IEEE80211_RATE_SIZE;
	*frm++ = nrates;
	memcpy(frm, rs->rs_rates, nrates);
	return frm + nrates;
}

/*
 * Add an extended supported rates element id to a frame.
 */
uint8_t *
ieee80211_add_xrates(uint8_t *frm, const struct ieee80211_rateset *rs)
{
	/*
	 * Add an extended supported rates element if operating in 11g mode.
	 */
	if (rs->rs_nrates > IEEE80211_RATE_SIZE) {
		int nrates = rs->rs_nrates - IEEE80211_RATE_SIZE;
		*frm++ = IEEE80211_ELEMID_XRATES;
		*frm++ = nrates;
		memcpy(frm, rs->rs_rates + IEEE80211_RATE_SIZE, nrates);
		frm += nrates;
	}
	return frm;
}

/* 
 * Add an ssid element to a frame.
 */
static uint8_t *
ieee80211_add_ssid(uint8_t *frm, const uint8_t *ssid, u_int len)
{
	*frm++ = IEEE80211_ELEMID_SSID;
	*frm++ = len;
	memcpy(frm, ssid, len);
	return frm + len;
}

/*
 * Add an erp element to a frame.
 */
static uint8_t *
ieee80211_add_erp(uint8_t *frm, struct ieee80211com *ic)
{
	uint8_t erp;

	*frm++ = IEEE80211_ELEMID_ERP;
	*frm++ = 1;
	erp = 0;
	if (ic->ic_nonerpsta != 0)
		erp |= IEEE80211_ERP_NON_ERP_PRESENT;
	if (ic->ic_flags & IEEE80211_F_USEPROT)
		erp |= IEEE80211_ERP_USE_PROTECTION;
	if (ic->ic_flags & IEEE80211_F_USEBARKER)
		erp |= IEEE80211_ERP_LONG_PREAMBLE;
	*frm++ = erp;
	return frm;
}

/*
 * Add a CFParams element to a frame.
 */
static uint8_t *
ieee80211_add_cfparms(uint8_t *frm, struct ieee80211com *ic)
{
#define	ADDSHORT(frm, v) do {	\
	LE_WRITE_2(frm, v);	\
	frm += 2;		\
} while (0)
	*frm++ = IEEE80211_ELEMID_CFPARMS;
	*frm++ = 6;
	*frm++ = 0;		/* CFP count */
	*frm++ = 2;		/* CFP period */
	ADDSHORT(frm, 0);	/* CFP MaxDuration (TU) */
	ADDSHORT(frm, 0);	/* CFP CurRemaining (TU) */
	return frm;
#undef ADDSHORT
}

static __inline uint8_t *
add_appie(uint8_t *frm, const struct ieee80211_appie *ie)
{
	memcpy(frm, ie->ie_data, ie->ie_len);
	return frm + ie->ie_len;
}

static __inline uint8_t *
add_ie(uint8_t *frm, const uint8_t *ie)
{
	memcpy(frm, ie, 2 + ie[1]);
	return frm + 2 + ie[1];
}

#define	WME_OUI_BYTES		0x00, 0x50, 0xf2
/*
 * Add a WME information element to a frame.
 */
static uint8_t *
ieee80211_add_wme_info(uint8_t *frm, struct ieee80211_wme_state *wme)
{
	static const struct ieee80211_wme_info info = {
		.wme_id		= IEEE80211_ELEMID_VENDOR,
		.wme_len	= sizeof(struct ieee80211_wme_info) - 2,
		.wme_oui	= { WME_OUI_BYTES },
		.wme_type	= WME_OUI_TYPE,
		.wme_subtype	= WME_INFO_OUI_SUBTYPE,
		.wme_version	= WME_VERSION,
		.wme_info	= 0,
	};
	memcpy(frm, &info, sizeof(info));
	return frm + sizeof(info); 
}

/*
 * Add a WME parameters element to a frame.
 */
static uint8_t *
ieee80211_add_wme_param(uint8_t *frm, struct ieee80211_wme_state *wme)
{
#define	SM(_v, _f)	(((_v) << _f##_S) & _f)
#define	ADDSHORT(frm, v) do {	\
	LE_WRITE_2(frm, v);	\
	frm += 2;		\
} while (0)
	/* NB: this works 'cuz a param has an info at the front */
	static const struct ieee80211_wme_info param = {
		.wme_id		= IEEE80211_ELEMID_VENDOR,
		.wme_len	= sizeof(struct ieee80211_wme_param) - 2,
		.wme_oui	= { WME_OUI_BYTES },
		.wme_type	= WME_OUI_TYPE,
		.wme_subtype	= WME_PARAM_OUI_SUBTYPE,
		.wme_version	= WME_VERSION,
	};
	int i;

	memcpy(frm, &param, sizeof(param));
	frm += __offsetof(struct ieee80211_wme_info, wme_info);
	*frm++ = wme->wme_bssChanParams.cap_info;	/* AC info */
	*frm++ = 0;					/* reserved field */
	for (i = 0; i < WME_NUM_AC; i++) {
		const struct wmeParams *ac =
		       &wme->wme_bssChanParams.cap_wmeParams[i];
		*frm++ = SM(i, WME_PARAM_ACI)
		       | SM(ac->wmep_acm, WME_PARAM_ACM)
		       | SM(ac->wmep_aifsn, WME_PARAM_AIFSN)
		       ;
		*frm++ = SM(ac->wmep_logcwmax, WME_PARAM_LOGCWMAX)
		       | SM(ac->wmep_logcwmin, WME_PARAM_LOGCWMIN)
		       ;
		ADDSHORT(frm, ac->wmep_txopLimit);
	}
	return frm;
#undef SM
#undef ADDSHORT
}
#undef WME_OUI_BYTES

/*
 * Add an 11h Power Constraint element to a frame.
 */
static uint8_t *
ieee80211_add_powerconstraint(uint8_t *frm, struct ieee80211vap *vap)
{
	const struct ieee80211_channel *c = vap->iv_bss->ni_chan;
	/* XXX per-vap tx power limit? */
	int8_t limit = vap->iv_ic->ic_txpowlimit / 2;

	frm[0] = IEEE80211_ELEMID_PWRCNSTR;
	frm[1] = 1;
	frm[2] = c->ic_maxregpower > limit ?  c->ic_maxregpower - limit : 0;
	return frm + 3;
}

/*
 * Add an 11h Power Capability element to a frame.
 */
static uint8_t *
ieee80211_add_powercapability(uint8_t *frm, const struct ieee80211_channel *c)
{
	frm[0] = IEEE80211_ELEMID_PWRCAP;
	frm[1] = 2;
	frm[2] = c->ic_minpower;
	frm[3] = c->ic_maxpower;
	return frm + 4;
}

/*
 * Add an 11h Supported Channels element to a frame.
 */
static uint8_t *
ieee80211_add_supportedchannels(uint8_t *frm, struct ieee80211com *ic)
{
	static const int ielen = 26;

	frm[0] = IEEE80211_ELEMID_SUPPCHAN;
	frm[1] = ielen;
	/* XXX not correct */
	memcpy(frm+2, ic->ic_chan_avail, ielen);
	return frm + 2 + ielen;
}

/*
 * Add an 11h Quiet time element to a frame.
 */
static uint8_t *
ieee80211_add_quiet(uint8_t *frm, struct ieee80211vap *vap)
{
	struct ieee80211_quiet_ie *quiet = (struct ieee80211_quiet_ie *) frm;

	quiet->quiet_ie = IEEE80211_ELEMID_QUIET;
	quiet->len = 6;
	if (vap->iv_quiet_count_value == 1)
		vap->iv_quiet_count_value = vap->iv_quiet_count;
	else if (vap->iv_quiet_count_value > 1)
		vap->iv_quiet_count_value--;

	if (vap->iv_quiet_count_value == 0) {
		/* value 0 is reserved as per 802.11h standerd */
		vap->iv_quiet_count_value = 1;
	}

	quiet->tbttcount = vap->iv_quiet_count_value;
	quiet->period = vap->iv_quiet_period;
	quiet->duration = htole16(vap->iv_quiet_duration);
	quiet->offset = htole16(vap->iv_quiet_offset);
	return frm + sizeof(*quiet);
}

/*
 * Add an 11h Channel Switch Announcement element to a frame.
 * Note that we use the per-vap CSA count to adjust the global
 * counter so we can use this routine to form probe response
 * frames and get the current count.
 */
static uint8_t *
ieee80211_add_csa(uint8_t *frm, struct ieee80211vap *vap)
{
	struct ieee80211com *ic = vap->iv_ic;
	struct ieee80211_csa_ie *csa = (struct ieee80211_csa_ie *) frm;

	csa->csa_ie = IEEE80211_ELEMID_CSA;
	csa->csa_len = 3;
	csa->csa_mode = 1;		/* XXX force quiet on channel */
	csa->csa_newchan = ieee80211_chan2ieee(ic, ic->ic_csa_newchan);
	csa->csa_count = ic->ic_csa_count - vap->iv_csa_count;
	return frm + sizeof(*csa);
}

/*
 * Add an 11h country information element to a frame.
 */
static uint8_t *
ieee80211_add_countryie(uint8_t *frm, struct ieee80211com *ic)
{

	if (ic->ic_countryie == NULL ||
	    ic->ic_countryie_chan != ic->ic_bsschan) {
		/*
		 * Handle lazy construction of ie.  This is done on
		 * first use and after a channel change that requires
		 * re-calculation.
		 */
		if (ic->ic_countryie != NULL)
			free(ic->ic_countryie, M_80211_NODE_IE);
		ic->ic_countryie = ieee80211_alloc_countryie(ic);
		if (ic->ic_countryie == NULL)
			return frm;
		ic->ic_countryie_chan = ic->ic_bsschan;
	}
	return add_appie(frm, ic->ic_countryie);
}

/*
 * Send a probe request frame with the specified ssid
 * and any optional information element data.
 */
int
ieee80211_send_probereq(struct ieee80211_node *ni,
	const uint8_t sa[IEEE80211_ADDR_LEN],
	const uint8_t da[IEEE80211_ADDR_LEN],
	const uint8_t bssid[IEEE80211_ADDR_LEN],
	const uint8_t *ssid, size_t ssidlen)
{
	struct ieee80211vap *vap = ni->ni_vap;
	struct ieee80211com *ic = ni->ni_ic;
	const struct ieee80211_txparam *tp;
	struct ieee80211_bpf_params params;
	struct ieee80211_frame *wh;
	const struct ieee80211_rateset *rs;
	struct mbuf *m;
	uint8_t *frm;
	int ret;

	if (vap->iv_state == IEEE80211_S_CAC) {
		IEEE80211_NOTE(vap, IEEE80211_MSG_OUTPUT, ni,
		    "block %s frame in CAC state", "probe request");
		vap->iv_stats.is_tx_badstate++;
		return EIO;		/* XXX */
	}

	/*
	 * Hold a reference on the node so it doesn't go away until after
	 * the xmit is complete all the way in the driver.  On error we
	 * will remove our reference.
	 */
	IEEE80211_DPRINTF(vap, IEEE80211_MSG_NODE,
		"ieee80211_ref_node (%s:%u) %p<%s> refcnt %d\n",
		__func__, __LINE__,
		ni, ether_sprintf(ni->ni_macaddr),
		ieee80211_node_refcnt(ni)+1);
	ieee80211_ref_node(ni);

	/*
	 * prreq frame format
	 *	[tlv] ssid
	 *	[tlv] supported rates
	 *	[tlv] RSN (optional)
	 *	[tlv] extended supported rates
	 *	[tlv] WPA (optional)
	 *	[tlv] user-specified ie's
	 */
	m = ieee80211_getmgtframe(&frm,
		 ic->ic_headroom + sizeof(struct ieee80211_frame),
	       	 2 + IEEE80211_NWID_LEN
	       + 2 + IEEE80211_RATE_SIZE
	       + sizeof(struct ieee80211_ie_wpa)
	       + 2 + (IEEE80211_RATE_MAXSIZE - IEEE80211_RATE_SIZE)
	       + sizeof(struct ieee80211_ie_wpa)
	       + (vap->iv_appie_probereq != NULL ?
		   vap->iv_appie_probereq->ie_len : 0)
	);
	if (m == NULL) {
		vap->iv_stats.is_tx_nobuf++;
		ieee80211_free_node(ni);
		return ENOMEM;
	}

	frm = ieee80211_add_ssid(frm, ssid, ssidlen);
	rs = ieee80211_get_suprates(ic, ic->ic_curchan);
	frm = ieee80211_add_rates(frm, rs);
	if (vap->iv_flags & IEEE80211_F_WPA2) {
		if (vap->iv_rsn_ie != NULL)
			frm = add_ie(frm, vap->iv_rsn_ie);
		/* XXX else complain? */
	}
	frm = ieee80211_add_xrates(frm, rs);
	if (vap->iv_flags & IEEE80211_F_WPA1) {
		if (vap->iv_wpa_ie != NULL)
			frm = add_ie(frm, vap->iv_wpa_ie);
		/* XXX else complain? */
	}
	if (vap->iv_appie_probereq != NULL)
		frm = add_appie(frm, vap->iv_appie_probereq);
	m->m_pkthdr.len = m->m_len = frm - mtod(m, uint8_t *);

	KASSERT(M_LEADINGSPACE(m) >= sizeof(struct ieee80211_frame),
	    ("leading space %zd", M_LEADINGSPACE(m)));
	M_PREPEND(m, sizeof(struct ieee80211_frame), M_NOWAIT);
	if (m == NULL) {
		/* NB: cannot happen */
		ieee80211_free_node(ni);
		return ENOMEM;
	}

	IEEE80211_TX_LOCK(ic);
	wh = mtod(m, struct ieee80211_frame *);
	ieee80211_send_setup(ni, m,
	     IEEE80211_FC0_TYPE_MGT | IEEE80211_FC0_SUBTYPE_PROBE_REQ,
	     IEEE80211_NONQOS_TID, sa, da, bssid);
	/* XXX power management? */
	m->m_flags |= M_ENCAP;		/* mark encapsulated */

	M_WME_SETAC(m, WME_AC_BE);

	IEEE80211_NODE_STAT(ni, tx_probereq);
	IEEE80211_NODE_STAT(ni, tx_mgmt);

	IEEE80211_DPRINTF(vap, IEEE80211_MSG_DEBUG | IEEE80211_MSG_DUMPPKTS,
	    "send probe req on channel %u bssid %s ssid \"%.*s\"\n",
	    ieee80211_chan2ieee(ic, ic->ic_curchan), ether_sprintf(bssid),
	    ssidlen, ssid);

	memset(&params, 0, sizeof(params));
	params.ibp_pri = M_WME_GETAC(m);
	tp = &vap->iv_txparms[ieee80211_chan2mode(ic->ic_curchan)];
	params.ibp_rate0 = tp->mgmtrate;
	if (IEEE80211_IS_MULTICAST(da)) {
		params.ibp_flags |= IEEE80211_BPF_NOACK;
		params.ibp_try0 = 1;
	} else
		params.ibp_try0 = tp->maxretry;
	params.ibp_power = ni->ni_txpower;
	ret = ieee80211_raw_output(vap, ni, m, &params);
	IEEE80211_TX_UNLOCK(ic);
	return (ret);
}

/*
 * Calculate capability information for mgt frames.
 */
uint16_t
ieee80211_getcapinfo(struct ieee80211vap *vap, struct ieee80211_channel *chan)
{
	struct ieee80211com *ic = vap->iv_ic;
	uint16_t capinfo;

	KASSERT(vap->iv_opmode != IEEE80211_M_STA, ("station mode"));

	if (vap->iv_opmode == IEEE80211_M_HOSTAP)
		capinfo = IEEE80211_CAPINFO_ESS;
	else if (vap->iv_opmode == IEEE80211_M_IBSS)
		capinfo = IEEE80211_CAPINFO_IBSS;
	else
		capinfo = 0;
	if (vap->iv_flags & IEEE80211_F_PRIVACY)
		capinfo |= IEEE80211_CAPINFO_PRIVACY;
	if ((ic->ic_flags & IEEE80211_F_SHPREAMBLE) &&
	    IEEE80211_IS_CHAN_2GHZ(chan))
		capinfo |= IEEE80211_CAPINFO_SHORT_PREAMBLE;
	if (ic->ic_flags & IEEE80211_F_SHSLOT)
		capinfo |= IEEE80211_CAPINFO_SHORT_SLOTTIME;
	if (IEEE80211_IS_CHAN_5GHZ(chan) && (vap->iv_flags & IEEE80211_F_DOTH))
		capinfo |= IEEE80211_CAPINFO_SPECTRUM_MGMT;
	return capinfo;
}

/*
 * Send a management frame.  The node is for the destination (or ic_bss
 * when in station mode).  Nodes other than ic_bss have their reference
 * count bumped to reflect our use for an indeterminant time.
 */
int
ieee80211_send_mgmt(struct ieee80211_node *ni, int type, int arg)
{
#define	HTFLAGS (IEEE80211_NODE_HT | IEEE80211_NODE_HTCOMPAT)
#define	senderr(_x, _v)	do { vap->iv_stats._v++; ret = _x; goto bad; } while (0)
	struct ieee80211vap *vap = ni->ni_vap;
	struct ieee80211com *ic = ni->ni_ic;
	struct ieee80211_node *bss = vap->iv_bss;
	struct ieee80211_bpf_params params;
	struct mbuf *m;
	uint8_t *frm;
	uint16_t capinfo;
	int has_challenge, is_shared_key, ret, status;

	KASSERT(ni != NULL, ("null node"));

	/*
	 * Hold a reference on the node so it doesn't go away until after
	 * the xmit is complete all the way in the driver.  On error we
	 * will remove our reference.
	 */
	IEEE80211_DPRINTF(vap, IEEE80211_MSG_NODE,
		"ieee80211_ref_node (%s:%u) %p<%s> refcnt %d\n",
		__func__, __LINE__,
		ni, ether_sprintf(ni->ni_macaddr),
		ieee80211_node_refcnt(ni)+1);
	ieee80211_ref_node(ni);

	memset(&params, 0, sizeof(params));
	switch (type) {

	case IEEE80211_FC0_SUBTYPE_AUTH:
		status = arg >> 16;
		arg &= 0xffff;
		has_challenge = ((arg == IEEE80211_AUTH_SHARED_CHALLENGE ||
		    arg == IEEE80211_AUTH_SHARED_RESPONSE) &&
		    ni->ni_challenge != NULL);

		/*
		 * Deduce whether we're doing open authentication or
		 * shared key authentication.  We do the latter if
		 * we're in the middle of a shared key authentication
		 * handshake or if we're initiating an authentication
		 * request and configured to use shared key.
		 */
		is_shared_key = has_challenge ||
		     arg >= IEEE80211_AUTH_SHARED_RESPONSE ||
		     (arg == IEEE80211_AUTH_SHARED_REQUEST &&
		      bss->ni_authmode == IEEE80211_AUTH_SHARED);

		m = ieee80211_getmgtframe(&frm,
			  ic->ic_headroom + sizeof(struct ieee80211_frame),
			  3 * sizeof(uint16_t)
			+ (has_challenge && status == IEEE80211_STATUS_SUCCESS ?
				sizeof(uint16_t)+IEEE80211_CHALLENGE_LEN : 0)
		);
		if (m == NULL)
			senderr(ENOMEM, is_tx_nobuf);

		((uint16_t *)frm)[0] =
		    (is_shared_key) ? htole16(IEEE80211_AUTH_ALG_SHARED)
		                    : htole16(IEEE80211_AUTH_ALG_OPEN);
		((uint16_t *)frm)[1] = htole16(arg);	/* sequence number */
		((uint16_t *)frm)[2] = htole16(status);/* status */

		if (has_challenge && status == IEEE80211_STATUS_SUCCESS) {
			((uint16_t *)frm)[3] =
			    htole16((IEEE80211_CHALLENGE_LEN << 8) |
			    IEEE80211_ELEMID_CHALLENGE);
			memcpy(&((uint16_t *)frm)[4], ni->ni_challenge,
			    IEEE80211_CHALLENGE_LEN);
			m->m_pkthdr.len = m->m_len =
				4 * sizeof(uint16_t) + IEEE80211_CHALLENGE_LEN;
			if (arg == IEEE80211_AUTH_SHARED_RESPONSE) {
				IEEE80211_NOTE(vap, IEEE80211_MSG_AUTH, ni,
				    "request encrypt frame (%s)", __func__);
				/* mark frame for encryption */
				params.ibp_flags |= IEEE80211_BPF_CRYPTO;
			}
		} else
			m->m_pkthdr.len = m->m_len = 3 * sizeof(uint16_t);

		/* XXX not right for shared key */
		if (status == IEEE80211_STATUS_SUCCESS)
			IEEE80211_NODE_STAT(ni, tx_auth);
		else
			IEEE80211_NODE_STAT(ni, tx_auth_fail);

		if (vap->iv_opmode == IEEE80211_M_STA)
			ieee80211_add_callback(m, ieee80211_tx_mgt_cb,
				(void *) vap->iv_state);
		break;

	case IEEE80211_FC0_SUBTYPE_DEAUTH:
		IEEE80211_NOTE(vap, IEEE80211_MSG_AUTH, ni,
		    "send station deauthenticate (reason %d)", arg);
		m = ieee80211_getmgtframe(&frm,
			ic->ic_headroom + sizeof(struct ieee80211_frame),
			sizeof(uint16_t));
		if (m == NULL)
			senderr(ENOMEM, is_tx_nobuf);
		*(uint16_t *)frm = htole16(arg);	/* reason */
		m->m_pkthdr.len = m->m_len = sizeof(uint16_t);

		IEEE80211_NODE_STAT(ni, tx_deauth);
		IEEE80211_NODE_STAT_SET(ni, tx_deauth_code, arg);

		ieee80211_node_unauthorize(ni);		/* port closed */
		break;

	case IEEE80211_FC0_SUBTYPE_ASSOC_REQ:
	case IEEE80211_FC0_SUBTYPE_REASSOC_REQ:
		/*
		 * asreq frame format
		 *	[2] capability information
		 *	[2] listen interval
		 *	[6*] current AP address (reassoc only)
		 *	[tlv] ssid
		 *	[tlv] supported rates
		 *	[tlv] extended supported rates
		 *	[4] power capability (optional)
		 *	[28] supported channels (optional)
		 *	[tlv] HT capabilities
		 *	[tlv] WME (optional)
		 *	[tlv] Vendor OUI HT capabilities (optional)
		 *	[tlv] Atheros capabilities (if negotiated)
		 *	[tlv] AppIE's (optional)
		 */
		m = ieee80211_getmgtframe(&frm,
			 ic->ic_headroom + sizeof(struct ieee80211_frame),
			 sizeof(uint16_t)
		       + sizeof(uint16_t)
		       + IEEE80211_ADDR_LEN
		       + 2 + IEEE80211_NWID_LEN
		       + 2 + IEEE80211_RATE_SIZE
		       + 2 + (IEEE80211_RATE_MAXSIZE - IEEE80211_RATE_SIZE)
		       + 4
		       + 2 + 26
		       + sizeof(struct ieee80211_wme_info)
		       + sizeof(struct ieee80211_ie_htcap)
		       + 4 + sizeof(struct ieee80211_ie_htcap)
#ifdef IEEE80211_SUPPORT_SUPERG
		       + sizeof(struct ieee80211_ath_ie)
#endif
		       + (vap->iv_appie_wpa != NULL ?
				vap->iv_appie_wpa->ie_len : 0)
		       + (vap->iv_appie_assocreq != NULL ?
				vap->iv_appie_assocreq->ie_len : 0)
		);
		if (m == NULL)
			senderr(ENOMEM, is_tx_nobuf);

		KASSERT(vap->iv_opmode == IEEE80211_M_STA,
		    ("wrong mode %u", vap->iv_opmode));
		capinfo = IEEE80211_CAPINFO_ESS;
		if (vap->iv_flags & IEEE80211_F_PRIVACY)
			capinfo |= IEEE80211_CAPINFO_PRIVACY;
		/*
		 * NB: Some 11a AP's reject the request when
		 *     short premable is set.
		 */
		if ((ic->ic_flags & IEEE80211_F_SHPREAMBLE) &&
		    IEEE80211_IS_CHAN_2GHZ(ic->ic_curchan))
			capinfo |= IEEE80211_CAPINFO_SHORT_PREAMBLE;
		if (IEEE80211_IS_CHAN_ANYG(ic->ic_curchan) &&
		    (ic->ic_caps & IEEE80211_C_SHSLOT))
			capinfo |= IEEE80211_CAPINFO_SHORT_SLOTTIME;
		if ((ni->ni_capinfo & IEEE80211_CAPINFO_SPECTRUM_MGMT) &&
		    (vap->iv_flags & IEEE80211_F_DOTH))
			capinfo |= IEEE80211_CAPINFO_SPECTRUM_MGMT;
		*(uint16_t *)frm = htole16(capinfo);
		frm += 2;

		KASSERT(bss->ni_intval != 0, ("beacon interval is zero!"));
		*(uint16_t *)frm = htole16(howmany(ic->ic_lintval,
						    bss->ni_intval));
		frm += 2;

		if (type == IEEE80211_FC0_SUBTYPE_REASSOC_REQ) {
			IEEE80211_ADDR_COPY(frm, bss->ni_bssid);
			frm += IEEE80211_ADDR_LEN;
		}

		frm = ieee80211_add_ssid(frm, ni->ni_essid, ni->ni_esslen);
		frm = ieee80211_add_rates(frm, &ni->ni_rates);
		if (vap->iv_flags & IEEE80211_F_WPA2) {
			if (vap->iv_rsn_ie != NULL)
				frm = add_ie(frm, vap->iv_rsn_ie);
			/* XXX else complain? */
		}
		frm = ieee80211_add_xrates(frm, &ni->ni_rates);
		if (capinfo & IEEE80211_CAPINFO_SPECTRUM_MGMT) {
			frm = ieee80211_add_powercapability(frm,
			    ic->ic_curchan);
			frm = ieee80211_add_supportedchannels(frm, ic);
		}
		if ((vap->iv_flags_ht & IEEE80211_FHT_HT) &&
		    ni->ni_ies.htcap_ie != NULL &&
		    ni->ni_ies.htcap_ie[0] == IEEE80211_ELEMID_HTCAP)
			frm = ieee80211_add_htcap(frm, ni);
		if (vap->iv_flags & IEEE80211_F_WPA1) {
			if (vap->iv_wpa_ie != NULL)
				frm = add_ie(frm, vap->iv_wpa_ie);
			/* XXX else complain */
		}
		if ((ic->ic_flags & IEEE80211_F_WME) &&
		    ni->ni_ies.wme_ie != NULL)
			frm = ieee80211_add_wme_info(frm, &ic->ic_wme);
		if ((vap->iv_flags_ht & IEEE80211_FHT_HT) &&
		    ni->ni_ies.htcap_ie != NULL &&
		    ni->ni_ies.htcap_ie[0] == IEEE80211_ELEMID_VENDOR)
			frm = ieee80211_add_htcap_vendor(frm, ni);
#ifdef IEEE80211_SUPPORT_SUPERG
		if (IEEE80211_ATH_CAP(vap, ni, IEEE80211_F_ATHEROS)) {
			frm = ieee80211_add_ath(frm, 
				IEEE80211_ATH_CAP(vap, ni, IEEE80211_F_ATHEROS),
				((vap->iv_flags & IEEE80211_F_WPA) == 0 &&
				 ni->ni_authmode != IEEE80211_AUTH_8021X) ?
				vap->iv_def_txkey : IEEE80211_KEYIX_NONE);
		}
#endif /* IEEE80211_SUPPORT_SUPERG */
		if (vap->iv_appie_assocreq != NULL)
			frm = add_appie(frm, vap->iv_appie_assocreq);
		m->m_pkthdr.len = m->m_len = frm - mtod(m, uint8_t *);

		ieee80211_add_callback(m, ieee80211_tx_mgt_cb,
			(void *) vap->iv_state);
		break;

	case IEEE80211_FC0_SUBTYPE_ASSOC_RESP:
	case IEEE80211_FC0_SUBTYPE_REASSOC_RESP:
		/*
		 * asresp frame format
		 *	[2] capability information
		 *	[2] status
		 *	[2] association ID
		 *	[tlv] supported rates
		 *	[tlv] extended supported rates
		 *	[tlv] HT capabilities (standard, if STA enabled)
		 *	[tlv] HT information (standard, if STA enabled)
		 *	[tlv] WME (if configured and STA enabled)
		 *	[tlv] HT capabilities (vendor OUI, if STA enabled)
		 *	[tlv] HT information (vendor OUI, if STA enabled)
		 *	[tlv] Atheros capabilities (if STA enabled)
		 *	[tlv] AppIE's (optional)
		 */
		m = ieee80211_getmgtframe(&frm,
			 ic->ic_headroom + sizeof(struct ieee80211_frame),
			 sizeof(uint16_t)
		       + sizeof(uint16_t)
		       + sizeof(uint16_t)
		       + 2 + IEEE80211_RATE_SIZE
		       + 2 + (IEEE80211_RATE_MAXSIZE - IEEE80211_RATE_SIZE)
		       + sizeof(struct ieee80211_ie_htcap) + 4
		       + sizeof(struct ieee80211_ie_htinfo) + 4
		       + sizeof(struct ieee80211_wme_param)
#ifdef IEEE80211_SUPPORT_SUPERG
		       + sizeof(struct ieee80211_ath_ie)
#endif
		       + (vap->iv_appie_assocresp != NULL ?
				vap->iv_appie_assocresp->ie_len : 0)
		);
		if (m == NULL)
			senderr(ENOMEM, is_tx_nobuf);

		capinfo = ieee80211_getcapinfo(vap, bss->ni_chan);
		*(uint16_t *)frm = htole16(capinfo);
		frm += 2;

		*(uint16_t *)frm = htole16(arg);	/* status */
		frm += 2;

		if (arg == IEEE80211_STATUS_SUCCESS) {
			*(uint16_t *)frm = htole16(ni->ni_associd);
			IEEE80211_NODE_STAT(ni, tx_assoc);
		} else
			IEEE80211_NODE_STAT(ni, tx_assoc_fail);
		frm += 2;

		frm = ieee80211_add_rates(frm, &ni->ni_rates);
		frm = ieee80211_add_xrates(frm, &ni->ni_rates);
		/* NB: respond according to what we received */
		if ((ni->ni_flags & HTFLAGS) == IEEE80211_NODE_HT) {
			frm = ieee80211_add_htcap(frm, ni);
			frm = ieee80211_add_htinfo(frm, ni);
		}
		if ((vap->iv_flags & IEEE80211_F_WME) &&
		    ni->ni_ies.wme_ie != NULL)
			frm = ieee80211_add_wme_param(frm, &ic->ic_wme);
		if ((ni->ni_flags & HTFLAGS) == HTFLAGS) {
			frm = ieee80211_add_htcap_vendor(frm, ni);
			frm = ieee80211_add_htinfo_vendor(frm, ni);
		}
#ifdef IEEE80211_SUPPORT_SUPERG
		if (IEEE80211_ATH_CAP(vap, ni, IEEE80211_F_ATHEROS))
			frm = ieee80211_add_ath(frm, 
				IEEE80211_ATH_CAP(vap, ni, IEEE80211_F_ATHEROS),
				((vap->iv_flags & IEEE80211_F_WPA) == 0 &&
				 ni->ni_authmode != IEEE80211_AUTH_8021X) ?
				vap->iv_def_txkey : IEEE80211_KEYIX_NONE);
#endif /* IEEE80211_SUPPORT_SUPERG */
		if (vap->iv_appie_assocresp != NULL)
			frm = add_appie(frm, vap->iv_appie_assocresp);
		m->m_pkthdr.len = m->m_len = frm - mtod(m, uint8_t *);
		break;

	case IEEE80211_FC0_SUBTYPE_DISASSOC:
		IEEE80211_NOTE(vap, IEEE80211_MSG_ASSOC, ni,
		    "send station disassociate (reason %d)", arg);
		m = ieee80211_getmgtframe(&frm,
			ic->ic_headroom + sizeof(struct ieee80211_frame),
			sizeof(uint16_t));
		if (m == NULL)
			senderr(ENOMEM, is_tx_nobuf);
		*(uint16_t *)frm = htole16(arg);	/* reason */
		m->m_pkthdr.len = m->m_len = sizeof(uint16_t);

		IEEE80211_NODE_STAT(ni, tx_disassoc);
		IEEE80211_NODE_STAT_SET(ni, tx_disassoc_code, arg);
		break;

	default:
		IEEE80211_NOTE(vap, IEEE80211_MSG_ANY, ni,
		    "invalid mgmt frame type %u", type);
		senderr(EINVAL, is_tx_unknownmgt);
		/* NOTREACHED */
	}

	/* NB: force non-ProbeResp frames to the highest queue */
	params.ibp_pri = WME_AC_VO;
	params.ibp_rate0 = bss->ni_txparms->mgmtrate;
	/* NB: we know all frames are unicast */
	params.ibp_try0 = bss->ni_txparms->maxretry;
	params.ibp_power = bss->ni_txpower;
	return ieee80211_mgmt_output(ni, m, type, &params);
bad:
	ieee80211_free_node(ni);
	return ret;
#undef senderr
#undef HTFLAGS
}

/*
 * Return an mbuf with a probe response frame in it.
 * Space is left to prepend and 802.11 header at the
 * front but it's left to the caller to fill in.
 */
struct mbuf *
ieee80211_alloc_proberesp(struct ieee80211_node *bss, int legacy)
{
	struct ieee80211vap *vap = bss->ni_vap;
	struct ieee80211com *ic = bss->ni_ic;
	const struct ieee80211_rateset *rs;
	struct mbuf *m;
	uint16_t capinfo;
	uint8_t *frm;

	/*
	 * probe response frame format
	 *	[8] time stamp
	 *	[2] beacon interval
	 *	[2] cabability information
	 *	[tlv] ssid
	 *	[tlv] supported rates
	 *	[tlv] parameter set (FH/DS)
	 *	[tlv] parameter set (IBSS)
	 *	[tlv] country (optional)
	 *	[3] power control (optional)
	 *	[5] channel switch announcement (CSA) (optional)
	 *	[tlv] extended rate phy (ERP)
	 *	[tlv] extended supported rates
	 *	[tlv] RSN (optional)
	 *	[tlv] HT capabilities
	 *	[tlv] HT information
	 *	[tlv] WPA (optional)
	 *	[tlv] WME (optional)
	 *	[tlv] Vendor OUI HT capabilities (optional)
	 *	[tlv] Vendor OUI HT information (optional)
	 *	[tlv] Atheros capabilities
	 *	[tlv] AppIE's (optional)
	 *	[tlv] Mesh ID (MBSS)
	 *	[tlv] Mesh Conf (MBSS)
	 */
	m = ieee80211_getmgtframe(&frm,
		 ic->ic_headroom + sizeof(struct ieee80211_frame),
		 8
	       + sizeof(uint16_t)
	       + sizeof(uint16_t)
	       + 2 + IEEE80211_NWID_LEN
	       + 2 + IEEE80211_RATE_SIZE
	       + 7	/* max(7,3) */
	       + IEEE80211_COUNTRY_MAX_SIZE
	       + 3
	       + sizeof(struct ieee80211_csa_ie)
	       + sizeof(struct ieee80211_quiet_ie)
	       + 3
	       + 2 + (IEEE80211_RATE_MAXSIZE - IEEE80211_RATE_SIZE)
	       + sizeof(struct ieee80211_ie_wpa)
	       + sizeof(struct ieee80211_ie_htcap)
	       + sizeof(struct ieee80211_ie_htinfo)
	       + sizeof(struct ieee80211_ie_wpa)
	       + sizeof(struct ieee80211_wme_param)
	       + 4 + sizeof(struct ieee80211_ie_htcap)
	       + 4 + sizeof(struct ieee80211_ie_htinfo)
#ifdef IEEE80211_SUPPORT_SUPERG
	       + sizeof(struct ieee80211_ath_ie)
#endif
#ifdef IEEE80211_SUPPORT_MESH
	       + 2 + IEEE80211_MESHID_LEN
	       + sizeof(struct ieee80211_meshconf_ie)
#endif
	       + (vap->iv_appie_proberesp != NULL ?
			vap->iv_appie_proberesp->ie_len : 0)
	);
	if (m == NULL) {
		vap->iv_stats.is_tx_nobuf++;
		return NULL;
	}

	memset(frm, 0, 8);	/* timestamp should be filled later */
	frm += 8;
	*(uint16_t *)frm = htole16(bss->ni_intval);
	frm += 2;
	capinfo = ieee80211_getcapinfo(vap, bss->ni_chan);
	*(uint16_t *)frm = htole16(capinfo);
	frm += 2;

	frm = ieee80211_add_ssid(frm, bss->ni_essid, bss->ni_esslen);
	rs = ieee80211_get_suprates(ic, bss->ni_chan);
	frm = ieee80211_add_rates(frm, rs);

	if (IEEE80211_IS_CHAN_FHSS(bss->ni_chan)) {
		*frm++ = IEEE80211_ELEMID_FHPARMS;
		*frm++ = 5;
		*frm++ = bss->ni_fhdwell & 0x00ff;
		*frm++ = (bss->ni_fhdwell >> 8) & 0x00ff;
		*frm++ = IEEE80211_FH_CHANSET(
		    ieee80211_chan2ieee(ic, bss->ni_chan));
		*frm++ = IEEE80211_FH_CHANPAT(
		    ieee80211_chan2ieee(ic, bss->ni_chan));
		*frm++ = bss->ni_fhindex;
	} else {
		*frm++ = IEEE80211_ELEMID_DSPARMS;
		*frm++ = 1;
		*frm++ = ieee80211_chan2ieee(ic, bss->ni_chan);
	}

	if (vap->iv_opmode == IEEE80211_M_IBSS) {
		*frm++ = IEEE80211_ELEMID_IBSSPARMS;
		*frm++ = 2;
		*frm++ = 0; *frm++ = 0;		/* TODO: ATIM window */
	}
	if ((vap->iv_flags & IEEE80211_F_DOTH) ||
	    (vap->iv_flags_ext & IEEE80211_FEXT_DOTD))
		frm = ieee80211_add_countryie(frm, ic);
	if (vap->iv_flags & IEEE80211_F_DOTH) {
		if (IEEE80211_IS_CHAN_5GHZ(bss->ni_chan))
			frm = ieee80211_add_powerconstraint(frm, vap);
		if (ic->ic_flags & IEEE80211_F_CSAPENDING)
			frm = ieee80211_add_csa(frm, vap);
	}
	if (vap->iv_flags & IEEE80211_F_DOTH) {
		if (IEEE80211_IS_CHAN_DFS(ic->ic_bsschan) &&
		    (vap->iv_flags_ext & IEEE80211_FEXT_DFS)) {
			if (vap->iv_quiet)
				frm = ieee80211_add_quiet(frm, vap);
		}
	}
	if (IEEE80211_IS_CHAN_ANYG(bss->ni_chan))
		frm = ieee80211_add_erp(frm, ic);
	frm = ieee80211_add_xrates(frm, rs);
	if (vap->iv_flags & IEEE80211_F_WPA2) {
		if (vap->iv_rsn_ie != NULL)
			frm = add_ie(frm, vap->iv_rsn_ie);
		/* XXX else complain? */
	}
	/*
	 * NB: legacy 11b clients do not get certain ie's.
	 *     The caller identifies such clients by passing
	 *     a token in legacy to us.  Could expand this to be
	 *     any legacy client for stuff like HT ie's.
	 */
	if (IEEE80211_IS_CHAN_HT(bss->ni_chan) &&
	    legacy != IEEE80211_SEND_LEGACY_11B) {
		frm = ieee80211_add_htcap(frm, bss);
		frm = ieee80211_add_htinfo(frm, bss);
	}
	if (vap->iv_flags & IEEE80211_F_WPA1) {
		if (vap->iv_wpa_ie != NULL)
			frm = add_ie(frm, vap->iv_wpa_ie);
		/* XXX else complain? */
	}
	if (vap->iv_flags & IEEE80211_F_WME)
		frm = ieee80211_add_wme_param(frm, &ic->ic_wme);
	if (IEEE80211_IS_CHAN_HT(bss->ni_chan) &&
	    (vap->iv_flags_ht & IEEE80211_FHT_HTCOMPAT) &&
	    legacy != IEEE80211_SEND_LEGACY_11B) {
		frm = ieee80211_add_htcap_vendor(frm, bss);
		frm = ieee80211_add_htinfo_vendor(frm, bss);
	}
#ifdef IEEE80211_SUPPORT_SUPERG
	if ((vap->iv_flags & IEEE80211_F_ATHEROS) &&
	    legacy != IEEE80211_SEND_LEGACY_11B)
		frm = ieee80211_add_athcaps(frm, bss);
#endif
	if (vap->iv_appie_proberesp != NULL)
		frm = add_appie(frm, vap->iv_appie_proberesp);
#ifdef IEEE80211_SUPPORT_MESH
	if (vap->iv_opmode == IEEE80211_M_MBSS) {
		frm = ieee80211_add_meshid(frm, vap);
		frm = ieee80211_add_meshconf(frm, vap);
	}
#endif
	m->m_pkthdr.len = m->m_len = frm - mtod(m, uint8_t *);

	return m;
}

/*
 * Send a probe response frame to the specified mac address.
 * This does not go through the normal mgt frame api so we
 * can specify the destination address and re-use the bss node
 * for the sta reference.
 */
int
ieee80211_send_proberesp(struct ieee80211vap *vap,
	const uint8_t da[IEEE80211_ADDR_LEN], int legacy)
{
	struct ieee80211_node *bss = vap->iv_bss;
	struct ieee80211com *ic = vap->iv_ic;
	struct ieee80211_frame *wh;
	struct mbuf *m;
	int ret;

	if (vap->iv_state == IEEE80211_S_CAC) {
		IEEE80211_NOTE(vap, IEEE80211_MSG_OUTPUT, bss,
		    "block %s frame in CAC state", "probe response");
		vap->iv_stats.is_tx_badstate++;
		return EIO;		/* XXX */
	}

	/*
	 * Hold a reference on the node so it doesn't go away until after
	 * the xmit is complete all the way in the driver.  On error we
	 * will remove our reference.
	 */
	IEEE80211_DPRINTF(vap, IEEE80211_MSG_NODE,
	    "ieee80211_ref_node (%s:%u) %p<%s> refcnt %d\n",
	    __func__, __LINE__, bss, ether_sprintf(bss->ni_macaddr),
	    ieee80211_node_refcnt(bss)+1);
	ieee80211_ref_node(bss);

	m = ieee80211_alloc_proberesp(bss, legacy);
	if (m == NULL) {
		ieee80211_free_node(bss);
		return ENOMEM;
	}

	M_PREPEND(m, sizeof(struct ieee80211_frame), M_NOWAIT);
	KASSERT(m != NULL, ("no room for header"));

	IEEE80211_TX_LOCK(ic);
	wh = mtod(m, struct ieee80211_frame *);
	ieee80211_send_setup(bss, m,
	     IEEE80211_FC0_TYPE_MGT | IEEE80211_FC0_SUBTYPE_PROBE_RESP,
	     IEEE80211_NONQOS_TID, vap->iv_myaddr, da, bss->ni_bssid);
	/* XXX power management? */
	m->m_flags |= M_ENCAP;		/* mark encapsulated */

	M_WME_SETAC(m, WME_AC_BE);

	IEEE80211_DPRINTF(vap, IEEE80211_MSG_DEBUG | IEEE80211_MSG_DUMPPKTS,
	    "send probe resp on channel %u to %s%s\n",
	    ieee80211_chan2ieee(ic, ic->ic_curchan), ether_sprintf(da),
	    legacy ? " <legacy>" : "");
	IEEE80211_NODE_STAT(bss, tx_mgmt);

	ret = ieee80211_raw_output(vap, bss, m, NULL);
	IEEE80211_TX_UNLOCK(ic);
	return (ret);
}

/*
 * Allocate and build a RTS (Request To Send) control frame.
 */
struct mbuf *
ieee80211_alloc_rts(struct ieee80211com *ic,
	const uint8_t ra[IEEE80211_ADDR_LEN],
	const uint8_t ta[IEEE80211_ADDR_LEN],
	uint16_t dur)
{
	struct ieee80211_frame_rts *rts;
	struct mbuf *m;

	/* XXX honor ic_headroom */
	m = m_gethdr(M_NOWAIT, MT_DATA);
	if (m != NULL) {
		rts = mtod(m, struct ieee80211_frame_rts *);
		rts->i_fc[0] = IEEE80211_FC0_VERSION_0 |
			IEEE80211_FC0_TYPE_CTL | IEEE80211_FC0_SUBTYPE_RTS;
		rts->i_fc[1] = IEEE80211_FC1_DIR_NODS;
		*(u_int16_t *)rts->i_dur = htole16(dur);
		IEEE80211_ADDR_COPY(rts->i_ra, ra);
		IEEE80211_ADDR_COPY(rts->i_ta, ta);

		m->m_pkthdr.len = m->m_len = sizeof(struct ieee80211_frame_rts);
	}
	return m;
}

/*
 * Allocate and build a CTS (Clear To Send) control frame.
 */
struct mbuf *
ieee80211_alloc_cts(struct ieee80211com *ic,
	const uint8_t ra[IEEE80211_ADDR_LEN], uint16_t dur)
{
	struct ieee80211_frame_cts *cts;
	struct mbuf *m;

	/* XXX honor ic_headroom */
	m = m_gethdr(M_NOWAIT, MT_DATA);
	if (m != NULL) {
		cts = mtod(m, struct ieee80211_frame_cts *);
		cts->i_fc[0] = IEEE80211_FC0_VERSION_0 |
			IEEE80211_FC0_TYPE_CTL | IEEE80211_FC0_SUBTYPE_CTS;
		cts->i_fc[1] = IEEE80211_FC1_DIR_NODS;
		*(u_int16_t *)cts->i_dur = htole16(dur);
		IEEE80211_ADDR_COPY(cts->i_ra, ra);

		m->m_pkthdr.len = m->m_len = sizeof(struct ieee80211_frame_cts);
	}
	return m;
}

static void
ieee80211_tx_mgt_timeout(void *arg)
{
	struct ieee80211_node *ni = arg;
	struct ieee80211vap *vap = ni->ni_vap;

	if (vap->iv_state != IEEE80211_S_INIT &&
	    (vap->iv_ic->ic_flags & IEEE80211_F_SCAN) == 0) {
		/*
		 * NB: it's safe to specify a timeout as the reason here;
		 *     it'll only be used in the right state.
		 */
		ieee80211_new_state(vap, IEEE80211_S_SCAN,
			IEEE80211_SCAN_FAIL_TIMEOUT);
	}
}

static void
ieee80211_tx_mgt_cb(struct ieee80211_node *ni, void *arg, int status)
{
	struct ieee80211vap *vap = ni->ni_vap;
	enum ieee80211_state ostate = (enum ieee80211_state) arg;

	/*
	 * Frame transmit completed; arrange timer callback.  If
	 * transmit was successfuly we wait for response.  Otherwise
	 * we arrange an immediate callback instead of doing the
	 * callback directly since we don't know what state the driver
	 * is in (e.g. what locks it is holding).  This work should
	 * not be too time-critical and not happen too often so the
	 * added overhead is acceptable.
	 *
	 * XXX what happens if !acked but response shows up before callback?
	 */
	if (vap->iv_state == ostate)
		callout_reset(&vap->iv_mgtsend,
			status == 0 ? IEEE80211_TRANS_WAIT*hz : 0,
			ieee80211_tx_mgt_timeout, ni);
}

static void
ieee80211_beacon_construct(struct mbuf *m, uint8_t *frm,
	struct ieee80211_beacon_offsets *bo, struct ieee80211_node *ni)
{
	struct ieee80211vap *vap = ni->ni_vap;
	struct ieee80211com *ic = ni->ni_ic;
	struct ieee80211_rateset *rs = &ni->ni_rates;
	uint16_t capinfo;

	/*
	 * beacon frame format
	 *	[8] time stamp
	 *	[2] beacon interval
	 *	[2] cabability information
	 *	[tlv] ssid
	 *	[tlv] supported rates
	 *	[3] parameter set (DS)
	 *	[8] CF parameter set (optional)
	 *	[tlv] parameter set (IBSS/TIM)
	 *	[tlv] country (optional)
	 *	[3] power control (optional)
	 *	[5] channel switch announcement (CSA) (optional)
	 *	[tlv] extended rate phy (ERP)
	 *	[tlv] extended supported rates
	 *	[tlv] RSN parameters
	 *	[tlv] HT capabilities
	 *	[tlv] HT information
	 * XXX Vendor-specific OIDs (e.g. Atheros)
	 *	[tlv] WPA parameters
	 *	[tlv] WME parameters
	 *	[tlv] Vendor OUI HT capabilities (optional)
	 *	[tlv] Vendor OUI HT information (optional)
	 *	[tlv] Atheros capabilities (optional)
	 *	[tlv] TDMA parameters (optional)
	 *	[tlv] Mesh ID (MBSS)
	 *	[tlv] Mesh Conf (MBSS)
	 *	[tlv] application data (optional)
	 */

	memset(bo, 0, sizeof(*bo));

	memset(frm, 0, 8);	/* XXX timestamp is set by hardware/driver */
	frm += 8;
	*(uint16_t *)frm = htole16(ni->ni_intval);
	frm += 2;
	capinfo = ieee80211_getcapinfo(vap, ni->ni_chan);
	bo->bo_caps = (uint16_t *)frm;
	*(uint16_t *)frm = htole16(capinfo);
	frm += 2;
	*frm++ = IEEE80211_ELEMID_SSID;
	if ((vap->iv_flags & IEEE80211_F_HIDESSID) == 0) {
		*frm++ = ni->ni_esslen;
		memcpy(frm, ni->ni_essid, ni->ni_esslen);
		frm += ni->ni_esslen;
	} else
		*frm++ = 0;
	frm = ieee80211_add_rates(frm, rs);
	if (!IEEE80211_IS_CHAN_FHSS(ni->ni_chan)) {
		*frm++ = IEEE80211_ELEMID_DSPARMS;
		*frm++ = 1;
		*frm++ = ieee80211_chan2ieee(ic, ni->ni_chan);
	}
	if (ic->ic_flags & IEEE80211_F_PCF) {
		bo->bo_cfp = frm;
		frm = ieee80211_add_cfparms(frm, ic);
	}
	bo->bo_tim = frm;
	if (vap->iv_opmode == IEEE80211_M_IBSS) {
		*frm++ = IEEE80211_ELEMID_IBSSPARMS;
		*frm++ = 2;
		*frm++ = 0; *frm++ = 0;		/* TODO: ATIM window */
		bo->bo_tim_len = 0;
	} else if (vap->iv_opmode == IEEE80211_M_HOSTAP ||
	    vap->iv_opmode == IEEE80211_M_MBSS) {
		/* TIM IE is the same for Mesh and Hostap */
		struct ieee80211_tim_ie *tie = (struct ieee80211_tim_ie *) frm;

		tie->tim_ie = IEEE80211_ELEMID_TIM;
		tie->tim_len = 4;	/* length */
		tie->tim_count = 0;	/* DTIM count */ 
		tie->tim_period = vap->iv_dtim_period;	/* DTIM period */
		tie->tim_bitctl = 0;	/* bitmap control */
		tie->tim_bitmap[0] = 0;	/* Partial Virtual Bitmap */
		frm += sizeof(struct ieee80211_tim_ie);
		bo->bo_tim_len = 1;
	}
	bo->bo_tim_trailer = frm;
	if ((vap->iv_flags & IEEE80211_F_DOTH) ||
	    (vap->iv_flags_ext & IEEE80211_FEXT_DOTD))
		frm = ieee80211_add_countryie(frm, ic);
	if (vap->iv_flags & IEEE80211_F_DOTH) {
		if (IEEE80211_IS_CHAN_5GHZ(ni->ni_chan))
			frm = ieee80211_add_powerconstraint(frm, vap);
		bo->bo_csa = frm;
		if (ic->ic_flags & IEEE80211_F_CSAPENDING)
			frm = ieee80211_add_csa(frm, vap);	
	} else
		bo->bo_csa = frm;

	if (vap->iv_flags & IEEE80211_F_DOTH) {
		bo->bo_quiet = frm;
		if (IEEE80211_IS_CHAN_DFS(ic->ic_bsschan) &&
		    (vap->iv_flags_ext & IEEE80211_FEXT_DFS)) {
			if (vap->iv_quiet)
				frm = ieee80211_add_quiet(frm,vap);
		}
	} else
		bo->bo_quiet = frm;

	if (IEEE80211_IS_CHAN_ANYG(ni->ni_chan)) {
		bo->bo_erp = frm;
		frm = ieee80211_add_erp(frm, ic);
	}
	frm = ieee80211_add_xrates(frm, rs);
	if (vap->iv_flags & IEEE80211_F_WPA2) {
		if (vap->iv_rsn_ie != NULL)
			frm = add_ie(frm, vap->iv_rsn_ie);
		/* XXX else complain */
	}
	if (IEEE80211_IS_CHAN_HT(ni->ni_chan)) {
		frm = ieee80211_add_htcap(frm, ni);
		bo->bo_htinfo = frm;
		frm = ieee80211_add_htinfo(frm, ni);
	}
	if (vap->iv_flags & IEEE80211_F_WPA1) {
		if (vap->iv_wpa_ie != NULL)
			frm = add_ie(frm, vap->iv_wpa_ie);
		/* XXX else complain */
	}
	if (vap->iv_flags & IEEE80211_F_WME) {
		bo->bo_wme = frm;
		frm = ieee80211_add_wme_param(frm, &ic->ic_wme);
	}
	if (IEEE80211_IS_CHAN_HT(ni->ni_chan) &&
	    (vap->iv_flags_ht & IEEE80211_FHT_HTCOMPAT)) {
		frm = ieee80211_add_htcap_vendor(frm, ni);
		frm = ieee80211_add_htinfo_vendor(frm, ni);
	}
#ifdef IEEE80211_SUPPORT_SUPERG
	if (vap->iv_flags & IEEE80211_F_ATHEROS) {
		bo->bo_ath = frm;
		frm = ieee80211_add_athcaps(frm, ni);
	}
#endif
#ifdef IEEE80211_SUPPORT_TDMA
	if (vap->iv_caps & IEEE80211_C_TDMA) {
		bo->bo_tdma = frm;
		frm = ieee80211_add_tdma(frm, vap);
	}
#endif
	if (vap->iv_appie_beacon != NULL) {
		bo->bo_appie = frm;
		bo->bo_appie_len = vap->iv_appie_beacon->ie_len;
		frm = add_appie(frm, vap->iv_appie_beacon);
	}
#ifdef IEEE80211_SUPPORT_MESH
	if (vap->iv_opmode == IEEE80211_M_MBSS) {
		frm = ieee80211_add_meshid(frm, vap);
		bo->bo_meshconf = frm;
		frm = ieee80211_add_meshconf(frm, vap);
	}
#endif
	bo->bo_tim_trailer_len = frm - bo->bo_tim_trailer;
	bo->bo_csa_trailer_len = frm - bo->bo_csa;
	m->m_pkthdr.len = m->m_len = frm - mtod(m, uint8_t *);
}

/*
 * Allocate a beacon frame and fillin the appropriate bits.
 */
struct mbuf *
ieee80211_beacon_alloc(struct ieee80211_node *ni,
	struct ieee80211_beacon_offsets *bo)
{
	struct ieee80211vap *vap = ni->ni_vap;
	struct ieee80211com *ic = ni->ni_ic;
	struct ifnet *ifp = vap->iv_ifp;
	struct ieee80211_frame *wh;
	struct mbuf *m;
	int pktlen;
	uint8_t *frm;

	/*
	 * beacon frame format
	 *	[8] time stamp
	 *	[2] beacon interval
	 *	[2] cabability information
	 *	[tlv] ssid
	 *	[tlv] supported rates
	 *	[3] parameter set (DS)
	 *	[8] CF parameter set (optional)
	 *	[tlv] parameter set (IBSS/TIM)
	 *	[tlv] country (optional)
	 *	[3] power control (optional)
	 *	[5] channel switch announcement (CSA) (optional)
	 *	[tlv] extended rate phy (ERP)
	 *	[tlv] extended supported rates
	 *	[tlv] RSN parameters
	 *	[tlv] HT capabilities
	 *	[tlv] HT information
	 *	[tlv] Vendor OUI HT capabilities (optional)
	 *	[tlv] Vendor OUI HT information (optional)
	 * XXX Vendor-specific OIDs (e.g. Atheros)
	 *	[tlv] WPA parameters
	 *	[tlv] WME parameters
	 *	[tlv] TDMA parameters (optional)
	 *	[tlv] Mesh ID (MBSS)
	 *	[tlv] Mesh Conf (MBSS)
	 *	[tlv] application data (optional)
	 * NB: we allocate the max space required for the TIM bitmap.
	 * XXX how big is this?
	 */
	pktlen =   8					/* time stamp */
		 + sizeof(uint16_t)			/* beacon interval */
		 + sizeof(uint16_t)			/* capabilities */
		 + 2 + ni->ni_esslen			/* ssid */
	         + 2 + IEEE80211_RATE_SIZE		/* supported rates */
	         + 2 + 1				/* DS parameters */
		 + 2 + 6				/* CF parameters */
		 + 2 + 4 + vap->iv_tim_len		/* DTIM/IBSSPARMS */
		 + IEEE80211_COUNTRY_MAX_SIZE		/* country */
		 + 2 + 1				/* power control */
		 + sizeof(struct ieee80211_csa_ie)	/* CSA */
		 + sizeof(struct ieee80211_quiet_ie)	/* Quiet */
		 + 2 + 1				/* ERP */
	         + 2 + (IEEE80211_RATE_MAXSIZE - IEEE80211_RATE_SIZE)
		 + (vap->iv_caps & IEEE80211_C_WPA ?	/* WPA 1+2 */
			2*sizeof(struct ieee80211_ie_wpa) : 0)
		 /* XXX conditional? */
		 + 4+2*sizeof(struct ieee80211_ie_htcap)/* HT caps */
		 + 4+2*sizeof(struct ieee80211_ie_htinfo)/* HT info */
		 + (vap->iv_caps & IEEE80211_C_WME ?	/* WME */
			sizeof(struct ieee80211_wme_param) : 0)
#ifdef IEEE80211_SUPPORT_SUPERG
		 + sizeof(struct ieee80211_ath_ie)	/* ATH */
#endif
#ifdef IEEE80211_SUPPORT_TDMA
		 + (vap->iv_caps & IEEE80211_C_TDMA ?	/* TDMA */
			sizeof(struct ieee80211_tdma_param) : 0)
#endif
#ifdef IEEE80211_SUPPORT_MESH
		 + 2 + ni->ni_meshidlen
		 + sizeof(struct ieee80211_meshconf_ie)
#endif
		 + IEEE80211_MAX_APPIE
		 ;
	m = ieee80211_getmgtframe(&frm,
		ic->ic_headroom + sizeof(struct ieee80211_frame), pktlen);
	if (m == NULL) {
		IEEE80211_DPRINTF(vap, IEEE80211_MSG_ANY,
			"%s: cannot get buf; size %u\n", __func__, pktlen);
		vap->iv_stats.is_tx_nobuf++;
		return NULL;
	}
	ieee80211_beacon_construct(m, frm, bo, ni);

	M_PREPEND(m, sizeof(struct ieee80211_frame), M_NOWAIT);
	KASSERT(m != NULL, ("no space for 802.11 header?"));
	wh = mtod(m, struct ieee80211_frame *);
	wh->i_fc[0] = IEEE80211_FC0_VERSION_0 | IEEE80211_FC0_TYPE_MGT |
	    IEEE80211_FC0_SUBTYPE_BEACON;
	wh->i_fc[1] = IEEE80211_FC1_DIR_NODS;
	*(uint16_t *)wh->i_dur = 0;
	IEEE80211_ADDR_COPY(wh->i_addr1, ifp->if_broadcastaddr);
	IEEE80211_ADDR_COPY(wh->i_addr2, vap->iv_myaddr);
	IEEE80211_ADDR_COPY(wh->i_addr3, ni->ni_bssid);
	*(uint16_t *)wh->i_seq = 0;

	return m;
}

/*
 * Update the dynamic parts of a beacon frame based on the current state.
 */
int
ieee80211_beacon_update(struct ieee80211_node *ni,
	struct ieee80211_beacon_offsets *bo, struct mbuf *m, int mcast)
{
	struct ieee80211vap *vap = ni->ni_vap;
	struct ieee80211com *ic = ni->ni_ic;
	int len_changed = 0;
	uint16_t capinfo;
	struct ieee80211_frame *wh;
	ieee80211_seq seqno;

	IEEE80211_LOCK(ic);
	/*
	 * Handle 11h channel change when we've reached the count.
	 * We must recalculate the beacon frame contents to account
	 * for the new channel.  Note we do this only for the first
	 * vap that reaches this point; subsequent vaps just update
	 * their beacon state to reflect the recalculated channel.
	 */
	if (isset(bo->bo_flags, IEEE80211_BEACON_CSA) &&
	    vap->iv_csa_count == ic->ic_csa_count) {
		vap->iv_csa_count = 0;
		/*
		 * Effect channel change before reconstructing the beacon
		 * frame contents as many places reference ni_chan.
		 */
		if (ic->ic_csa_newchan != NULL)
			ieee80211_csa_completeswitch(ic);
		/*
		 * NB: ieee80211_beacon_construct clears all pending
		 * updates in bo_flags so we don't need to explicitly
		 * clear IEEE80211_BEACON_CSA.
		 */
		ieee80211_beacon_construct(m,
		    mtod(m, uint8_t*) + sizeof(struct ieee80211_frame), bo, ni);

		/* XXX do WME aggressive mode processing? */
		IEEE80211_UNLOCK(ic);
		return 1;		/* just assume length changed */
	}

	wh = mtod(m, struct ieee80211_frame *);
	seqno = ni->ni_txseqs[IEEE80211_NONQOS_TID]++;
	*(uint16_t *)&wh->i_seq[0] =
		htole16(seqno << IEEE80211_SEQ_SEQ_SHIFT);
	M_SEQNO_SET(m, seqno);

	/* XXX faster to recalculate entirely or just changes? */
	capinfo = ieee80211_getcapinfo(vap, ni->ni_chan);
	*bo->bo_caps = htole16(capinfo);

	if (vap->iv_flags & IEEE80211_F_WME) {
		struct ieee80211_wme_state *wme = &ic->ic_wme;

		/*
		 * Check for agressive mode change.  When there is
		 * significant high priority traffic in the BSS
		 * throttle back BE traffic by using conservative
		 * parameters.  Otherwise BE uses agressive params
		 * to optimize performance of legacy/non-QoS traffic.
		 */
		if (wme->wme_flags & WME_F_AGGRMODE) {
			if (wme->wme_hipri_traffic >
			    wme->wme_hipri_switch_thresh) {
				IEEE80211_DPRINTF(vap, IEEE80211_MSG_WME,
				    "%s: traffic %u, disable aggressive mode\n",
				    __func__, wme->wme_hipri_traffic);
				wme->wme_flags &= ~WME_F_AGGRMODE;
				ieee80211_wme_updateparams_locked(vap);
				wme->wme_hipri_traffic =
					wme->wme_hipri_switch_hysteresis;
			} else
				wme->wme_hipri_traffic = 0;
		} else {
			if (wme->wme_hipri_traffic <=
			    wme->wme_hipri_switch_thresh) {
				IEEE80211_DPRINTF(vap, IEEE80211_MSG_WME,
				    "%s: traffic %u, enable aggressive mode\n",
				    __func__, wme->wme_hipri_traffic);
				wme->wme_flags |= WME_F_AGGRMODE;
				ieee80211_wme_updateparams_locked(vap);
				wme->wme_hipri_traffic = 0;
			} else
				wme->wme_hipri_traffic =
					wme->wme_hipri_switch_hysteresis;
		}
		if (isset(bo->bo_flags, IEEE80211_BEACON_WME)) {
			(void) ieee80211_add_wme_param(bo->bo_wme, wme);
			clrbit(bo->bo_flags, IEEE80211_BEACON_WME);
		}
	}

	if (isset(bo->bo_flags,  IEEE80211_BEACON_HTINFO)) {
		ieee80211_ht_update_beacon(vap, bo);
		clrbit(bo->bo_flags, IEEE80211_BEACON_HTINFO);
	}
#ifdef IEEE80211_SUPPORT_TDMA
	if (vap->iv_caps & IEEE80211_C_TDMA) {
		/*
		 * NB: the beacon is potentially updated every TBTT.
		 */
		ieee80211_tdma_update_beacon(vap, bo);
	}
#endif
#ifdef IEEE80211_SUPPORT_MESH
	if (vap->iv_opmode == IEEE80211_M_MBSS)
		ieee80211_mesh_update_beacon(vap, bo);
#endif

	if (vap->iv_opmode == IEEE80211_M_HOSTAP ||
	    vap->iv_opmode == IEEE80211_M_MBSS) {	/* NB: no IBSS support*/
		struct ieee80211_tim_ie *tie =
			(struct ieee80211_tim_ie *) bo->bo_tim;
		if (isset(bo->bo_flags, IEEE80211_BEACON_TIM)) {
			u_int timlen, timoff, i;
			/* 
			 * ATIM/DTIM needs updating.  If it fits in the
			 * current space allocated then just copy in the
			 * new bits.  Otherwise we need to move any trailing
			 * data to make room.  Note that we know there is
			 * contiguous space because ieee80211_beacon_allocate
			 * insures there is space in the mbuf to write a
			 * maximal-size virtual bitmap (based on iv_max_aid).
			 */
			/*
			 * Calculate the bitmap size and offset, copy any
			 * trailer out of the way, and then copy in the
			 * new bitmap and update the information element.
			 * Note that the tim bitmap must contain at least
			 * one byte and any offset must be even.
			 */
			if (vap->iv_ps_pending != 0) {
				timoff = 128;		/* impossibly large */
				for (i = 0; i < vap->iv_tim_len; i++)
					if (vap->iv_tim_bitmap[i]) {
						timoff = i &~ 1;
						break;
					}
				KASSERT(timoff != 128, ("tim bitmap empty!"));
				for (i = vap->iv_tim_len-1; i >= timoff; i--)
					if (vap->iv_tim_bitmap[i])
						break;
				timlen = 1 + (i - timoff);
			} else {
				timoff = 0;
				timlen = 1;
			}
			if (timlen != bo->bo_tim_len) {
				/* copy up/down trailer */
				int adjust = tie->tim_bitmap+timlen
					   - bo->bo_tim_trailer;
				ovbcopy(bo->bo_tim_trailer,
				    bo->bo_tim_trailer+adjust,
				    bo->bo_tim_trailer_len);
				bo->bo_tim_trailer += adjust;
				bo->bo_erp += adjust;
				bo->bo_htinfo += adjust;
#ifdef IEEE80211_SUPPORT_SUPERG
				bo->bo_ath += adjust;
#endif
#ifdef IEEE80211_SUPPORT_TDMA
				bo->bo_tdma += adjust;
#endif
#ifdef IEEE80211_SUPPORT_MESH
				bo->bo_meshconf += adjust;
#endif
				bo->bo_appie += adjust;
				bo->bo_wme += adjust;
				bo->bo_csa += adjust;
				bo->bo_quiet += adjust;
				bo->bo_tim_len = timlen;

				/* update information element */
				tie->tim_len = 3 + timlen;
				tie->tim_bitctl = timoff;
				len_changed = 1;
			}
			memcpy(tie->tim_bitmap, vap->iv_tim_bitmap + timoff,
				bo->bo_tim_len);

			clrbit(bo->bo_flags, IEEE80211_BEACON_TIM);

			IEEE80211_DPRINTF(vap, IEEE80211_MSG_POWER,
				"%s: TIM updated, pending %u, off %u, len %u\n",
				__func__, vap->iv_ps_pending, timoff, timlen);
		}
		/* count down DTIM period */
		if (tie->tim_count == 0)
			tie->tim_count = tie->tim_period - 1;
		else
			tie->tim_count--;
		/* update state for buffered multicast frames on DTIM */
		if (mcast && tie->tim_count == 0)
			tie->tim_bitctl |= 1;
		else
			tie->tim_bitctl &= ~1;
		if (isset(bo->bo_flags, IEEE80211_BEACON_CSA)) {
			struct ieee80211_csa_ie *csa =
			    (struct ieee80211_csa_ie *) bo->bo_csa;

			/*
			 * Insert or update CSA ie.  If we're just starting
			 * to count down to the channel switch then we need
			 * to insert the CSA ie.  Otherwise we just need to
			 * drop the count.  The actual change happens above
			 * when the vap's count reaches the target count.
			 */
			if (vap->iv_csa_count == 0) {
				memmove(&csa[1], csa, bo->bo_csa_trailer_len);
				bo->bo_erp += sizeof(*csa);
				bo->bo_htinfo += sizeof(*csa);
				bo->bo_wme += sizeof(*csa);
#ifdef IEEE80211_SUPPORT_SUPERG
				bo->bo_ath += sizeof(*csa);
#endif
#ifdef IEEE80211_SUPPORT_TDMA
				bo->bo_tdma += sizeof(*csa);
#endif
#ifdef IEEE80211_SUPPORT_MESH
				bo->bo_meshconf += sizeof(*csa);
#endif
				bo->bo_appie += sizeof(*csa);
				bo->bo_csa_trailer_len += sizeof(*csa);
				bo->bo_quiet += sizeof(*csa);
				bo->bo_tim_trailer_len += sizeof(*csa);
				m->m_len += sizeof(*csa);
				m->m_pkthdr.len += sizeof(*csa);

				ieee80211_add_csa(bo->bo_csa, vap);
			} else
				csa->csa_count--;
			vap->iv_csa_count++;
			/* NB: don't clear IEEE80211_BEACON_CSA */
		}
		if (IEEE80211_IS_CHAN_DFS(ic->ic_bsschan) &&
		    (vap->iv_flags_ext & IEEE80211_FEXT_DFS) ){
			if (vap->iv_quiet)
				ieee80211_add_quiet(bo->bo_quiet, vap);
		}
		if (isset(bo->bo_flags, IEEE80211_BEACON_ERP)) {
			/*
			 * ERP element needs updating.
			 */
			(void) ieee80211_add_erp(bo->bo_erp, ic);
			clrbit(bo->bo_flags, IEEE80211_BEACON_ERP);
		}
#ifdef IEEE80211_SUPPORT_SUPERG
		if (isset(bo->bo_flags,  IEEE80211_BEACON_ATH)) {
			ieee80211_add_athcaps(bo->bo_ath, ni);
			clrbit(bo->bo_flags, IEEE80211_BEACON_ATH);
		}
#endif
	}
	if (isset(bo->bo_flags, IEEE80211_BEACON_APPIE)) {
		const struct ieee80211_appie *aie = vap->iv_appie_beacon;
		int aielen;
		uint8_t *frm;

		aielen = 0;
		if (aie != NULL)
			aielen += aie->ie_len;
		if (aielen != bo->bo_appie_len) {
			/* copy up/down trailer */
			int adjust = aielen - bo->bo_appie_len;
			ovbcopy(bo->bo_tim_trailer, bo->bo_tim_trailer+adjust,
				bo->bo_tim_trailer_len);
			bo->bo_tim_trailer += adjust;
			bo->bo_appie += adjust;
			bo->bo_appie_len = aielen;

			len_changed = 1;
		}
		frm = bo->bo_appie;
		if (aie != NULL)
			frm  = add_appie(frm, aie);
		clrbit(bo->bo_flags, IEEE80211_BEACON_APPIE);
	}
	IEEE80211_UNLOCK(ic);

	return len_changed;
}<|MERGE_RESOLUTION|>--- conflicted
+++ resolved
@@ -600,11 +600,7 @@
 	struct ieee80211com *ic = ni->ni_ic;
 	ieee80211_seq seqno;
 
-<<<<<<< HEAD
-	IEEE80211_TX_LOCK_ASSERT(ic);
-=======
 	IEEE80211_TX_LOCK_ASSERT(ni->ni_ic);
->>>>>>> 9b6d25da
 
 	wh->i_fc[0] = IEEE80211_FC0_VERSION_0 | type;
 	if ((type & IEEE80211_FC0_TYPE_MASK) == IEEE80211_FC0_TYPE_DATA) {
