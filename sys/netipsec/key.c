/*	$FreeBSD$	*/
/*	$KAME: key.c,v 1.191 2001/06/27 10:46:49 sakane Exp $	*/

/*-
 * Copyright (C) 1995, 1996, 1997, and 1998 WIDE Project.
 * All rights reserved.
 *
 * Redistribution and use in source and binary forms, with or without
 * modification, are permitted provided that the following conditions
 * are met:
 * 1. Redistributions of source code must retain the above copyright
 *    notice, this list of conditions and the following disclaimer.
 * 2. Redistributions in binary form must reproduce the above copyright
 *    notice, this list of conditions and the following disclaimer in the
 *    documentation and/or other materials provided with the distribution.
 * 3. Neither the name of the project nor the names of its contributors
 *    may be used to endorse or promote products derived from this software
 *    without specific prior written permission.
 *
 * THIS SOFTWARE IS PROVIDED BY THE PROJECT AND CONTRIBUTORS ``AS IS'' AND
 * ANY EXPRESS OR IMPLIED WARRANTIES, INCLUDING, BUT NOT LIMITED TO, THE
 * IMPLIED WARRANTIES OF MERCHANTABILITY AND FITNESS FOR A PARTICULAR PURPOSE
 * ARE DISCLAIMED.  IN NO EVENT SHALL THE PROJECT OR CONTRIBUTORS BE LIABLE
 * FOR ANY DIRECT, INDIRECT, INCIDENTAL, SPECIAL, EXEMPLARY, OR CONSEQUENTIAL
 * DAMAGES (INCLUDING, BUT NOT LIMITED TO, PROCUREMENT OF SUBSTITUTE GOODS
 * OR SERVICES; LOSS OF USE, DATA, OR PROFITS; OR BUSINESS INTERRUPTION)
 * HOWEVER CAUSED AND ON ANY THEORY OF LIABILITY, WHETHER IN CONTRACT, STRICT
 * LIABILITY, OR TORT (INCLUDING NEGLIGENCE OR OTHERWISE) ARISING IN ANY WAY
 * OUT OF THE USE OF THIS SOFTWARE, EVEN IF ADVISED OF THE POSSIBILITY OF
 * SUCH DAMAGE.
 */

/*
 * This code is referd to RFC 2367
 */

#include "opt_inet.h"
#include "opt_inet6.h"
#include "opt_ipsec.h"

#include <sys/types.h>
#include <sys/param.h>
#include <sys/systm.h>
#include <sys/kernel.h>
#include <sys/fnv_hash.h>
#include <sys/lock.h>
#include <sys/mutex.h>
#include <sys/mbuf.h>
#include <sys/domain.h>
#include <sys/protosw.h>
#include <sys/malloc.h>
#include <sys/rmlock.h>
#include <sys/socket.h>
#include <sys/socketvar.h>
#include <sys/sysctl.h>
#include <sys/errno.h>
#include <sys/proc.h>
#include <sys/queue.h>
#include <sys/refcount.h>
#include <sys/syslog.h>

#include <vm/uma.h>

#include <net/if.h>
#include <net/if_var.h>
#include <net/vnet.h>
#include <net/raw_cb.h>

#include <netinet/in.h>
#include <netinet/in_systm.h>
#include <netinet/ip.h>
#include <netinet/in_var.h>
#include <netinet/udp.h>

#ifdef INET6
#include <netinet/ip6.h>
#include <netinet6/in6_var.h>
#include <netinet6/ip6_var.h>
#endif /* INET6 */

#include <net/pfkeyv2.h>
#include <netipsec/keydb.h>
#include <netipsec/key.h>
#include <netipsec/keysock.h>
#include <netipsec/key_debug.h>

#include <netipsec/ipsec.h>
#ifdef INET6
#include <netipsec/ipsec6.h>
#endif

#include <netipsec/xform.h>
#include <machine/in_cksum.h>
#include <machine/stdarg.h>

/* randomness */
#include <sys/random.h>

#define FULLMASK	0xff
#define	_BITS(bytes)	((bytes) << 3)

/*
 * Note on SA reference counting:
 * - SAs that are not in DEAD state will have (total external reference + 1)
 *   following value in reference count field.  they cannot be freed and are
 *   referenced from SA header.
 * - SAs that are in DEAD state will have (total external reference)
 *   in reference count field.  they are ready to be freed.  reference from
 *   SA header will be removed in key_delsav(), when the reference count
 *   field hits 0 (= no external reference other than from SA header.
 */

VNET_DEFINE(u_int32_t, key_debug_level) = 0;
static VNET_DEFINE(u_int, key_spi_trycnt) = 1000;
static VNET_DEFINE(u_int32_t, key_spi_minval) = 0x100;
static VNET_DEFINE(u_int32_t, key_spi_maxval) = 0x0fffffff;	/* XXX */
static VNET_DEFINE(u_int32_t, policy_id) = 0;
/*interval to initialize randseed,1(m)*/
static VNET_DEFINE(u_int, key_int_random) = 60;
/* interval to expire acquiring, 30(s)*/
static VNET_DEFINE(u_int, key_larval_lifetime) = 30;
/* counter for blocking SADB_ACQUIRE.*/
static VNET_DEFINE(int, key_blockacq_count) = 10;
/* lifetime for blocking SADB_ACQUIRE.*/
static VNET_DEFINE(int, key_blockacq_lifetime) = 20;
/* preferred old sa rather than new sa.*/
static VNET_DEFINE(int, key_preferred_oldsa) = 1;
#define	V_key_spi_trycnt	VNET(key_spi_trycnt)
#define	V_key_spi_minval	VNET(key_spi_minval)
#define	V_key_spi_maxval	VNET(key_spi_maxval)
#define	V_policy_id		VNET(policy_id)
#define	V_key_int_random	VNET(key_int_random)
#define	V_key_larval_lifetime	VNET(key_larval_lifetime)
#define	V_key_blockacq_count	VNET(key_blockacq_count)
#define	V_key_blockacq_lifetime	VNET(key_blockacq_lifetime)
#define	V_key_preferred_oldsa	VNET(key_preferred_oldsa)

static VNET_DEFINE(u_int32_t, acq_seq) = 0;
#define	V_acq_seq		VNET(acq_seq)

static VNET_DEFINE(uint32_t, sp_genid) = 0;
#define	V_sp_genid		VNET(sp_genid)

/* SPD */
TAILQ_HEAD(secpolicy_queue, secpolicy);
LIST_HEAD(secpolicy_list, secpolicy);
static VNET_DEFINE(struct secpolicy_queue, sptree[IPSEC_DIR_MAX]);
static VNET_DEFINE(struct secpolicy_queue, sptree_ifnet[IPSEC_DIR_MAX]);
static struct rmlock sptree_lock;
#define	V_sptree		VNET(sptree)
#define	V_sptree_ifnet		VNET(sptree_ifnet)
#define	SPTREE_LOCK_INIT()      rm_init(&sptree_lock, "sptree")
#define	SPTREE_LOCK_DESTROY()   rm_destroy(&sptree_lock)
#define	SPTREE_RLOCK_TRACKER    struct rm_priotracker sptree_tracker
#define	SPTREE_RLOCK()          rm_rlock(&sptree_lock, &sptree_tracker)
#define	SPTREE_RUNLOCK()        rm_runlock(&sptree_lock, &sptree_tracker)
#define	SPTREE_RLOCK_ASSERT()   rm_assert(&sptree_lock, RA_RLOCKED)
#define	SPTREE_WLOCK()          rm_wlock(&sptree_lock)
#define	SPTREE_WUNLOCK()        rm_wunlock(&sptree_lock)
#define	SPTREE_WLOCK_ASSERT()   rm_assert(&sptree_lock, RA_WLOCKED)
#define	SPTREE_UNLOCK_ASSERT()  rm_assert(&sptree_lock, RA_UNLOCKED)

/* Hash table for lookup SP using unique id */
static VNET_DEFINE(struct secpolicy_list *, sphashtbl);
static VNET_DEFINE(u_long, sphash_mask);
#define	V_sphashtbl		VNET(sphashtbl)
#define	V_sphash_mask		VNET(sphash_mask)

#define	SPHASH_NHASH_LOG2	7
#define	SPHASH_NHASH		(1 << SPHASH_NHASH_LOG2)
#define	SPHASH_HASHVAL(id)	(key_u32hash(id) & V_sphash_mask)
#define	SPHASH_HASH(id)		&V_sphashtbl[SPHASH_HASHVAL(id)]

/* SAD */
TAILQ_HEAD(secashead_queue, secashead);
LIST_HEAD(secashead_list, secashead);
static VNET_DEFINE(struct secashead_queue, sahtree);
static struct rmlock sahtree_lock;
#define	V_sahtree		VNET(sahtree)
#define	SAHTREE_LOCK_INIT()	rm_init(&sahtree_lock, "sahtree")
#define	SAHTREE_LOCK_DESTROY()	rm_destroy(&sahtree_lock)
#define	SAHTREE_RLOCK_TRACKER	struct rm_priotracker sahtree_tracker
#define	SAHTREE_RLOCK()		rm_rlock(&sahtree_lock, &sahtree_tracker)
#define	SAHTREE_RUNLOCK()	rm_runlock(&sahtree_lock, &sahtree_tracker)
#define	SAHTREE_RLOCK_ASSERT()	rm_assert(&sahtree_lock, RA_RLOCKED)
#define	SAHTREE_WLOCK()		rm_wlock(&sahtree_lock)
#define	SAHTREE_WUNLOCK()	rm_wunlock(&sahtree_lock)
#define	SAHTREE_WLOCK_ASSERT()	rm_assert(&sahtree_lock, RA_WLOCKED)
#define	SAHTREE_UNLOCK_ASSERT()	rm_assert(&sahtree_lock, RA_UNLOCKED)

/* Hash table for lookup in SAD using SA addresses */
static VNET_DEFINE(struct secashead_list *, sahaddrhashtbl);
static VNET_DEFINE(u_long, sahaddrhash_mask);
#define	V_sahaddrhashtbl	VNET(sahaddrhashtbl)
#define	V_sahaddrhash_mask	VNET(sahaddrhash_mask)

#define	SAHHASH_NHASH_LOG2	7
#define	SAHHASH_NHASH		(1 << SAHHASH_NHASH_LOG2)
#define	SAHADDRHASH_HASHVAL(saidx)	\
    (key_saidxhash(saidx) & V_sahaddrhash_mask)
#define	SAHADDRHASH_HASH(saidx)		\
    &V_sahaddrhashtbl[SAHADDRHASH_HASHVAL(saidx)]

/* Hash table for lookup in SAD using SPI */
LIST_HEAD(secasvar_list, secasvar);
static VNET_DEFINE(struct secasvar_list *, savhashtbl);
static VNET_DEFINE(u_long, savhash_mask);
#define	V_savhashtbl		VNET(savhashtbl)
#define	V_savhash_mask		VNET(savhash_mask)
#define	SAVHASH_NHASH_LOG2	7
#define	SAVHASH_NHASH		(1 << SAVHASH_NHASH_LOG2)
#define	SAVHASH_HASHVAL(spi)	(key_u32hash(spi) & V_savhash_mask)
#define	SAVHASH_HASH(spi)	&V_savhashtbl[SAVHASH_HASHVAL(spi)]

static uint32_t
key_saidxhash(const struct secasindex *saidx)
{
	uint32_t hval;

	hval = fnv_32_buf(&saidx->proto, sizeof(saidx->proto),
	    FNV1_32_INIT);
	switch (saidx->dst.sa.sa_family) {
#ifdef INET
	case AF_INET:
		hval = fnv_32_buf(&saidx->src.sin.sin_addr,
		    sizeof(in_addr_t), hval);
		hval = fnv_32_buf(&saidx->dst.sin.sin_addr,
		    sizeof(in_addr_t), hval);
		break;
#endif
#ifdef INET6
	case AF_INET6:
		hval = fnv_32_buf(&saidx->src.sin6.sin6_addr,
		    sizeof(struct in6_addr), hval);
		hval = fnv_32_buf(&saidx->dst.sin6.sin6_addr,
		    sizeof(struct in6_addr), hval);
		break;
#endif
	default:
		hval = 0;
		ipseclog((LOG_DEBUG, "%s: unknown address family %d",
		    __func__, saidx->dst.sa.sa_family));
	}
	return (hval);
}

static uint32_t
key_u32hash(uint32_t val)
{

	return (fnv_32_buf(&val, sizeof(val), FNV1_32_INIT));
}

							/* registed list */
static VNET_DEFINE(LIST_HEAD(_regtree, secreg), regtree[SADB_SATYPE_MAX + 1]);
#define	V_regtree		VNET(regtree)
static struct mtx regtree_lock;
#define	REGTREE_LOCK_INIT() \
	mtx_init(&regtree_lock, "regtree", "fast ipsec regtree", MTX_DEF)
#define	REGTREE_LOCK_DESTROY()	mtx_destroy(&regtree_lock)
#define	REGTREE_LOCK()		mtx_lock(&regtree_lock)
#define	REGTREE_UNLOCK()	mtx_unlock(&regtree_lock)
#define	REGTREE_LOCK_ASSERT()	mtx_assert(&regtree_lock, MA_OWNED)

/* Acquiring list */
LIST_HEAD(secacq_list, secacq);
static VNET_DEFINE(struct secacq_list, acqtree);
#define	V_acqtree		VNET(acqtree)
static struct mtx acq_lock;
#define	ACQ_LOCK_INIT() \
    mtx_init(&acq_lock, "acqtree", "ipsec SA acquiring list", MTX_DEF)
#define	ACQ_LOCK_DESTROY()	mtx_destroy(&acq_lock)
#define	ACQ_LOCK()		mtx_lock(&acq_lock)
#define	ACQ_UNLOCK()		mtx_unlock(&acq_lock)
#define	ACQ_LOCK_ASSERT()	mtx_assert(&acq_lock, MA_OWNED)

/* Hash table for lookup in ACQ list using SA addresses */
static VNET_DEFINE(struct secacq_list *, acqaddrhashtbl);
static VNET_DEFINE(u_long, acqaddrhash_mask);
#define	V_acqaddrhashtbl	VNET(acqaddrhashtbl)
#define	V_acqaddrhash_mask	VNET(acqaddrhash_mask)

/* Hash table for lookup in ACQ list using SEQ number */
static VNET_DEFINE(struct secacq_list *, acqseqhashtbl);
static VNET_DEFINE(u_long, acqseqhash_mask);
#define	V_acqseqhashtbl		VNET(acqseqhashtbl)
#define	V_acqseqhash_mask	VNET(acqseqhash_mask)

#define	ACQHASH_NHASH_LOG2	7
#define	ACQHASH_NHASH		(1 << ACQHASH_NHASH_LOG2)
#define	ACQADDRHASH_HASHVAL(saidx)	\
    (key_saidxhash(saidx) & V_acqaddrhash_mask)
#define	ACQSEQHASH_HASHVAL(seq)		\
    (key_u32hash(seq) & V_acqseqhash_mask)
#define	ACQADDRHASH_HASH(saidx)	\
    &V_acqaddrhashtbl[ACQADDRHASH_HASHVAL(saidx)]
#define	ACQSEQHASH_HASH(seq)	\
    &V_acqseqhashtbl[ACQSEQHASH_HASHVAL(seq)]
							/* SP acquiring list */
static VNET_DEFINE(LIST_HEAD(_spacqtree, secspacq), spacqtree);
#define	V_spacqtree		VNET(spacqtree)
static struct mtx spacq_lock;
#define	SPACQ_LOCK_INIT() \
	mtx_init(&spacq_lock, "spacqtree", \
		"fast ipsec security policy acquire list", MTX_DEF)
#define	SPACQ_LOCK_DESTROY()	mtx_destroy(&spacq_lock)
#define	SPACQ_LOCK()		mtx_lock(&spacq_lock)
#define	SPACQ_UNLOCK()		mtx_unlock(&spacq_lock)
#define	SPACQ_LOCK_ASSERT()	mtx_assert(&spacq_lock, MA_OWNED)

static const int minsize[] = {
	sizeof(struct sadb_msg),	/* SADB_EXT_RESERVED */
	sizeof(struct sadb_sa),		/* SADB_EXT_SA */
	sizeof(struct sadb_lifetime),	/* SADB_EXT_LIFETIME_CURRENT */
	sizeof(struct sadb_lifetime),	/* SADB_EXT_LIFETIME_HARD */
	sizeof(struct sadb_lifetime),	/* SADB_EXT_LIFETIME_SOFT */
	sizeof(struct sadb_address),	/* SADB_EXT_ADDRESS_SRC */
	sizeof(struct sadb_address),	/* SADB_EXT_ADDRESS_DST */
	sizeof(struct sadb_address),	/* SADB_EXT_ADDRESS_PROXY */
	sizeof(struct sadb_key),	/* SADB_EXT_KEY_AUTH */
	sizeof(struct sadb_key),	/* SADB_EXT_KEY_ENCRYPT */
	sizeof(struct sadb_ident),	/* SADB_EXT_IDENTITY_SRC */
	sizeof(struct sadb_ident),	/* SADB_EXT_IDENTITY_DST */
	sizeof(struct sadb_sens),	/* SADB_EXT_SENSITIVITY */
	sizeof(struct sadb_prop),	/* SADB_EXT_PROPOSAL */
	sizeof(struct sadb_supported),	/* SADB_EXT_SUPPORTED_AUTH */
	sizeof(struct sadb_supported),	/* SADB_EXT_SUPPORTED_ENCRYPT */
	sizeof(struct sadb_spirange),	/* SADB_EXT_SPIRANGE */
	0,				/* SADB_X_EXT_KMPRIVATE */
	sizeof(struct sadb_x_policy),	/* SADB_X_EXT_POLICY */
	sizeof(struct sadb_x_sa2),	/* SADB_X_SA2 */
	sizeof(struct sadb_x_nat_t_type),/* SADB_X_EXT_NAT_T_TYPE */
	sizeof(struct sadb_x_nat_t_port),/* SADB_X_EXT_NAT_T_SPORT */
	sizeof(struct sadb_x_nat_t_port),/* SADB_X_EXT_NAT_T_DPORT */
	sizeof(struct sadb_address),	/* SADB_X_EXT_NAT_T_OAI */
	sizeof(struct sadb_address),	/* SADB_X_EXT_NAT_T_OAR */
	sizeof(struct sadb_x_nat_t_frag),/* SADB_X_EXT_NAT_T_FRAG */
	sizeof(struct sadb_x_sa_replay), /* SADB_X_EXT_SA_REPLAY */
};
_Static_assert(sizeof(minsize)/sizeof(int) == SADB_EXT_MAX + 1, "minsize size mismatch");

static const int maxsize[] = {
	sizeof(struct sadb_msg),	/* SADB_EXT_RESERVED */
	sizeof(struct sadb_sa),		/* SADB_EXT_SA */
	sizeof(struct sadb_lifetime),	/* SADB_EXT_LIFETIME_CURRENT */
	sizeof(struct sadb_lifetime),	/* SADB_EXT_LIFETIME_HARD */
	sizeof(struct sadb_lifetime),	/* SADB_EXT_LIFETIME_SOFT */
	0,				/* SADB_EXT_ADDRESS_SRC */
	0,				/* SADB_EXT_ADDRESS_DST */
	0,				/* SADB_EXT_ADDRESS_PROXY */
	0,				/* SADB_EXT_KEY_AUTH */
	0,				/* SADB_EXT_KEY_ENCRYPT */
	0,				/* SADB_EXT_IDENTITY_SRC */
	0,				/* SADB_EXT_IDENTITY_DST */
	0,				/* SADB_EXT_SENSITIVITY */
	0,				/* SADB_EXT_PROPOSAL */
	0,				/* SADB_EXT_SUPPORTED_AUTH */
	0,				/* SADB_EXT_SUPPORTED_ENCRYPT */
	sizeof(struct sadb_spirange),	/* SADB_EXT_SPIRANGE */
	0,				/* SADB_X_EXT_KMPRIVATE */
	0,				/* SADB_X_EXT_POLICY */
	sizeof(struct sadb_x_sa2),	/* SADB_X_SA2 */
	sizeof(struct sadb_x_nat_t_type),/* SADB_X_EXT_NAT_T_TYPE */
	sizeof(struct sadb_x_nat_t_port),/* SADB_X_EXT_NAT_T_SPORT */
	sizeof(struct sadb_x_nat_t_port),/* SADB_X_EXT_NAT_T_DPORT */
	0,				/* SADB_X_EXT_NAT_T_OAI */
	0,				/* SADB_X_EXT_NAT_T_OAR */
	sizeof(struct sadb_x_nat_t_frag),/* SADB_X_EXT_NAT_T_FRAG */
	sizeof(struct sadb_x_sa_replay), /* SADB_X_EXT_SA_REPLAY */
};
_Static_assert(sizeof(maxsize)/sizeof(int) == SADB_EXT_MAX + 1, "minsize size mismatch");

#define	SADB_CHECKLEN(_mhp, _ext)			\
    ((_mhp)->extlen[(_ext)] < minsize[(_ext)] || (maxsize[(_ext)] != 0 && \
	((_mhp)->extlen[(_ext)] > maxsize[(_ext)])))
#define	SADB_CHECKHDR(_mhp, _ext)	((_mhp)->ext[(_ext)] == NULL)

static VNET_DEFINE(int, ipsec_esp_keymin) = 256;
static VNET_DEFINE(int, ipsec_esp_auth) = 0;
static VNET_DEFINE(int, ipsec_ah_keymin) = 128;

#define	V_ipsec_esp_keymin	VNET(ipsec_esp_keymin)
#define	V_ipsec_esp_auth	VNET(ipsec_esp_auth)
#define	V_ipsec_ah_keymin	VNET(ipsec_ah_keymin)

#ifdef SYSCTL_DECL
SYSCTL_DECL(_net_key);
#endif

SYSCTL_INT(_net_key, KEYCTL_DEBUG_LEVEL,	debug,
	CTLFLAG_VNET | CTLFLAG_RW, &VNET_NAME(key_debug_level), 0, "");

/* max count of trial for the decision of spi value */
SYSCTL_INT(_net_key, KEYCTL_SPI_TRY, spi_trycnt,
	CTLFLAG_VNET | CTLFLAG_RW, &VNET_NAME(key_spi_trycnt), 0, "");

/* minimum spi value to allocate automatically. */
SYSCTL_INT(_net_key, KEYCTL_SPI_MIN_VALUE, spi_minval,
	CTLFLAG_VNET | CTLFLAG_RW, &VNET_NAME(key_spi_minval), 0, "");

/* maximun spi value to allocate automatically. */
SYSCTL_INT(_net_key, KEYCTL_SPI_MAX_VALUE, spi_maxval,
	CTLFLAG_VNET | CTLFLAG_RW, &VNET_NAME(key_spi_maxval), 0, "");

/* interval to initialize randseed */
SYSCTL_INT(_net_key, KEYCTL_RANDOM_INT, int_random,
	CTLFLAG_VNET | CTLFLAG_RW, &VNET_NAME(key_int_random), 0, "");

/* lifetime for larval SA */
SYSCTL_INT(_net_key, KEYCTL_LARVAL_LIFETIME, larval_lifetime,
	CTLFLAG_VNET | CTLFLAG_RW, &VNET_NAME(key_larval_lifetime), 0, "");

/* counter for blocking to send SADB_ACQUIRE to IKEd */
SYSCTL_INT(_net_key, KEYCTL_BLOCKACQ_COUNT, blockacq_count,
	CTLFLAG_VNET | CTLFLAG_RW, &VNET_NAME(key_blockacq_count), 0, "");

/* lifetime for blocking to send SADB_ACQUIRE to IKEd */
SYSCTL_INT(_net_key, KEYCTL_BLOCKACQ_LIFETIME, blockacq_lifetime,
	CTLFLAG_VNET | CTLFLAG_RW, &VNET_NAME(key_blockacq_lifetime), 0, "");

/* ESP auth */
SYSCTL_INT(_net_key, KEYCTL_ESP_AUTH, esp_auth,
	CTLFLAG_VNET | CTLFLAG_RW, &VNET_NAME(ipsec_esp_auth), 0, "");

/* minimum ESP key length */
SYSCTL_INT(_net_key, KEYCTL_ESP_KEYMIN, esp_keymin,
	CTLFLAG_VNET | CTLFLAG_RW, &VNET_NAME(ipsec_esp_keymin), 0, "");

/* minimum AH key length */
SYSCTL_INT(_net_key, KEYCTL_AH_KEYMIN, ah_keymin,
	CTLFLAG_VNET | CTLFLAG_RW, &VNET_NAME(ipsec_ah_keymin), 0, "");

/* perfered old SA rather than new SA */
SYSCTL_INT(_net_key, KEYCTL_PREFERED_OLDSA, preferred_oldsa,
	CTLFLAG_VNET | CTLFLAG_RW, &VNET_NAME(key_preferred_oldsa), 0, "");

#define __LIST_CHAINED(elm) \
	(!((elm)->chain.le_next == NULL && (elm)->chain.le_prev == NULL))

MALLOC_DEFINE(M_IPSEC_SA, "secasvar", "ipsec security association");
MALLOC_DEFINE(M_IPSEC_SAH, "sahead", "ipsec sa head");
MALLOC_DEFINE(M_IPSEC_SP, "ipsecpolicy", "ipsec security policy");
MALLOC_DEFINE(M_IPSEC_SR, "ipsecrequest", "ipsec security request");
MALLOC_DEFINE(M_IPSEC_MISC, "ipsec-misc", "ipsec miscellaneous");
MALLOC_DEFINE(M_IPSEC_SAQ, "ipsec-saq", "ipsec sa acquire");
MALLOC_DEFINE(M_IPSEC_SAR, "ipsec-reg", "ipsec sa acquire");

static VNET_DEFINE(uma_zone_t, key_lft_zone);
#define	V_key_lft_zone		VNET(key_lft_zone)

/*
 * set parameters into secpolicyindex buffer.
 * Must allocate secpolicyindex buffer passed to this function.
 */
#define KEY_SETSECSPIDX(_dir, s, d, ps, pd, ulp, idx) \
do { \
	bzero((idx), sizeof(struct secpolicyindex));                         \
	(idx)->dir = (_dir);                                                 \
	(idx)->prefs = (ps);                                                 \
	(idx)->prefd = (pd);                                                 \
	(idx)->ul_proto = (ulp);                                             \
	bcopy((s), &(idx)->src, ((const struct sockaddr *)(s))->sa_len);     \
	bcopy((d), &(idx)->dst, ((const struct sockaddr *)(d))->sa_len);     \
} while (0)

/*
 * set parameters into secasindex buffer.
 * Must allocate secasindex buffer before calling this function.
 */
#define KEY_SETSECASIDX(p, m, r, s, d, idx) \
do { \
	bzero((idx), sizeof(struct secasindex));                             \
	(idx)->proto = (p);                                                  \
	(idx)->mode = (m);                                                   \
	(idx)->reqid = (r);                                                  \
	bcopy((s), &(idx)->src, ((const struct sockaddr *)(s))->sa_len);     \
	bcopy((d), &(idx)->dst, ((const struct sockaddr *)(d))->sa_len);     \
	key_porttosaddr(&(idx)->src.sa, 0);				     \
	key_porttosaddr(&(idx)->dst.sa, 0);				     \
} while (0)

/* key statistics */
struct _keystat {
	u_long getspi_count; /* the avarage of count to try to get new SPI */
} keystat;

struct sadb_msghdr {
	struct sadb_msg *msg;
	struct sadb_ext *ext[SADB_EXT_MAX + 1];
	int extoff[SADB_EXT_MAX + 1];
	int extlen[SADB_EXT_MAX + 1];
};

#ifndef IPSEC_DEBUG2
static struct callout key_timer;
#endif

static void key_unlink(struct secpolicy *);
static struct secpolicy *key_getsp(struct secpolicyindex *);
static struct secpolicy *key_getspbyid(u_int32_t);
static struct mbuf *key_gather_mbuf(struct mbuf *,
	const struct sadb_msghdr *, int, int, ...);
static int key_spdadd(struct socket *, struct mbuf *,
	const struct sadb_msghdr *);
static uint32_t key_getnewspid(void);
static int key_spddelete(struct socket *, struct mbuf *,
	const struct sadb_msghdr *);
static int key_spddelete2(struct socket *, struct mbuf *,
	const struct sadb_msghdr *);
static int key_spdget(struct socket *, struct mbuf *,
	const struct sadb_msghdr *);
static int key_spdflush(struct socket *, struct mbuf *,
	const struct sadb_msghdr *);
static int key_spddump(struct socket *, struct mbuf *,
	const struct sadb_msghdr *);
static struct mbuf *key_setdumpsp(struct secpolicy *,
	u_int8_t, u_int32_t, u_int32_t);
static struct mbuf *key_sp2mbuf(struct secpolicy *);
static size_t key_getspreqmsglen(struct secpolicy *);
static int key_spdexpire(struct secpolicy *);
static struct secashead *key_newsah(struct secasindex *);
static void key_freesah(struct secashead **);
static void key_delsah(struct secashead *);
static struct secasvar *key_newsav(const struct sadb_msghdr *,
    struct secasindex *, uint32_t, int *);
static void key_delsav(struct secasvar *);
static void key_unlinksav(struct secasvar *);
static struct secashead *key_getsah(struct secasindex *);
static int key_checkspidup(uint32_t);
static struct secasvar *key_getsavbyspi(uint32_t);
static int key_setnatt(struct secasvar *, const struct sadb_msghdr *);
static int key_setsaval(struct secasvar *, const struct sadb_msghdr *);
static int key_updatelifetimes(struct secasvar *, const struct sadb_msghdr *);
static struct mbuf *key_setdumpsa(struct secasvar *, u_int8_t,
	u_int8_t, u_int32_t, u_int32_t);
static struct mbuf *key_setsadbmsg(u_int8_t, u_int16_t, u_int8_t,
	u_int32_t, pid_t, u_int16_t);
static struct mbuf *key_setsadbsa(struct secasvar *);
static struct mbuf *key_setsadbaddr(u_int16_t,
	const struct sockaddr *, u_int8_t, u_int16_t);
static struct mbuf *key_setsadbxport(u_int16_t, u_int16_t);
static struct mbuf *key_setsadbxtype(u_int16_t);
static struct mbuf *key_setsadbxsa2(u_int8_t, u_int32_t, u_int32_t);
static struct mbuf *key_setsadbxsareplay(u_int32_t);
static struct mbuf *key_setsadbxpolicy(u_int16_t, u_int8_t,
	u_int32_t, u_int32_t);
static struct seckey *key_dup_keymsg(const struct sadb_key *, size_t,
    struct malloc_type *);
static struct seclifetime *key_dup_lifemsg(const struct sadb_lifetime *src,
    struct malloc_type *);

/* flags for key_cmpsaidx() */
#define CMP_HEAD	1	/* protocol, addresses. */
#define CMP_MODE_REQID	2	/* additionally HEAD, reqid, mode. */
#define CMP_REQID	3	/* additionally HEAD, reaid. */
#define CMP_EXACTLY	4	/* all elements. */
static int key_cmpsaidx(const struct secasindex *,
    const struct secasindex *, int);
static int key_cmpspidx_exactly(struct secpolicyindex *,
    struct secpolicyindex *);
static int key_cmpspidx_withmask(struct secpolicyindex *,
    struct secpolicyindex *);
static int key_bbcmp(const void *, const void *, u_int);
static uint8_t key_satype2proto(uint8_t);
static uint8_t key_proto2satype(uint8_t);

static int key_getspi(struct socket *, struct mbuf *,
	const struct sadb_msghdr *);
static uint32_t key_do_getnewspi(struct sadb_spirange *, struct secasindex *);
static int key_update(struct socket *, struct mbuf *,
	const struct sadb_msghdr *);
static int key_add(struct socket *, struct mbuf *,
	const struct sadb_msghdr *);
static int key_setident(struct secashead *, const struct sadb_msghdr *);
static struct mbuf *key_getmsgbuf_x1(struct mbuf *,
	const struct sadb_msghdr *);
static int key_delete(struct socket *, struct mbuf *,
	const struct sadb_msghdr *);
static int key_delete_all(struct socket *, struct mbuf *,
	const struct sadb_msghdr *, struct secasindex *);
static int key_get(struct socket *, struct mbuf *,
	const struct sadb_msghdr *);

static void key_getcomb_setlifetime(struct sadb_comb *);
static struct mbuf *key_getcomb_esp(void);
static struct mbuf *key_getcomb_ah(void);
static struct mbuf *key_getcomb_ipcomp(void);
static struct mbuf *key_getprop(const struct secasindex *);

static int key_acquire(const struct secasindex *, struct secpolicy *);
static uint32_t key_newacq(const struct secasindex *, int *);
static uint32_t key_getacq(const struct secasindex *, int *);
static int key_acqdone(const struct secasindex *, uint32_t);
static int key_acqreset(uint32_t);
static struct secspacq *key_newspacq(struct secpolicyindex *);
static struct secspacq *key_getspacq(struct secpolicyindex *);
static int key_acquire2(struct socket *, struct mbuf *,
	const struct sadb_msghdr *);
static int key_register(struct socket *, struct mbuf *,
	const struct sadb_msghdr *);
static int key_expire(struct secasvar *, int);
static int key_flush(struct socket *, struct mbuf *,
	const struct sadb_msghdr *);
static int key_dump(struct socket *, struct mbuf *,
	const struct sadb_msghdr *);
static int key_promisc(struct socket *, struct mbuf *,
	const struct sadb_msghdr *);
static int key_senderror(struct socket *, struct mbuf *, int);
static int key_validate_ext(const struct sadb_ext *, int);
static int key_align(struct mbuf *, struct sadb_msghdr *);
static struct mbuf *key_setlifetime(struct seclifetime *src, 
				     u_int16_t exttype);
static struct mbuf *key_setkey(struct seckey *src, u_int16_t exttype);

#define	DBG_IPSEC_INITREF(t, p)	do {				\
	refcount_init(&(p)->refcnt, 1);				\
	KEYDBG(KEY_STAMP,					\
	    printf("%s: Initialize refcnt %s(%p) = %u\n",	\
	    __func__, #t, (p), (p)->refcnt));			\
} while (0)
#define	DBG_IPSEC_ADDREF(t, p)	do {				\
	refcount_acquire(&(p)->refcnt);				\
	KEYDBG(KEY_STAMP,					\
	    printf("%s: Acquire refcnt %s(%p) -> %u\n",		\
	    __func__, #t, (p), (p)->refcnt));			\
} while (0)
#define	DBG_IPSEC_DELREF(t, p)	do {				\
	KEYDBG(KEY_STAMP,					\
	    printf("%s: Release refcnt %s(%p) -> %u\n",		\
	    __func__, #t, (p), (p)->refcnt - 1));		\
	refcount_release(&(p)->refcnt);				\
} while (0)

#define	IPSEC_INITREF(t, p)	refcount_init(&(p)->refcnt, 1)
#define	IPSEC_ADDREF(t, p)	refcount_acquire(&(p)->refcnt)
#define	IPSEC_DELREF(t, p)	refcount_release(&(p)->refcnt)

#define	SP_INITREF(p)	IPSEC_INITREF(SP, p)
#define	SP_ADDREF(p)	IPSEC_ADDREF(SP, p)
#define	SP_DELREF(p)	IPSEC_DELREF(SP, p)

#define	SAH_INITREF(p)	IPSEC_INITREF(SAH, p)
#define	SAH_ADDREF(p)	IPSEC_ADDREF(SAH, p)
#define	SAH_DELREF(p)	IPSEC_DELREF(SAH, p)

#define	SAV_INITREF(p)	IPSEC_INITREF(SAV, p)
#define	SAV_ADDREF(p)	IPSEC_ADDREF(SAV, p)
#define	SAV_DELREF(p)	IPSEC_DELREF(SAV, p)

/*
 * Update the refcnt while holding the SPTREE lock.
 */
void
key_addref(struct secpolicy *sp)
{

	SP_ADDREF(sp);
}

/*
 * Return 0 when there are known to be no SP's for the specified
 * direction.  Otherwise return 1.  This is used by IPsec code
 * to optimize performance.
 */
int
key_havesp(u_int dir)
{

	return (dir == IPSEC_DIR_INBOUND || dir == IPSEC_DIR_OUTBOUND ?
		TAILQ_FIRST(&V_sptree[dir]) != NULL : 1);
}

/* %%% IPsec policy management */
/*
 * Return current SPDB generation.
 */
uint32_t
key_getspgen(void)
{

	return (V_sp_genid);
}

static int
key_checksockaddrs(struct sockaddr *src, struct sockaddr *dst)
{

	/* family match */
	if (src->sa_family != dst->sa_family)
		return (EINVAL);
	/* sa_len match */
	if (src->sa_len != dst->sa_len)
		return (EINVAL);
	switch (src->sa_family) {
#ifdef INET
	case AF_INET:
		if (src->sa_len != sizeof(struct sockaddr_in))
			return (EINVAL);
		break;
#endif
#ifdef INET6
	case AF_INET6:
		if (src->sa_len != sizeof(struct sockaddr_in6))
			return (EINVAL);
		break;
#endif
	default:
		return (EAFNOSUPPORT);
	}
	return (0);
}

/*
 * allocating a SP for OUTBOUND or INBOUND packet.
 * Must call key_freesp() later.
 * OUT:	NULL:	not found
 *	others:	found and return the pointer.
 */
struct secpolicy *
key_allocsp(struct secpolicyindex *spidx, u_int dir)
{
	SPTREE_RLOCK_TRACKER;
	struct secpolicy *sp;

	IPSEC_ASSERT(spidx != NULL, ("null spidx"));
	IPSEC_ASSERT(dir == IPSEC_DIR_INBOUND || dir == IPSEC_DIR_OUTBOUND,
		("invalid direction %u", dir));

	SPTREE_RLOCK();
	TAILQ_FOREACH(sp, &V_sptree[dir], chain) {
		if (key_cmpspidx_withmask(&sp->spidx, spidx)) {
			SP_ADDREF(sp);
			break;
		}
	}
	SPTREE_RUNLOCK();

	if (sp != NULL) {	/* found a SPD entry */
		sp->lastused = time_second;
		KEYDBG(IPSEC_STAMP,
		    printf("%s: return SP(%p)\n", __func__, sp));
		KEYDBG(IPSEC_DATA, kdebug_secpolicy(sp));
	} else {
		KEYDBG(IPSEC_DATA,
		    printf("%s: lookup failed for ", __func__);
		    kdebug_secpolicyindex(spidx, NULL));
	}
	return (sp);
}

/*
 * Allocating an SA entry for an *INBOUND* or *OUTBOUND* TCP packet, signed
 * or should be signed by MD5 signature.
 * We don't use key_allocsa() for such lookups, because we don't know SPI.
 * Unlike ESP and AH protocols, SPI isn't transmitted in the TCP header with
 * signed packet. We use SADB only as storage for password.
 * OUT:	positive:	corresponding SA for given saidx found.
 *	NULL:		SA not found
 */
struct secasvar *
key_allocsa_tcpmd5(struct secasindex *saidx)
{
	SAHTREE_RLOCK_TRACKER;
	struct secashead *sah;
	struct secasvar *sav;

	IPSEC_ASSERT(saidx->proto == IPPROTO_TCP,
	    ("unexpected security protocol %u", saidx->proto));
	IPSEC_ASSERT(saidx->mode == IPSEC_MODE_TCPMD5,
	    ("unexpected mode %u", saidx->mode));

	SAHTREE_RLOCK();
	LIST_FOREACH(sah, SAHADDRHASH_HASH(saidx), addrhash) {
		KEYDBG(IPSEC_DUMP,
		    printf("%s: checking SAH\n", __func__);
		    kdebug_secash(sah, "  "));
		if (sah->saidx.proto != IPPROTO_TCP)
			continue;
		if (!key_sockaddrcmp(&saidx->dst.sa, &sah->saidx.dst.sa, 0))
			break;
	}
	if (sah != NULL) {
		if (V_key_preferred_oldsa)
			sav = TAILQ_LAST(&sah->savtree_alive, secasvar_queue);
		else
			sav = TAILQ_FIRST(&sah->savtree_alive);
		if (sav != NULL)
			SAV_ADDREF(sav);
	} else
		sav = NULL;
	SAHTREE_RUNLOCK();

	if (sav != NULL) {
		KEYDBG(IPSEC_STAMP,
		    printf("%s: return SA(%p)\n", __func__, sav));
		KEYDBG(IPSEC_DATA, kdebug_secasv(sav));
	} else {
		KEYDBG(IPSEC_STAMP,
		    printf("%s: SA not found\n", __func__));
		KEYDBG(IPSEC_DATA, kdebug_secasindex(saidx, NULL));
	}
	return (sav);
}

/*
 * Allocating an SA entry for an *OUTBOUND* packet.
 * OUT:	positive:	corresponding SA for given saidx found.
 *	NULL:		SA not found, but will be acquired, check *error
 *			for acquiring status.
 */
struct secasvar *
key_allocsa_policy(struct secpolicy *sp, const struct secasindex *saidx,
    int *error)
{
	SAHTREE_RLOCK_TRACKER;
	struct secashead *sah;
	struct secasvar *sav;

	IPSEC_ASSERT(saidx != NULL, ("null saidx"));
	IPSEC_ASSERT(saidx->mode == IPSEC_MODE_TRANSPORT ||
		saidx->mode == IPSEC_MODE_TUNNEL,
		("unexpected policy %u", saidx->mode));

	/*
	 * We check new SA in the IPsec request because a different
	 * SA may be involved each time this request is checked, either
	 * because new SAs are being configured, or this request is
	 * associated with an unconnected datagram socket, or this request
	 * is associated with a system default policy.
	 */
	SAHTREE_RLOCK();
	LIST_FOREACH(sah, SAHADDRHASH_HASH(saidx), addrhash) {
		KEYDBG(IPSEC_DUMP,
		    printf("%s: checking SAH\n", __func__);
		    kdebug_secash(sah, "  "));
		if (key_cmpsaidx(&sah->saidx, saidx, CMP_MODE_REQID))
			break;

	}
	if (sah != NULL) {
		/*
		 * Allocate the oldest SA available according to
		 * draft-jenkins-ipsec-rekeying-03.
		 */
		if (V_key_preferred_oldsa)
			sav = TAILQ_LAST(&sah->savtree_alive, secasvar_queue);
		else
			sav = TAILQ_FIRST(&sah->savtree_alive);
		if (sav != NULL)
			SAV_ADDREF(sav);
	} else
		sav = NULL;
	SAHTREE_RUNLOCK();

	if (sav != NULL) {
		*error = 0;
		KEYDBG(IPSEC_STAMP,
		    printf("%s: chosen SA(%p) for SP(%p)\n", __func__,
			sav, sp));
		KEYDBG(IPSEC_DATA, kdebug_secasv(sav));
		return (sav); /* return referenced SA */
	}

	/* there is no SA */
	*error = key_acquire(saidx, sp);
	if ((*error) != 0)
		ipseclog((LOG_DEBUG,
		    "%s: error %d returned from key_acquire()\n",
			__func__, *error));
	KEYDBG(IPSEC_STAMP,
	    printf("%s: acquire SA for SP(%p), error %d\n",
		__func__, sp, *error));
	KEYDBG(IPSEC_DATA, kdebug_secasindex(saidx, NULL));
	return (NULL);
}

/*
 * allocating a usable SA entry for a *INBOUND* packet.
 * Must call key_freesav() later.
 * OUT: positive:	pointer to a usable sav (i.e. MATURE or DYING state).
 *	NULL:		not found, or error occurred.
 *
 * According to RFC 2401 SA is uniquely identified by a triple SPI,
 * destination address, and security protocol. But according to RFC 4301,
 * SPI by itself suffices to specify an SA.
 *
 * Note that, however, we do need to keep source address in IPsec SA.
 * IKE specification and PF_KEY specification do assume that we
 * keep source address in IPsec SA.  We see a tricky situation here.
 */
struct secasvar *
key_allocsa(union sockaddr_union *dst, uint8_t proto, uint32_t spi)
{
	SAHTREE_RLOCK_TRACKER;
	struct secasvar *sav;

	IPSEC_ASSERT(proto == IPPROTO_ESP || proto == IPPROTO_AH ||
	    proto == IPPROTO_IPCOMP, ("unexpected security protocol %u",
	    proto));

	SAHTREE_RLOCK();
	LIST_FOREACH(sav, SAVHASH_HASH(spi), spihash) {
		if (sav->spi == spi)
			break;
	}
	/*
	 * We use single SPI namespace for all protocols, so it is
	 * impossible to have SPI duplicates in the SAVHASH.
	 */
	if (sav != NULL) {
		if (sav->state != SADB_SASTATE_LARVAL &&
		    sav->sah->saidx.proto == proto &&
		    key_sockaddrcmp(&dst->sa,
			&sav->sah->saidx.dst.sa, 0) == 0)
			SAV_ADDREF(sav);
		else
			sav = NULL;
	}
	SAHTREE_RUNLOCK();

	if (sav == NULL) {
		KEYDBG(IPSEC_STAMP,
		    char buf[IPSEC_ADDRSTRLEN];
		    printf("%s: SA not found for spi %u proto %u dst %s\n",
			__func__, ntohl(spi), proto, ipsec_address(dst, buf,
			sizeof(buf))));
	} else {
		KEYDBG(IPSEC_STAMP,
		    printf("%s: return SA(%p)\n", __func__, sav));
		KEYDBG(IPSEC_DATA, kdebug_secasv(sav));
	}
	return (sav);
}

struct secasvar *
key_allocsa_tunnel(union sockaddr_union *src, union sockaddr_union *dst,
    uint8_t proto)
{
	SAHTREE_RLOCK_TRACKER;
	struct secasindex saidx;
	struct secashead *sah;
	struct secasvar *sav;

	IPSEC_ASSERT(src != NULL, ("null src address"));
	IPSEC_ASSERT(dst != NULL, ("null dst address"));

	KEY_SETSECASIDX(proto, IPSEC_MODE_TUNNEL, 0, &src->sa,
	    &dst->sa, &saidx);

	sav = NULL;
	SAHTREE_RLOCK();
	LIST_FOREACH(sah, SAHADDRHASH_HASH(&saidx), addrhash) {
		if (IPSEC_MODE_TUNNEL != sah->saidx.mode)
			continue;
		if (proto != sah->saidx.proto)
			continue;
		if (key_sockaddrcmp(&src->sa, &sav->sah->saidx.src.sa, 0) != 0)
			continue;
		if (key_sockaddrcmp(&dst->sa, &sav->sah->saidx.dst.sa, 0) != 0)
			continue;
		/* XXXAE: is key_preferred_oldsa reasonably?*/
		if (V_key_preferred_oldsa)
			sav = TAILQ_LAST(&sah->savtree_alive, secasvar_queue);
		else
			sav = TAILQ_FIRST(&sah->savtree_alive);
		if (sav != NULL) {
			SAV_ADDREF(sav);
			break;
		}
	}
	SAHTREE_RUNLOCK();
	KEYDBG(IPSEC_STAMP,
	    printf("%s: return SA(%p)\n", __func__, sav));
	if (sav != NULL)
		KEYDBG(IPSEC_DATA, kdebug_secasv(sav));
	return (sav);
}

/*
 * Must be called after calling key_allocsp().
 */
void
key_freesp(struct secpolicy **spp)
{
	struct secpolicy *sp = *spp;

	IPSEC_ASSERT(sp != NULL, ("null sp"));
	if (SP_DELREF(sp) == 0)
		return;

	KEYDBG(IPSEC_STAMP,
	    printf("%s: last reference to SP(%p)\n", __func__, sp));
	KEYDBG(IPSEC_DATA, kdebug_secpolicy(sp));

	*spp = NULL;
	while (sp->tcount > 0)
		ipsec_delisr(sp->req[--sp->tcount]);
	free(sp, M_IPSEC_SP);
}

static void
key_unlink(struct secpolicy *sp)
{

	IPSEC_ASSERT(sp->spidx.dir == IPSEC_DIR_INBOUND ||
	    sp->spidx.dir == IPSEC_DIR_OUTBOUND,
	    ("invalid direction %u", sp->spidx.dir));
	SPTREE_UNLOCK_ASSERT();

	KEYDBG(KEY_STAMP,
	    printf("%s: SP(%p)\n", __func__, sp));
	SPTREE_WLOCK();
	if (sp->state != IPSEC_SPSTATE_ALIVE) {
		/* SP is already unlinked */
		SPTREE_WUNLOCK();
		return;
	}
	sp->state = IPSEC_SPSTATE_DEAD;
	TAILQ_REMOVE(&V_sptree[sp->spidx.dir], sp, chain);
	LIST_REMOVE(sp, idhash);
	V_sp_genid++;
	SPTREE_WUNLOCK();
	key_freesp(&sp);
}

/*
 * insert a secpolicy into the SP database. Lower priorities first
 */
static void
key_insertsp(struct secpolicy *newsp)
{
	struct secpolicy *sp;

	SPTREE_WLOCK_ASSERT();
	TAILQ_FOREACH(sp, &V_sptree[newsp->spidx.dir], chain) {
		if (newsp->priority < sp->priority) {
			TAILQ_INSERT_BEFORE(sp, newsp, chain);
			goto done;
		}
	}
	TAILQ_INSERT_TAIL(&V_sptree[newsp->spidx.dir], newsp, chain);
done:
	LIST_INSERT_HEAD(SPHASH_HASH(newsp->id), newsp, idhash);
	newsp->state = IPSEC_SPSTATE_ALIVE;
	V_sp_genid++;
}

/*
 * Insert a bunch of VTI secpolicies into the SPDB.
 * We keep VTI policies in the separate list due to following reasons:
 * 1) they should be immutable to user's or some deamon's attempts to
 *    delete. The only way delete such policies - destroy or unconfigure
 *    corresponding virtual inteface.
 * 2) such policies have traffic selector that matches all traffic per
 *    address family.
 * Since all VTI policies have the same priority, we don't care about
 * policies order.
 */
int
key_register_ifnet(struct secpolicy **spp, u_int count)
{
	u_int i;

	SPTREE_WLOCK();
	/*
	 * First of try to acquire id for each SP.
	 */
	for (i = 0; i < count; i++) {
		IPSEC_ASSERT(spp[i]->spidx.dir == IPSEC_DIR_INBOUND ||
		    spp[i]->spidx.dir == IPSEC_DIR_OUTBOUND,
		    ("invalid direction %u", spp[i]->spidx.dir));

		if ((spp[i]->id = key_getnewspid()) == 0) {
			SPTREE_WUNLOCK();
			return (EAGAIN);
		}
	}
	for (i = 0; i < count; i++) {
		TAILQ_INSERT_TAIL(&V_sptree_ifnet[spp[i]->spidx.dir],
		    spp[i], chain);
		/*
		 * NOTE: despite the fact that we keep VTI SP in the
		 * separate list, SPHASH contains policies from both
		 * sources. Thus SADB_X_SPDGET will correctly return
		 * SP by id, because it uses SPHASH for lookups.
		 */
		LIST_INSERT_HEAD(SPHASH_HASH(spp[i]->id), spp[i], idhash);
		spp[i]->state = IPSEC_SPSTATE_IFNET;
	}
	SPTREE_WUNLOCK();
	return (0);
}

void
key_unregister_ifnet(struct secpolicy **spp, u_int count)
{
	u_int i;

	SPTREE_WLOCK();
	for (i = 0; i < count; i++) {
		IPSEC_ASSERT(spp[i]->spidx.dir == IPSEC_DIR_INBOUND ||
		    spp[i]->spidx.dir == IPSEC_DIR_OUTBOUND,
		    ("invalid direction %u", spp[i]->spidx.dir));

		if (spp[i]->state != IPSEC_SPSTATE_IFNET)
			continue;
		spp[i]->state = IPSEC_SPSTATE_DEAD;
		TAILQ_REMOVE(&V_sptree_ifnet[spp[i]->spidx.dir],
		    spp[i], chain);
		LIST_REMOVE(spp[i], idhash);
	}
	SPTREE_WUNLOCK();
}

/*
 * Must be called after calling key_allocsa().
 * This function is called by key_freesp() to free some SA allocated
 * for a policy.
 */
void
key_freesav(struct secasvar **psav)
{
	struct secasvar *sav = *psav;

	IPSEC_ASSERT(sav != NULL, ("null sav"));
	if (SAV_DELREF(sav) == 0)
		return;

	KEYDBG(IPSEC_STAMP,
	    printf("%s: last reference to SA(%p)\n", __func__, sav));

	*psav = NULL;
	key_delsav(sav);
}

/*
 * Unlink SA from SAH and SPI hash under SAHTREE_WLOCK.
 * Expect that SA has extra reference due to lookup.
 * Release this references, also release SAH reference after unlink.
 */
static void
key_unlinksav(struct secasvar *sav)
{
	struct secashead *sah;

	KEYDBG(KEY_STAMP,
	    printf("%s: SA(%p)\n", __func__, sav));

	SAHTREE_UNLOCK_ASSERT();
	SAHTREE_WLOCK();
	if (sav->state == SADB_SASTATE_DEAD) {
		/* SA is already unlinked */
		SAHTREE_WUNLOCK();
		return;
	}
	/* Unlink from SAH */
	if (sav->state == SADB_SASTATE_LARVAL)
		TAILQ_REMOVE(&sav->sah->savtree_larval, sav, chain);
	else
		TAILQ_REMOVE(&sav->sah->savtree_alive, sav, chain);
	/* Unlink from SPI hash */
	LIST_REMOVE(sav, spihash);
	sav->state = SADB_SASTATE_DEAD;
	sah = sav->sah;
	SAHTREE_WUNLOCK();
	key_freesav(&sav);
	/* Since we are unlinked, release reference to SAH */
	key_freesah(&sah);
}

/* %%% SPD management */
/*
 * search SPD
 * OUT:	NULL	: not found
 *	others	: found, pointer to a SP.
 */
static struct secpolicy *
key_getsp(struct secpolicyindex *spidx)
{
	SPTREE_RLOCK_TRACKER;
	struct secpolicy *sp;

	IPSEC_ASSERT(spidx != NULL, ("null spidx"));

	SPTREE_RLOCK();
	TAILQ_FOREACH(sp, &V_sptree[spidx->dir], chain) {
		if (key_cmpspidx_exactly(spidx, &sp->spidx)) {
			SP_ADDREF(sp);
			break;
		}
	}
	SPTREE_RUNLOCK();

	return sp;
}

/*
 * get SP by index.
 * OUT:	NULL	: not found
 *	others	: found, pointer to referenced SP.
 */
static struct secpolicy *
key_getspbyid(uint32_t id)
{
	SPTREE_RLOCK_TRACKER;
	struct secpolicy *sp;

	SPTREE_RLOCK();
	LIST_FOREACH(sp, SPHASH_HASH(id), idhash) {
		if (sp->id == id) {
			SP_ADDREF(sp);
			break;
		}
	}
	SPTREE_RUNLOCK();
	return (sp);
}

struct secpolicy *
key_newsp(void)
{
	struct secpolicy *sp;

	sp = malloc(sizeof(*sp), M_IPSEC_SP, M_NOWAIT | M_ZERO);
	if (sp != NULL)
		SP_INITREF(sp);
	return (sp);
}

/*
 * create secpolicy structure from sadb_x_policy structure.
 * NOTE: `state', `secpolicyindex' and 'id' in secpolicy structure
 * are not set, so must be set properly later.
 */
struct secpolicy *
key_msg2sp(struct sadb_x_policy *xpl0, size_t len, int *error)
{
	struct secpolicy *newsp;

	IPSEC_ASSERT(xpl0 != NULL, ("null xpl0"));
	IPSEC_ASSERT(len >= sizeof(*xpl0), ("policy too short: %zu", len));

	if (len != PFKEY_EXTLEN(xpl0)) {
		ipseclog((LOG_DEBUG, "%s: Invalid msg length.\n", __func__));
		*error = EINVAL;
		return NULL;
	}

	if ((newsp = key_newsp()) == NULL) {
		*error = ENOBUFS;
		return NULL;
	}

	newsp->spidx.dir = xpl0->sadb_x_policy_dir;
	newsp->policy = xpl0->sadb_x_policy_type;
	newsp->priority = xpl0->sadb_x_policy_priority;
	newsp->tcount = 0;

	/* check policy */
	switch (xpl0->sadb_x_policy_type) {
	case IPSEC_POLICY_DISCARD:
	case IPSEC_POLICY_NONE:
	case IPSEC_POLICY_ENTRUST:
	case IPSEC_POLICY_BYPASS:
		break;

	case IPSEC_POLICY_IPSEC:
	    {
		struct sadb_x_ipsecrequest *xisr;
		struct ipsecrequest *isr;
		int tlen;

		/* validity check */
		if (PFKEY_EXTLEN(xpl0) < sizeof(*xpl0)) {
			ipseclog((LOG_DEBUG, "%s: Invalid msg length.\n",
				__func__));
			key_freesp(&newsp);
			*error = EINVAL;
			return NULL;
		}

		tlen = PFKEY_EXTLEN(xpl0) - sizeof(*xpl0);
		xisr = (struct sadb_x_ipsecrequest *)(xpl0 + 1);

		while (tlen > 0) {
			/* length check */
			if (xisr->sadb_x_ipsecrequest_len < sizeof(*xisr)) {
				ipseclog((LOG_DEBUG, "%s: invalid ipsecrequest "
					"length.\n", __func__));
				key_freesp(&newsp);
				*error = EINVAL;
				return NULL;
			}

			if (newsp->tcount >= IPSEC_MAXREQ) {
				ipseclog((LOG_DEBUG,
				    "%s: too many ipsecrequests.\n",
				    __func__));
				key_freesp(&newsp);
				*error = EINVAL;
				return (NULL);
			}

			/* allocate request buffer */
			/* NB: data structure is zero'd */
			isr = ipsec_newisr();
			if (isr == NULL) {
				ipseclog((LOG_DEBUG,
				    "%s: No more memory.\n", __func__));
				key_freesp(&newsp);
				*error = ENOBUFS;
				return NULL;
			}

			newsp->req[newsp->tcount++] = isr;

			/* set values */
			switch (xisr->sadb_x_ipsecrequest_proto) {
			case IPPROTO_ESP:
			case IPPROTO_AH:
			case IPPROTO_IPCOMP:
				break;
			default:
				ipseclog((LOG_DEBUG,
				    "%s: invalid proto type=%u\n", __func__,
				    xisr->sadb_x_ipsecrequest_proto));
				key_freesp(&newsp);
				*error = EPROTONOSUPPORT;
				return NULL;
			}
			isr->saidx.proto =
			    (uint8_t)xisr->sadb_x_ipsecrequest_proto;

			switch (xisr->sadb_x_ipsecrequest_mode) {
			case IPSEC_MODE_TRANSPORT:
			case IPSEC_MODE_TUNNEL:
				break;
			case IPSEC_MODE_ANY:
			default:
				ipseclog((LOG_DEBUG,
				    "%s: invalid mode=%u\n", __func__,
				    xisr->sadb_x_ipsecrequest_mode));
				key_freesp(&newsp);
				*error = EINVAL;
				return NULL;
			}
			isr->saidx.mode = xisr->sadb_x_ipsecrequest_mode;

			switch (xisr->sadb_x_ipsecrequest_level) {
			case IPSEC_LEVEL_DEFAULT:
			case IPSEC_LEVEL_USE:
			case IPSEC_LEVEL_REQUIRE:
				break;
			case IPSEC_LEVEL_UNIQUE:
				/* validity check */
				/*
				 * If range violation of reqid, kernel will
				 * update it, don't refuse it.
				 */
				if (xisr->sadb_x_ipsecrequest_reqid
						> IPSEC_MANUAL_REQID_MAX) {
					ipseclog((LOG_DEBUG,
					    "%s: reqid=%d range "
					    "violation, updated by kernel.\n",
					    __func__,
					    xisr->sadb_x_ipsecrequest_reqid));
					xisr->sadb_x_ipsecrequest_reqid = 0;
				}

				/* allocate new reqid id if reqid is zero. */
				if (xisr->sadb_x_ipsecrequest_reqid == 0) {
					u_int32_t reqid;
					if ((reqid = key_newreqid()) == 0) {
						key_freesp(&newsp);
						*error = ENOBUFS;
						return NULL;
					}
					isr->saidx.reqid = reqid;
					xisr->sadb_x_ipsecrequest_reqid = reqid;
				} else {
				/* set it for manual keying. */
					isr->saidx.reqid =
					    xisr->sadb_x_ipsecrequest_reqid;
				}
				break;

			default:
				ipseclog((LOG_DEBUG, "%s: invalid level=%u\n",
					__func__,
					xisr->sadb_x_ipsecrequest_level));
				key_freesp(&newsp);
				*error = EINVAL;
				return NULL;
			}
			isr->level = xisr->sadb_x_ipsecrequest_level;

			/* set IP addresses if there */
			/* XXXAE: those are needed only for tunnel mode */
			if (xisr->sadb_x_ipsecrequest_len > sizeof(*xisr)) {
				struct sockaddr *paddr;

				paddr = (struct sockaddr *)(xisr + 1);
				/* validity check */
				if (paddr->sa_len
				    > sizeof(isr->saidx.src)) {
					ipseclog((LOG_DEBUG, "%s: invalid "
						"request address length.\n",
						__func__));
					key_freesp(&newsp);
					*error = EINVAL;
					return NULL;
				}
				bcopy(paddr, &isr->saidx.src, paddr->sa_len);
				paddr = (struct sockaddr *)((caddr_t)paddr +
				    paddr->sa_len);

				/* validity check */
				if (paddr->sa_len
				    > sizeof(isr->saidx.dst)) {
					ipseclog((LOG_DEBUG, "%s: invalid "
						"request address length.\n",
						__func__));
					key_freesp(&newsp);
					*error = EINVAL;
					return NULL;
				}
				/* AF family should match */
				if (paddr->sa_family !=
				    isr->saidx.src.sa.sa_family) {
					ipseclog((LOG_DEBUG, "%s: address "
					    "family doesn't match.\n",
						__func__));
					key_freesp(&newsp);
					*error = EINVAL;
					return (NULL);
				}
				bcopy(paddr, &isr->saidx.dst, paddr->sa_len);
			}
			tlen -= xisr->sadb_x_ipsecrequest_len;

			/* validity check */
			if (tlen < 0) {
				ipseclog((LOG_DEBUG, "%s: becoming tlen < 0.\n",
					__func__));
				key_freesp(&newsp);
				*error = EINVAL;
				return NULL;
			}

			xisr = (struct sadb_x_ipsecrequest *)((caddr_t)xisr
			                 + xisr->sadb_x_ipsecrequest_len);
		}
		/* XXXAE: LARVAL SP */
		if (newsp->tcount < 1) {
			ipseclog((LOG_DEBUG, "%s: valid IPSEC transforms "
			    "not found.\n", __func__));
			key_freesp(&newsp);
			*error = EINVAL;
			return (NULL);
		}
	    }
		break;
	default:
		ipseclog((LOG_DEBUG, "%s: invalid policy type.\n", __func__));
		key_freesp(&newsp);
		*error = EINVAL;
		return NULL;
	}

	*error = 0;
	return (newsp);
}

uint32_t
key_newreqid(void)
{
	static uint32_t auto_reqid = IPSEC_MANUAL_REQID_MAX + 1;

	if (auto_reqid == ~0)
		auto_reqid = IPSEC_MANUAL_REQID_MAX + 1;
	else
		auto_reqid++;

	/* XXX should be unique check */
	return (auto_reqid);
}

/*
 * copy secpolicy struct to sadb_x_policy structure indicated.
 */
static struct mbuf *
key_sp2mbuf(struct secpolicy *sp)
{
	struct mbuf *m;
	size_t tlen;

	tlen = key_getspreqmsglen(sp);
	m = m_get2(tlen, M_NOWAIT, MT_DATA, 0);
	if (m == NULL)
		return (NULL);
	m_align(m, tlen);
	m->m_len = tlen;
	if (key_sp2msg(sp, m->m_data, &tlen) != 0) {
		m_freem(m);
		return (NULL);
	}
	return (m);
}

int
key_sp2msg(struct secpolicy *sp, void *request, size_t *len)
{
	struct sadb_x_ipsecrequest *xisr;
	struct sadb_x_policy *xpl;
	struct ipsecrequest *isr;
	size_t xlen, ilen;
	caddr_t p;
	int error, i;

	IPSEC_ASSERT(sp != NULL, ("null policy"));

	xlen = sizeof(*xpl);
	if (*len < xlen)
		return (EINVAL);

	error = 0;
	bzero(request, *len);
	xpl = (struct sadb_x_policy *)request;
	xpl->sadb_x_policy_exttype = SADB_X_EXT_POLICY;
	xpl->sadb_x_policy_type = sp->policy;
	xpl->sadb_x_policy_dir = sp->spidx.dir;
	xpl->sadb_x_policy_id = sp->id;
	xpl->sadb_x_policy_priority = sp->priority;

	/* if is the policy for ipsec ? */
	if (sp->policy == IPSEC_POLICY_IPSEC) {
		p = (caddr_t)xpl + sizeof(*xpl);
		for (i = 0; i < sp->tcount; i++) {
			isr = sp->req[i];
			ilen = PFKEY_ALIGN8(sizeof(*xisr) +
			    isr->saidx.src.sa.sa_len +
			    isr->saidx.dst.sa.sa_len);
			xlen += ilen;
			if (xlen > *len) {
				error = ENOBUFS;
				/* Calculate needed size */
				continue;
			}
			xisr = (struct sadb_x_ipsecrequest *)p;
			xisr->sadb_x_ipsecrequest_len = ilen;
			xisr->sadb_x_ipsecrequest_proto = isr->saidx.proto;
			xisr->sadb_x_ipsecrequest_mode = isr->saidx.mode;
			xisr->sadb_x_ipsecrequest_level = isr->level;
			xisr->sadb_x_ipsecrequest_reqid = isr->saidx.reqid;

			p += sizeof(*xisr);
			bcopy(&isr->saidx.src, p, isr->saidx.src.sa.sa_len);
			p += isr->saidx.src.sa.sa_len;
			bcopy(&isr->saidx.dst, p, isr->saidx.dst.sa.sa_len);
			p += isr->saidx.dst.sa.sa_len;
		}
	}
	xpl->sadb_x_policy_len = PFKEY_UNIT64(xlen);
	if (error == 0)
		*len = xlen;
	else
		*len = sizeof(*xpl);
	return (error);
}

/* m will not be freed nor modified */
static struct mbuf *
key_gather_mbuf(struct mbuf *m, const struct sadb_msghdr *mhp,
    int ndeep, int nitem, ...)
{
	va_list ap;
	int idx;
	int i;
	struct mbuf *result = NULL, *n;
	int len;

	IPSEC_ASSERT(m != NULL, ("null mbuf"));
	IPSEC_ASSERT(mhp != NULL, ("null msghdr"));

	va_start(ap, nitem);
	for (i = 0; i < nitem; i++) {
		idx = va_arg(ap, int);
		if (idx < 0 || idx > SADB_EXT_MAX)
			goto fail;
		/* don't attempt to pull empty extension */
		if (idx == SADB_EXT_RESERVED && mhp->msg == NULL)
			continue;
		if (idx != SADB_EXT_RESERVED  &&
		    (mhp->ext[idx] == NULL || mhp->extlen[idx] == 0))
			continue;

		if (idx == SADB_EXT_RESERVED) {
			len = PFKEY_ALIGN8(sizeof(struct sadb_msg));

			IPSEC_ASSERT(len <= MHLEN, ("header too big %u", len));

			MGETHDR(n, M_NOWAIT, MT_DATA);
			if (!n)
				goto fail;
			n->m_len = len;
			n->m_next = NULL;
			m_copydata(m, 0, sizeof(struct sadb_msg),
			    mtod(n, caddr_t));
		} else if (i < ndeep) {
			len = mhp->extlen[idx];
			n = m_get2(len, M_NOWAIT, MT_DATA, 0);
			if (n == NULL)
				goto fail;
			m_align(n, len);
			n->m_len = len;
			m_copydata(m, mhp->extoff[idx], mhp->extlen[idx],
			    mtod(n, caddr_t));
		} else {
			n = m_copym(m, mhp->extoff[idx], mhp->extlen[idx],
			    M_NOWAIT);
		}
		if (n == NULL)
			goto fail;

		if (result)
			m_cat(result, n);
		else
			result = n;
	}
	va_end(ap);

	if ((result->m_flags & M_PKTHDR) != 0) {
		result->m_pkthdr.len = 0;
		for (n = result; n; n = n->m_next)
			result->m_pkthdr.len += n->m_len;
	}

	return result;

fail:
	m_freem(result);
	va_end(ap);
	return NULL;
}

/*
 * SADB_X_SPDADD, SADB_X_SPDSETIDX or SADB_X_SPDUPDATE processing
 * add an entry to SP database, when received
 *   <base, address(SD), (lifetime(H),) policy>
 * from the user(?).
 * Adding to SP database,
 * and send
 *   <base, address(SD), (lifetime(H),) policy>
 * to the socket which was send.
 *
 * SPDADD set a unique policy entry.
 * SPDSETIDX like SPDADD without a part of policy requests.
 * SPDUPDATE replace a unique policy entry.
 *
 * XXXAE: serialize this in PF_KEY to avoid races.
 * m will always be freed.
 */
static int
key_spdadd(struct socket *so, struct mbuf *m, const struct sadb_msghdr *mhp)
{
	struct secpolicyindex spidx;
	struct sadb_address *src0, *dst0;
	struct sadb_x_policy *xpl0, *xpl;
	struct sadb_lifetime *lft = NULL;
	struct secpolicy *newsp;
	int error;

	IPSEC_ASSERT(so != NULL, ("null socket"));
	IPSEC_ASSERT(m != NULL, ("null mbuf"));
	IPSEC_ASSERT(mhp != NULL, ("null msghdr"));
	IPSEC_ASSERT(mhp->msg != NULL, ("null msg"));

	if (SADB_CHECKHDR(mhp, SADB_EXT_ADDRESS_SRC) ||
	    SADB_CHECKHDR(mhp, SADB_EXT_ADDRESS_DST) ||
	    SADB_CHECKHDR(mhp, SADB_X_EXT_POLICY)) {
		ipseclog((LOG_DEBUG,
		    "%s: invalid message: missing required header.\n",
		    __func__));
		return key_senderror(so, m, EINVAL);
	}
	if (SADB_CHECKLEN(mhp, SADB_EXT_ADDRESS_SRC) ||
	    SADB_CHECKLEN(mhp, SADB_EXT_ADDRESS_DST) ||
	    SADB_CHECKLEN(mhp, SADB_X_EXT_POLICY)) {
		ipseclog((LOG_DEBUG,
		    "%s: invalid message: wrong header size.\n", __func__));
		return key_senderror(so, m, EINVAL);
	}
	if (!SADB_CHECKHDR(mhp, SADB_EXT_LIFETIME_HARD)) {
		if (SADB_CHECKLEN(mhp, SADB_EXT_LIFETIME_HARD)) {
			ipseclog((LOG_DEBUG,
			    "%s: invalid message: wrong header size.\n",
			    __func__));
			return key_senderror(so, m, EINVAL);
		}
		lft = (struct sadb_lifetime *)mhp->ext[SADB_EXT_LIFETIME_HARD];
	}

	src0 = (struct sadb_address *)mhp->ext[SADB_EXT_ADDRESS_SRC];
	dst0 = (struct sadb_address *)mhp->ext[SADB_EXT_ADDRESS_DST];
	xpl0 = (struct sadb_x_policy *)mhp->ext[SADB_X_EXT_POLICY];

	/* check the direciton */
	switch (xpl0->sadb_x_policy_dir) {
	case IPSEC_DIR_INBOUND:
	case IPSEC_DIR_OUTBOUND:
		break;
	default:
		ipseclog((LOG_DEBUG, "%s: invalid SP direction.\n", __func__));
		return key_senderror(so, m, EINVAL);
	}
	/* key_spdadd() accepts DISCARD, NONE and IPSEC. */
	if (xpl0->sadb_x_policy_type != IPSEC_POLICY_DISCARD &&
	    xpl0->sadb_x_policy_type != IPSEC_POLICY_NONE &&
	    xpl0->sadb_x_policy_type != IPSEC_POLICY_IPSEC) {
		ipseclog((LOG_DEBUG, "%s: invalid policy type.\n", __func__));
		return key_senderror(so, m, EINVAL);
	}

	/* policy requests are mandatory when action is ipsec. */
	if (xpl0->sadb_x_policy_type == IPSEC_POLICY_IPSEC &&
	    mhp->extlen[SADB_X_EXT_POLICY] <= sizeof(*xpl0)) {
		ipseclog((LOG_DEBUG,
		    "%s: policy requests required.\n", __func__));
		return key_senderror(so, m, EINVAL);
	}

	error = key_checksockaddrs((struct sockaddr *)(src0 + 1),
	    (struct sockaddr *)(dst0 + 1));
	if (error != 0 ||
	    src0->sadb_address_proto != dst0->sadb_address_proto) {
		ipseclog((LOG_DEBUG, "%s: invalid sockaddr.\n", __func__));
		return key_senderror(so, m, error);
	}
	/* make secindex */
	KEY_SETSECSPIDX(xpl0->sadb_x_policy_dir,
	                src0 + 1,
	                dst0 + 1,
	                src0->sadb_address_prefixlen,
	                dst0->sadb_address_prefixlen,
	                src0->sadb_address_proto,
	                &spidx);
	/* Checking there is SP already or not. */
	newsp = key_getsp(&spidx);
	if (newsp != NULL) {
		if (mhp->msg->sadb_msg_type == SADB_X_SPDUPDATE) {
			KEYDBG(KEY_STAMP,
			    printf("%s: unlink SP(%p) for SPDUPDATE\n",
				__func__, newsp));
			KEYDBG(KEY_DATA, kdebug_secpolicy(newsp));
			key_unlink(newsp);
			key_freesp(&newsp);
		} else {
			key_freesp(&newsp);
			ipseclog((LOG_DEBUG, "%s: a SP entry exists already.",
			    __func__));
			return (key_senderror(so, m, EEXIST));
		}
	}

	/* allocate new SP entry */
	if ((newsp = key_msg2sp(xpl0, PFKEY_EXTLEN(xpl0), &error)) == NULL) {
		return key_senderror(so, m, error);
	}

	newsp->lastused = newsp->created = time_second;
	newsp->lifetime = lft ? lft->sadb_lifetime_addtime : 0;
	newsp->validtime = lft ? lft->sadb_lifetime_usetime : 0;
	bcopy(&spidx, &newsp->spidx, sizeof(spidx));

	/* XXXAE: there is race between key_getsp() and key_insertsp() */
	SPTREE_WLOCK();
	if ((newsp->id = key_getnewspid()) == 0) {
		SPTREE_WUNLOCK();
		key_freesp(&newsp);
		return key_senderror(so, m, ENOBUFS);
	}
	key_insertsp(newsp);
	SPTREE_WUNLOCK();

	KEYDBG(KEY_STAMP,
	    printf("%s: SP(%p)\n", __func__, newsp));
	KEYDBG(KEY_DATA, kdebug_secpolicy(newsp));

    {
	struct mbuf *n, *mpolicy;
	struct sadb_msg *newmsg;
	int off;

	/* create new sadb_msg to reply. */
	if (lft) {
		n = key_gather_mbuf(m, mhp, 2, 5, SADB_EXT_RESERVED,
		    SADB_X_EXT_POLICY, SADB_EXT_LIFETIME_HARD,
		    SADB_EXT_ADDRESS_SRC, SADB_EXT_ADDRESS_DST);
	} else {
		n = key_gather_mbuf(m, mhp, 2, 4, SADB_EXT_RESERVED,
		    SADB_X_EXT_POLICY,
		    SADB_EXT_ADDRESS_SRC, SADB_EXT_ADDRESS_DST);
	}
	if (!n)
		return key_senderror(so, m, ENOBUFS);

	if (n->m_len < sizeof(*newmsg)) {
		n = m_pullup(n, sizeof(*newmsg));
		if (!n)
			return key_senderror(so, m, ENOBUFS);
	}
	newmsg = mtod(n, struct sadb_msg *);
	newmsg->sadb_msg_errno = 0;
	newmsg->sadb_msg_len = PFKEY_UNIT64(n->m_pkthdr.len);

	off = 0;
	mpolicy = m_pulldown(n, PFKEY_ALIGN8(sizeof(struct sadb_msg)),
	    sizeof(*xpl), &off);
	if (mpolicy == NULL) {
		/* n is already freed */
		return key_senderror(so, m, ENOBUFS);
	}
	xpl = (struct sadb_x_policy *)(mtod(mpolicy, caddr_t) + off);
	if (xpl->sadb_x_policy_exttype != SADB_X_EXT_POLICY) {
		m_freem(n);
		return key_senderror(so, m, EINVAL);
	}
	xpl->sadb_x_policy_id = newsp->id;

	m_freem(m);
	return key_sendup_mbuf(so, n, KEY_SENDUP_ALL);
    }
}

/*
 * get new policy id.
 * OUT:
 *	0:	failure.
 *	others: success.
 */
static uint32_t
key_getnewspid(void)
{
	struct secpolicy *sp;
	uint32_t newid = 0;
	int count = V_key_spi_trycnt;	/* XXX */

	SPTREE_WLOCK_ASSERT();
	while (count--) {
		if (V_policy_id == ~0) /* overflowed */
			newid = V_policy_id = 1;
		else
			newid = ++V_policy_id;
		LIST_FOREACH(sp, SPHASH_HASH(newid), idhash) {
			if (sp->id == newid)
				break;
		}
		if (sp == NULL)
			break;
	}
	if (count == 0 || newid == 0) {
		ipseclog((LOG_DEBUG, "%s: failed to allocate policy id.\n",
		    __func__));
		return (0);
	}
	return (newid);
}

/*
 * SADB_SPDDELETE processing
 * receive
 *   <base, address(SD), policy(*)>
 * from the user(?), and set SADB_SASTATE_DEAD,
 * and send,
 *   <base, address(SD), policy(*)>
 * to the ikmpd.
 * policy(*) including direction of policy.
 *
 * m will always be freed.
 */
static int
key_spddelete(struct socket *so, struct mbuf *m,
    const struct sadb_msghdr *mhp)
{
	struct secpolicyindex spidx;
	struct sadb_address *src0, *dst0;
	struct sadb_x_policy *xpl0;
	struct secpolicy *sp;

	IPSEC_ASSERT(so != NULL, ("null so"));
	IPSEC_ASSERT(m != NULL, ("null mbuf"));
	IPSEC_ASSERT(mhp != NULL, ("null msghdr"));
	IPSEC_ASSERT(mhp->msg != NULL, ("null msg"));

	if (SADB_CHECKHDR(mhp, SADB_EXT_ADDRESS_SRC) ||
	    SADB_CHECKHDR(mhp, SADB_EXT_ADDRESS_DST) ||
	    SADB_CHECKHDR(mhp, SADB_X_EXT_POLICY)) {
		ipseclog((LOG_DEBUG,
		    "%s: invalid message: missing required header.\n",
		    __func__));
		return key_senderror(so, m, EINVAL);
	}
	if (SADB_CHECKLEN(mhp, SADB_EXT_ADDRESS_SRC) ||
	    SADB_CHECKLEN(mhp, SADB_EXT_ADDRESS_DST) ||
	    SADB_CHECKLEN(mhp, SADB_X_EXT_POLICY)) {
		ipseclog((LOG_DEBUG,
		    "%s: invalid message: wrong header size.\n", __func__));
		return key_senderror(so, m, EINVAL);
	}

	src0 = (struct sadb_address *)mhp->ext[SADB_EXT_ADDRESS_SRC];
	dst0 = (struct sadb_address *)mhp->ext[SADB_EXT_ADDRESS_DST];
	xpl0 = (struct sadb_x_policy *)mhp->ext[SADB_X_EXT_POLICY];

	/* check the direciton */
	switch (xpl0->sadb_x_policy_dir) {
	case IPSEC_DIR_INBOUND:
	case IPSEC_DIR_OUTBOUND:
		break;
	default:
		ipseclog((LOG_DEBUG, "%s: invalid SP direction.\n", __func__));
		return key_senderror(so, m, EINVAL);
	}
	/* Only DISCARD, NONE and IPSEC are allowed */
	if (xpl0->sadb_x_policy_type != IPSEC_POLICY_DISCARD &&
	    xpl0->sadb_x_policy_type != IPSEC_POLICY_NONE &&
	    xpl0->sadb_x_policy_type != IPSEC_POLICY_IPSEC) {
		ipseclog((LOG_DEBUG, "%s: invalid policy type.\n", __func__));
		return key_senderror(so, m, EINVAL);
	}
	if (key_checksockaddrs((struct sockaddr *)(src0 + 1),
	    (struct sockaddr *)(dst0 + 1)) != 0 ||
	    src0->sadb_address_proto != dst0->sadb_address_proto) {
		ipseclog((LOG_DEBUG, "%s: invalid sockaddr.\n", __func__));
		return key_senderror(so, m, EINVAL);
	}
	/* make secindex */
	KEY_SETSECSPIDX(xpl0->sadb_x_policy_dir,
	                src0 + 1,
	                dst0 + 1,
	                src0->sadb_address_prefixlen,
	                dst0->sadb_address_prefixlen,
	                src0->sadb_address_proto,
	                &spidx);

	/* Is there SP in SPD ? */
	if ((sp = key_getsp(&spidx)) == NULL) {
		ipseclog((LOG_DEBUG, "%s: no SP found.\n", __func__));
		return key_senderror(so, m, EINVAL);
	}

	/* save policy id to buffer to be returned. */
	xpl0->sadb_x_policy_id = sp->id;

	KEYDBG(KEY_STAMP,
	    printf("%s: SP(%p)\n", __func__, sp));
	KEYDBG(KEY_DATA, kdebug_secpolicy(sp));
	key_unlink(sp);
	key_freesp(&sp);

    {
	struct mbuf *n;
	struct sadb_msg *newmsg;

	/* create new sadb_msg to reply. */
	n = key_gather_mbuf(m, mhp, 1, 4, SADB_EXT_RESERVED,
	    SADB_X_EXT_POLICY, SADB_EXT_ADDRESS_SRC, SADB_EXT_ADDRESS_DST);
	if (!n)
		return key_senderror(so, m, ENOBUFS);

	newmsg = mtod(n, struct sadb_msg *);
	newmsg->sadb_msg_errno = 0;
	newmsg->sadb_msg_len = PFKEY_UNIT64(n->m_pkthdr.len);

	m_freem(m);
	return key_sendup_mbuf(so, n, KEY_SENDUP_ALL);
    }
}

/*
 * SADB_SPDDELETE2 processing
 * receive
 *   <base, policy(*)>
 * from the user(?), and set SADB_SASTATE_DEAD,
 * and send,
 *   <base, policy(*)>
 * to the ikmpd.
 * policy(*) including direction of policy.
 *
 * m will always be freed.
 */
static int
key_spddelete2(struct socket *so, struct mbuf *m,
    const struct sadb_msghdr *mhp)
{
	struct secpolicy *sp;
	uint32_t id;

	IPSEC_ASSERT(so != NULL, ("null socket"));
	IPSEC_ASSERT(m != NULL, ("null mbuf"));
	IPSEC_ASSERT(mhp != NULL, ("null msghdr"));
	IPSEC_ASSERT(mhp->msg != NULL, ("null msg"));

	if (SADB_CHECKHDR(mhp, SADB_X_EXT_POLICY) ||
	    SADB_CHECKLEN(mhp, SADB_X_EXT_POLICY)) {
		ipseclog((LOG_DEBUG, "%s: invalid message is passed.\n",
		    __func__));
		return key_senderror(so, m, EINVAL);
	}

	id = ((struct sadb_x_policy *)
	    mhp->ext[SADB_X_EXT_POLICY])->sadb_x_policy_id;

	/* Is there SP in SPD ? */
	if ((sp = key_getspbyid(id)) == NULL) {
		ipseclog((LOG_DEBUG, "%s: no SP found for id %u.\n",
		    __func__, id));
		return key_senderror(so, m, EINVAL);
	}

	KEYDBG(KEY_STAMP,
	    printf("%s: SP(%p)\n", __func__, sp));
	KEYDBG(KEY_DATA, kdebug_secpolicy(sp));
	key_unlink(sp);
	if (sp->state != IPSEC_SPSTATE_DEAD) {
		ipseclog((LOG_DEBUG, "%s: failed to delete SP with id %u.\n",
		    __func__, id));
		key_freesp(&sp);
		return (key_senderror(so, m, EACCES));
	}
	key_freesp(&sp);

    {
	struct mbuf *n, *nn;
	struct sadb_msg *newmsg;
	int off, len;

	/* create new sadb_msg to reply. */
	len = PFKEY_ALIGN8(sizeof(struct sadb_msg));

	MGETHDR(n, M_NOWAIT, MT_DATA);
	if (n && len > MHLEN) {
		if (!(MCLGET(n, M_NOWAIT))) {
			m_freem(n);
			n = NULL;
		}
	}
	if (!n)
		return key_senderror(so, m, ENOBUFS);

	n->m_len = len;
	n->m_next = NULL;
	off = 0;

	m_copydata(m, 0, sizeof(struct sadb_msg), mtod(n, caddr_t) + off);
	off += PFKEY_ALIGN8(sizeof(struct sadb_msg));

	IPSEC_ASSERT(off == len, ("length inconsistency (off %u len %u)",
		off, len));

	n->m_next = m_copym(m, mhp->extoff[SADB_X_EXT_POLICY],
	    mhp->extlen[SADB_X_EXT_POLICY], M_NOWAIT);
	if (!n->m_next) {
		m_freem(n);
		return key_senderror(so, m, ENOBUFS);
	}

	n->m_pkthdr.len = 0;
	for (nn = n; nn; nn = nn->m_next)
		n->m_pkthdr.len += nn->m_len;

	newmsg = mtod(n, struct sadb_msg *);
	newmsg->sadb_msg_errno = 0;
	newmsg->sadb_msg_len = PFKEY_UNIT64(n->m_pkthdr.len);

	m_freem(m);
	return key_sendup_mbuf(so, n, KEY_SENDUP_ALL);
    }
}

/*
 * SADB_X_SPDGET processing
 * receive
 *   <base, policy(*)>
 * from the user(?),
 * and send,
 *   <base, address(SD), policy>
 * to the ikmpd.
 * policy(*) including direction of policy.
 *
 * m will always be freed.
 */
static int
key_spdget(struct socket *so, struct mbuf *m, const struct sadb_msghdr *mhp)
{
	struct secpolicy *sp;
	struct mbuf *n;
	uint32_t id;

	IPSEC_ASSERT(so != NULL, ("null socket"));
	IPSEC_ASSERT(m != NULL, ("null mbuf"));
	IPSEC_ASSERT(mhp != NULL, ("null msghdr"));
	IPSEC_ASSERT(mhp->msg != NULL, ("null msg"));

	if (SADB_CHECKHDR(mhp, SADB_X_EXT_POLICY) ||
	    SADB_CHECKLEN(mhp, SADB_X_EXT_POLICY)) {
		ipseclog((LOG_DEBUG, "%s: invalid message is passed.\n",
		    __func__));
		return key_senderror(so, m, EINVAL);
	}

	id = ((struct sadb_x_policy *)
	    mhp->ext[SADB_X_EXT_POLICY])->sadb_x_policy_id;

	/* Is there SP in SPD ? */
	if ((sp = key_getspbyid(id)) == NULL) {
		ipseclog((LOG_DEBUG, "%s: no SP found for id %u.\n",
		    __func__, id));
		return key_senderror(so, m, ENOENT);
	}

	n = key_setdumpsp(sp, SADB_X_SPDGET, mhp->msg->sadb_msg_seq,
	    mhp->msg->sadb_msg_pid);
	key_freesp(&sp);
	if (n != NULL) {
		m_freem(m);
		return key_sendup_mbuf(so, n, KEY_SENDUP_ONE);
	} else
		return key_senderror(so, m, ENOBUFS);
}

/*
 * SADB_X_SPDACQUIRE processing.
 * Acquire policy and SA(s) for a *OUTBOUND* packet.
 * send
 *   <base, policy(*)>
 * to KMD, and expect to receive
 *   <base> with SADB_X_SPDACQUIRE if error occurred,
 * or
 *   <base, policy>
 * with SADB_X_SPDUPDATE from KMD by PF_KEY.
 * policy(*) is without policy requests.
 *
 *    0     : succeed
 *    others: error number
 */
int
key_spdacquire(struct secpolicy *sp)
{
	struct mbuf *result = NULL, *m;
	struct secspacq *newspacq;

	IPSEC_ASSERT(sp != NULL, ("null secpolicy"));
	IPSEC_ASSERT(sp->req == NULL, ("policy exists"));
	IPSEC_ASSERT(sp->policy == IPSEC_POLICY_IPSEC,
		("policy not IPSEC %u", sp->policy));

	/* Get an entry to check whether sent message or not. */
	newspacq = key_getspacq(&sp->spidx);
	if (newspacq != NULL) {
		if (V_key_blockacq_count < newspacq->count) {
			/* reset counter and do send message. */
			newspacq->count = 0;
		} else {
			/* increment counter and do nothing. */
			newspacq->count++;
			SPACQ_UNLOCK();
			return (0);
		}
		SPACQ_UNLOCK();
	} else {
		/* make new entry for blocking to send SADB_ACQUIRE. */
		newspacq = key_newspacq(&sp->spidx);
		if (newspacq == NULL)
			return ENOBUFS;
	}

	/* create new sadb_msg to reply. */
	m = key_setsadbmsg(SADB_X_SPDACQUIRE, 0, 0, 0, 0, 0);
	if (!m)
		return ENOBUFS;

	result = m;

	result->m_pkthdr.len = 0;
	for (m = result; m; m = m->m_next)
		result->m_pkthdr.len += m->m_len;

	mtod(result, struct sadb_msg *)->sadb_msg_len =
	    PFKEY_UNIT64(result->m_pkthdr.len);

	return key_sendup_mbuf(NULL, m, KEY_SENDUP_REGISTERED);
}

/*
 * SADB_SPDFLUSH processing
 * receive
 *   <base>
 * from the user, and free all entries in secpctree.
 * and send,
 *   <base>
 * to the user.
 * NOTE: what to do is only marking SADB_SASTATE_DEAD.
 *
 * m will always be freed.
 */
static int
key_spdflush(struct socket *so, struct mbuf *m, const struct sadb_msghdr *mhp)
{
	struct secpolicy_queue drainq;
	struct sadb_msg *newmsg;
	struct secpolicy *sp, *nextsp;
	u_int dir;

	IPSEC_ASSERT(so != NULL, ("null socket"));
	IPSEC_ASSERT(m != NULL, ("null mbuf"));
	IPSEC_ASSERT(mhp != NULL, ("null msghdr"));
	IPSEC_ASSERT(mhp->msg != NULL, ("null msg"));

	if (m->m_len != PFKEY_ALIGN8(sizeof(struct sadb_msg)))
		return key_senderror(so, m, EINVAL);

	TAILQ_INIT(&drainq);
	SPTREE_WLOCK();
	for (dir = 0; dir < IPSEC_DIR_MAX; dir++) {
		TAILQ_CONCAT(&drainq, &V_sptree[dir], chain);
	}
	/*
	 * We need to set state to DEAD for each policy to be sure,
	 * that another thread won't try to unlink it.
	 * Also remove SP from sphash.
	 */
	TAILQ_FOREACH(sp, &drainq, chain) {
		sp->state = IPSEC_SPSTATE_DEAD;
		LIST_REMOVE(sp, idhash);
	}
	V_sp_genid++;
	SPTREE_WUNLOCK();
	sp = TAILQ_FIRST(&drainq);
	while (sp != NULL) {
		nextsp = TAILQ_NEXT(sp, chain);
		key_freesp(&sp);
		sp = nextsp;
	}

	if (sizeof(struct sadb_msg) > m->m_len + M_TRAILINGSPACE(m)) {
		ipseclog((LOG_DEBUG, "%s: No more memory.\n", __func__));
		return key_senderror(so, m, ENOBUFS);
	}

	if (m->m_next)
		m_freem(m->m_next);
	m->m_next = NULL;
	m->m_pkthdr.len = m->m_len = PFKEY_ALIGN8(sizeof(struct sadb_msg));
	newmsg = mtod(m, struct sadb_msg *);
	newmsg->sadb_msg_errno = 0;
	newmsg->sadb_msg_len = PFKEY_UNIT64(m->m_pkthdr.len);

	return key_sendup_mbuf(so, m, KEY_SENDUP_ALL);
}

/*
 * SADB_SPDDUMP processing
 * receive
 *   <base>
 * from the user, and dump all SP leaves
 * and send,
 *   <base> .....
 * to the ikmpd.
 *
 * m will always be freed.
 */
static int
key_spddump(struct socket *so, struct mbuf *m, const struct sadb_msghdr *mhp)
{
	SPTREE_RLOCK_TRACKER;
	struct secpolicy *sp;
	struct mbuf *n;
	int cnt;
	u_int dir;

	IPSEC_ASSERT(so != NULL, ("null socket"));
	IPSEC_ASSERT(m != NULL, ("null mbuf"));
	IPSEC_ASSERT(mhp != NULL, ("null msghdr"));
	IPSEC_ASSERT(mhp->msg != NULL, ("null msg"));

	/* search SPD entry and get buffer size. */
	cnt = 0;
	SPTREE_RLOCK();
	for (dir = 0; dir < IPSEC_DIR_MAX; dir++) {
		TAILQ_FOREACH(sp, &V_sptree[dir], chain) {
			cnt++;
		}
		TAILQ_FOREACH(sp, &V_sptree_ifnet[dir], chain) {
			cnt++;
		}
	}

	if (cnt == 0) {
		SPTREE_RUNLOCK();
		return key_senderror(so, m, ENOENT);
	}

	for (dir = 0; dir < IPSEC_DIR_MAX; dir++) {
		TAILQ_FOREACH(sp, &V_sptree[dir], chain) {
			--cnt;
			n = key_setdumpsp(sp, SADB_X_SPDDUMP, cnt,
			    mhp->msg->sadb_msg_pid);

			if (n)
				key_sendup_mbuf(so, n, KEY_SENDUP_ONE);
		}
		TAILQ_FOREACH(sp, &V_sptree_ifnet[dir], chain) {
			--cnt;
			n = key_setdumpsp(sp, SADB_X_SPDDUMP, cnt,
			    mhp->msg->sadb_msg_pid);

			if (n)
				key_sendup_mbuf(so, n, KEY_SENDUP_ONE);
		}
	}

	SPTREE_RUNLOCK();
	m_freem(m);
	return (0);
}

static struct mbuf *
key_setdumpsp(struct secpolicy *sp, u_int8_t type, u_int32_t seq,
    u_int32_t pid)
{
	struct mbuf *result = NULL, *m;
	struct seclifetime lt;

	m = key_setsadbmsg(type, 0, SADB_SATYPE_UNSPEC, seq, pid, sp->refcnt);
	if (!m)
		goto fail;
	result = m;

	m = key_setsadbaddr(SADB_EXT_ADDRESS_SRC,
	    &sp->spidx.src.sa, sp->spidx.prefs,
	    sp->spidx.ul_proto);
	if (!m)
		goto fail;
	m_cat(result, m);

	m = key_setsadbaddr(SADB_EXT_ADDRESS_DST,
	    &sp->spidx.dst.sa, sp->spidx.prefd,
	    sp->spidx.ul_proto);
	if (!m)
		goto fail;
	m_cat(result, m);

	m = key_sp2mbuf(sp);
	if (!m)
		goto fail;
	m_cat(result, m);

	if(sp->lifetime){
		lt.addtime=sp->created;
		lt.usetime= sp->lastused;
		m = key_setlifetime(&lt, SADB_EXT_LIFETIME_CURRENT);
		if (!m)
			goto fail;
		m_cat(result, m);
		
		lt.addtime=sp->lifetime;
		lt.usetime= sp->validtime;
		m = key_setlifetime(&lt, SADB_EXT_LIFETIME_HARD);
		if (!m)
			goto fail;
		m_cat(result, m);
	}

	if ((result->m_flags & M_PKTHDR) == 0)
		goto fail;

	if (result->m_len < sizeof(struct sadb_msg)) {
		result = m_pullup(result, sizeof(struct sadb_msg));
		if (result == NULL)
			goto fail;
	}

	result->m_pkthdr.len = 0;
	for (m = result; m; m = m->m_next)
		result->m_pkthdr.len += m->m_len;

	mtod(result, struct sadb_msg *)->sadb_msg_len =
	    PFKEY_UNIT64(result->m_pkthdr.len);

	return result;

fail:
	m_freem(result);
	return NULL;
}
/*
 * get PFKEY message length for security policy and request.
 */
static size_t
key_getspreqmsglen(struct secpolicy *sp)
{
	size_t tlen, len;
	int i;

	tlen = sizeof(struct sadb_x_policy);
	/* if is the policy for ipsec ? */
	if (sp->policy != IPSEC_POLICY_IPSEC)
		return (tlen);

	/* get length of ipsec requests */
	for (i = 0; i < sp->tcount; i++) {
		len = sizeof(struct sadb_x_ipsecrequest)
			+ sp->req[i]->saidx.src.sa.sa_len
			+ sp->req[i]->saidx.dst.sa.sa_len;

		tlen += PFKEY_ALIGN8(len);
	}
	return (tlen);
}

/*
 * SADB_SPDEXPIRE processing
 * send
 *   <base, address(SD), lifetime(CH), policy>
 * to KMD by PF_KEY.
 *
 * OUT:	0	: succeed
 *	others	: error number
 */
static int
key_spdexpire(struct secpolicy *sp)
{
	struct sadb_lifetime *lt;
	struct mbuf *result = NULL, *m;
	int len, error = -1;

	IPSEC_ASSERT(sp != NULL, ("null secpolicy"));

	KEYDBG(KEY_STAMP,
	    printf("%s: SP(%p)\n", __func__, sp));
	KEYDBG(KEY_DATA, kdebug_secpolicy(sp));

	/* set msg header */
	m = key_setsadbmsg(SADB_X_SPDEXPIRE, 0, 0, 0, 0, 0);
	if (!m) {
		error = ENOBUFS;
		goto fail;
	}
	result = m;

	/* create lifetime extension (current and hard) */
	len = PFKEY_ALIGN8(sizeof(*lt)) * 2;
	m = m_get2(len, M_NOWAIT, MT_DATA, 0);
	if (m == NULL) {
		error = ENOBUFS;
		goto fail;
	}
	m_align(m, len);
	m->m_len = len;
	bzero(mtod(m, caddr_t), len);
	lt = mtod(m, struct sadb_lifetime *);
	lt->sadb_lifetime_len = PFKEY_UNIT64(sizeof(struct sadb_lifetime));
	lt->sadb_lifetime_exttype = SADB_EXT_LIFETIME_CURRENT;
	lt->sadb_lifetime_allocations = 0;
	lt->sadb_lifetime_bytes = 0;
	lt->sadb_lifetime_addtime = sp->created;
	lt->sadb_lifetime_usetime = sp->lastused;
	lt = (struct sadb_lifetime *)(mtod(m, caddr_t) + len / 2);
	lt->sadb_lifetime_len = PFKEY_UNIT64(sizeof(struct sadb_lifetime));
	lt->sadb_lifetime_exttype = SADB_EXT_LIFETIME_HARD;
	lt->sadb_lifetime_allocations = 0;
	lt->sadb_lifetime_bytes = 0;
	lt->sadb_lifetime_addtime = sp->lifetime;
	lt->sadb_lifetime_usetime = sp->validtime;
	m_cat(result, m);

	/* set sadb_address for source */
	m = key_setsadbaddr(SADB_EXT_ADDRESS_SRC,
	    &sp->spidx.src.sa,
	    sp->spidx.prefs, sp->spidx.ul_proto);
	if (!m) {
		error = ENOBUFS;
		goto fail;
	}
	m_cat(result, m);

	/* set sadb_address for destination */
	m = key_setsadbaddr(SADB_EXT_ADDRESS_DST,
	    &sp->spidx.dst.sa,
	    sp->spidx.prefd, sp->spidx.ul_proto);
	if (!m) {
		error = ENOBUFS;
		goto fail;
	}
	m_cat(result, m);

	/* set secpolicy */
	m = key_sp2mbuf(sp);
	if (!m) {
		error = ENOBUFS;
		goto fail;
	}
	m_cat(result, m);

	if ((result->m_flags & M_PKTHDR) == 0) {
		error = EINVAL;
		goto fail;
	}

	if (result->m_len < sizeof(struct sadb_msg)) {
		result = m_pullup(result, sizeof(struct sadb_msg));
		if (result == NULL) {
			error = ENOBUFS;
			goto fail;
		}
	}

	result->m_pkthdr.len = 0;
	for (m = result; m; m = m->m_next)
		result->m_pkthdr.len += m->m_len;

	mtod(result, struct sadb_msg *)->sadb_msg_len =
	    PFKEY_UNIT64(result->m_pkthdr.len);

	return key_sendup_mbuf(NULL, result, KEY_SENDUP_REGISTERED);

 fail:
	if (result)
		m_freem(result);
	return error;
}

/* %%% SAD management */
/*
 * allocating and initialize new SA head.
 * OUT:	NULL	: failure due to the lack of memory.
 *	others	: pointer to new SA head.
 */
static struct secashead *
key_newsah(struct secasindex *saidx)
{
	struct secashead *sah;

	sah = malloc(sizeof(struct secashead), M_IPSEC_SAH,
	    M_NOWAIT | M_ZERO);
	if (sah == NULL)
		return (NULL);
	TAILQ_INIT(&sah->savtree_larval);
	TAILQ_INIT(&sah->savtree_alive);
	sah->saidx = *saidx;
	sah->state = SADB_SASTATE_DEAD;
	SAH_INITREF(sah);

	KEYDBG(KEY_STAMP,
	    printf("%s: SAH(%p)\n", __func__, sah));
	KEYDBG(KEY_DATA, kdebug_secash(sah, NULL));
	return (sah);
}

static void
key_freesah(struct secashead **psah)
{
	struct secashead *sah = *psah;

	if (SAH_DELREF(sah) == 0)
		return;

	KEYDBG(KEY_STAMP,
	    printf("%s: last reference to SAH(%p)\n", __func__, sah));
	KEYDBG(KEY_DATA, kdebug_secash(sah, NULL));

	*psah = NULL;
	key_delsah(sah);
}

static void
key_delsah(struct secashead *sah)
{
	IPSEC_ASSERT(sah != NULL, ("NULL sah"));
	IPSEC_ASSERT(sah->state == SADB_SASTATE_DEAD,
	    ("Attempt to free non DEAD SAH %p", sah));
	IPSEC_ASSERT(TAILQ_EMPTY(&sah->savtree_larval),
	    ("Attempt to free SAH %p with LARVAL SA", sah));
	IPSEC_ASSERT(TAILQ_EMPTY(&sah->savtree_alive),
	    ("Attempt to free SAH %p with ALIVE SA", sah));

	free(sah, M_IPSEC_SAH);
}

/*
 * allocating a new SA for key_add() and key_getspi() call,
 * and copy the values of mhp into new buffer.
 * When SAD message type is SADB_GETSPI set SA state to LARVAL.
 * For SADB_ADD create and initialize SA with MATURE state.
 * OUT:	NULL	: fail
 *	others	: pointer to new secasvar.
 */
static struct secasvar *
key_newsav(const struct sadb_msghdr *mhp, struct secasindex *saidx,
    uint32_t spi, int *errp)
{
	struct secashead *sah;
	struct secasvar *sav;
	int isnew;

	IPSEC_ASSERT(mhp != NULL, ("null msghdr"));
	IPSEC_ASSERT(mhp->msg != NULL, ("null msg"));
	IPSEC_ASSERT(mhp->msg->sadb_msg_type == SADB_GETSPI ||
	    mhp->msg->sadb_msg_type == SADB_ADD, ("wrong message type"));

	sav = NULL;
	sah = NULL;
	/* check SPI value */
	switch (saidx->proto) {
	case IPPROTO_ESP:
	case IPPROTO_AH:
		/*
		 * RFC 4302, 2.4. Security Parameters Index (SPI), SPI values
		 * 1-255 reserved by IANA for future use,
		 * 0 for implementation specific, local use.
		 */
		if (ntohl(spi) <= 255) {
			ipseclog((LOG_DEBUG, "%s: illegal range of SPI %u.\n",
			    __func__, ntohl(spi)));
			*errp = EINVAL;
			goto done;
		}
		break;
	}

	sav = malloc(sizeof(struct secasvar), M_IPSEC_SA, M_NOWAIT | M_ZERO);
	if (sav == NULL) {
		ipseclog((LOG_DEBUG, "%s: No more memory.\n", __func__));
		*errp = ENOBUFS;
		goto done;
	}
	sav->lft_c = uma_zalloc(V_key_lft_zone, M_NOWAIT);
	if (sav->lft_c == NULL) {
		ipseclog((LOG_DEBUG, "%s: No more memory.\n", __func__));
		free(sav, M_IPSEC_SA), sav = NULL;
		*errp = ENOBUFS;
		goto done;
	}
	counter_u64_zero(sav->lft_c_allocations);
	counter_u64_zero(sav->lft_c_bytes);

	sav->spi = spi;
	sav->seq = mhp->msg->sadb_msg_seq;
	sav->state = SADB_SASTATE_LARVAL;
	sav->pid = (pid_t)mhp->msg->sadb_msg_pid;
	SAV_INITREF(sav);
	SECASVAR_LOCK_INIT(sav);
again:
	sah = key_getsah(saidx);
	if (sah == NULL) {
		/* create a new SA index */
		sah = key_newsah(saidx);
		if (sah == NULL) {
			ipseclog((LOG_DEBUG,
			    "%s: No more memory.\n", __func__));
			*errp = ENOBUFS;
			goto done;
		}
		isnew = 1;
	} else
		isnew = 0;

	sav->sah = sah;
	if (mhp->msg->sadb_msg_type == SADB_GETSPI) {
		sav->created = time_second;
	} else if (sav->state == SADB_SASTATE_LARVAL) {
		/*
		 * Do not call key_setsaval() second time in case
		 * of `goto again`. We will have MATURE state.
		 */
		*errp = key_setsaval(sav, mhp);
		if (*errp != 0)
			goto done;
		sav->state = SADB_SASTATE_MATURE;
	}

	SAHTREE_WLOCK();
	/*
	 * Check that existing SAH wasn't unlinked.
	 * Since we didn't hold the SAHTREE lock, it is possible,
	 * that callout handler or key_flush() or key_delete() could
	 * unlink this SAH.
	 */
	if (isnew == 0 && sah->state == SADB_SASTATE_DEAD) {
		SAHTREE_WUNLOCK();
		key_freesah(&sah);	/* reference from key_getsah() */
		goto again;
	}
	if (isnew != 0) {
		/*
		 * Add new SAH into SADB.
		 *
		 * XXXAE: we can serialize key_add and key_getspi calls, so
		 * several threads will not fight in the race.
		 * Otherwise we should check under SAHTREE lock, that this
		 * SAH would not added twice.
		 */
		TAILQ_INSERT_HEAD(&V_sahtree, sah, chain);
		/* Add new SAH into hash by addresses */
		LIST_INSERT_HEAD(SAHADDRHASH_HASH(saidx), sah, addrhash);
		/* Now we are linked in the chain */
		sah->state = SADB_SASTATE_MATURE;
		/*
		 * SAV references this new SAH.
		 * In case of existing SAH we reuse reference
		 * from key_getsah().
		 */
		SAH_ADDREF(sah);
	}
	/* Link SAV with SAH */
	if (sav->state == SADB_SASTATE_MATURE)
		TAILQ_INSERT_HEAD(&sah->savtree_alive, sav, chain);
	else
		TAILQ_INSERT_HEAD(&sah->savtree_larval, sav, chain);
	/* Add SAV into SPI hash */
	LIST_INSERT_HEAD(SAVHASH_HASH(sav->spi), sav, spihash);
	SAHTREE_WUNLOCK();
	*errp = 0;	/* success */
done:
	if (*errp != 0) {
		if (sav != NULL) {
			SECASVAR_LOCK_DESTROY(sav);
			uma_zfree(V_key_lft_zone, sav->lft_c);
			free(sav, M_IPSEC_SA), sav = NULL;
		}
		if (sah != NULL)
			key_freesah(&sah);
	}
	return (sav);
}

/*
 * free() SA variable entry.
 */
static void
key_cleansav(struct secasvar *sav)
{

	/*
	 * Cleanup xform state.  Note that zeroize'ing causes the
	 * keys to be cleared; otherwise we must do it ourself.
	 */
	if (sav->tdb_xform != NULL) {
		sav->tdb_xform->xf_zeroize(sav);
		sav->tdb_xform = NULL;
	} else {
		if (sav->key_auth != NULL)
			bzero(sav->key_auth->key_data, _KEYLEN(sav->key_auth));
		if (sav->key_enc != NULL)
			bzero(sav->key_enc->key_data, _KEYLEN(sav->key_enc));
	}
	if (sav->key_auth != NULL) {
		if (sav->key_auth->key_data != NULL)
			free(sav->key_auth->key_data, M_IPSEC_MISC);
		free(sav->key_auth, M_IPSEC_MISC);
		sav->key_auth = NULL;
	}
	if (sav->key_enc != NULL) {
		if (sav->key_enc->key_data != NULL)
			free(sav->key_enc->key_data, M_IPSEC_MISC);
		free(sav->key_enc, M_IPSEC_MISC);
		sav->key_enc = NULL;
	}
	if (sav->natt != NULL) {
		free(sav->natt, M_IPSEC_MISC);
		sav->natt = NULL;
	}
	if (sav->replay != NULL) {
		if (sav->replay->bitmap != NULL)
			free(sav->replay->bitmap, M_IPSEC_MISC);
		free(sav->replay, M_IPSEC_MISC);
		sav->replay = NULL;
	}
	if (sav->lft_h != NULL) {
		free(sav->lft_h, M_IPSEC_MISC);
		sav->lft_h = NULL;
	}
	if (sav->lft_s != NULL) {
		free(sav->lft_s, M_IPSEC_MISC);
		sav->lft_s = NULL;
	}
}

/*
 * free() SA variable entry.
 */
static void
key_delsav(struct secasvar *sav)
{
	IPSEC_ASSERT(sav != NULL, ("null sav"));
	IPSEC_ASSERT(sav->state == SADB_SASTATE_DEAD,
	    ("attempt to free non DEAD SA %p", sav));
	IPSEC_ASSERT(sav->refcnt == 0, ("reference count %u > 0",
	    sav->refcnt));

	/* SA must be unlinked from the chain and hashtbl */
	key_cleansav(sav);
	SECASVAR_LOCK_DESTROY(sav);
	uma_zfree(V_key_lft_zone, sav->lft_c);
	free(sav, M_IPSEC_SA);
}

/*
 * search SAH.
 * OUT:
 *	NULL	: not found
 *	others	: found, referenced pointer to a SAH.
 */
static struct secashead *
key_getsah(struct secasindex *saidx)
{
	SAHTREE_RLOCK_TRACKER;
	struct secashead *sah;

	SAHTREE_RLOCK();
	LIST_FOREACH(sah, SAHADDRHASH_HASH(saidx), addrhash) {
	    if (key_cmpsaidx(&sah->saidx, saidx, CMP_MODE_REQID) != 0) {
		    SAH_ADDREF(sah);
		    break;
	    }
	}
	SAHTREE_RUNLOCK();
	return (sah);
}

/*
 * Check not to be duplicated SPI.
 * OUT:
 *	0	: not found
 *	1	: found SA with given SPI.
 */
static int
key_checkspidup(uint32_t spi)
{
	SAHTREE_RLOCK_TRACKER;
	struct secasvar *sav;

	/* Assume SPI is in network byte order */
	SAHTREE_RLOCK();
	LIST_FOREACH(sav, SAVHASH_HASH(spi), spihash) {
		if (sav->spi == spi)
			break;
	}
	SAHTREE_RUNLOCK();
	return (sav != NULL);
}

/*
 * Search SA by SPI.
 * OUT:
 *	NULL	: not found
 *	others	: found, referenced pointer to a SA.
 */
static struct secasvar *
key_getsavbyspi(uint32_t spi)
{
	SAHTREE_RLOCK_TRACKER;
	struct secasvar *sav;

	/* Assume SPI is in network byte order */
	SAHTREE_RLOCK();
	LIST_FOREACH(sav, SAVHASH_HASH(spi), spihash) {
		if (sav->spi != spi)
			continue;
		SAV_ADDREF(sav);
		break;
	}
	SAHTREE_RUNLOCK();
	return (sav);
}

static int
key_updatelifetimes(struct secasvar *sav, const struct sadb_msghdr *mhp)
{
	struct seclifetime *lft_h, *lft_s, *tmp;

	/* Lifetime extension is optional, check that it is present. */
	if (SADB_CHECKHDR(mhp, SADB_EXT_LIFETIME_HARD) &&
	    SADB_CHECKHDR(mhp, SADB_EXT_LIFETIME_SOFT)) {
		/*
		 * In case of SADB_UPDATE we may need to change
		 * existing lifetimes.
		 */
		if (sav->state == SADB_SASTATE_MATURE) {
			lft_h = lft_s = NULL;
			goto reset;
		}
		return (0);
	}
	/* XXXAE: what should we do with CURRENT lifetime? */
	/* Both HARD and SOFT extensions must present */
	if ((SADB_CHECKHDR(mhp, SADB_EXT_LIFETIME_HARD) &&
	    !SADB_CHECKHDR(mhp, SADB_EXT_LIFETIME_SOFT)) ||
	    (SADB_CHECKHDR(mhp, SADB_EXT_LIFETIME_SOFT) &&
	    !SADB_CHECKHDR(mhp, SADB_EXT_LIFETIME_HARD))) {
		ipseclog((LOG_DEBUG,
		    "%s: invalid message: missing required header.\n",
		    __func__));
		return (EINVAL);
	}
	if (SADB_CHECKLEN(mhp, SADB_EXT_LIFETIME_HARD) ||
	    SADB_CHECKLEN(mhp, SADB_EXT_LIFETIME_SOFT)) {
		ipseclog((LOG_DEBUG,
		    "%s: invalid message: wrong header size.\n", __func__));
		return (EINVAL);
	}
	lft_h = key_dup_lifemsg((const struct sadb_lifetime *)
	    mhp->ext[SADB_EXT_LIFETIME_HARD], M_IPSEC_MISC);
	if (lft_h == NULL) {
		PFKEYSTAT_INC(in_nomem);
		ipseclog((LOG_DEBUG, "%s: No more memory.\n", __func__));
		return (ENOBUFS);
	}
	lft_s = key_dup_lifemsg((const struct sadb_lifetime *)
	    mhp->ext[SADB_EXT_LIFETIME_SOFT], M_IPSEC_MISC);
	if (lft_s == NULL) {
		PFKEYSTAT_INC(in_nomem);
		free(lft_h, M_IPSEC_MISC);
		ipseclog((LOG_DEBUG, "%s: No more memory.\n", __func__));
		return (ENOBUFS);
	}
reset:
	if (sav->state != SADB_SASTATE_LARVAL) {
		/*
		 * key_update() holds reference to this SA,
		 * so it won't be deleted in meanwhile.
		 */
		SECASVAR_LOCK(sav);
		tmp = sav->lft_h;
		sav->lft_h = lft_h;
		lft_h = tmp;

		tmp = sav->lft_s;
		sav->lft_s = lft_s;
		lft_s = tmp;
		SECASVAR_UNLOCK(sav);
		if (lft_h != NULL)
			free(lft_h, M_IPSEC_MISC);
		if (lft_s != NULL)
			free(lft_s, M_IPSEC_MISC);
		return (0);
	}
	/* We can update lifetime without holding a lock */
	IPSEC_ASSERT(sav->lft_h == NULL, ("lft_h is already initialized\n"));
	IPSEC_ASSERT(sav->lft_s == NULL, ("lft_s is already initialized\n"));
	sav->lft_h = lft_h;
	sav->lft_s = lft_s;
	return (0);
}

/*
 * copy SA values from PF_KEY message except *SPI, SEQ, PID and TYPE*.
 * You must update these if need. Expects only LARVAL SAs.
 * OUT:	0:	success.
 *	!0:	failure.
 */
static int
key_setsaval(struct secasvar *sav, const struct sadb_msghdr *mhp)
{
	const struct sadb_sa *sa0;
	const struct sadb_key *key0;
	size_t len;
	int error;

	IPSEC_ASSERT(mhp != NULL, ("null msghdr"));
	IPSEC_ASSERT(mhp->msg != NULL, ("null msg"));
	IPSEC_ASSERT(sav->state == SADB_SASTATE_LARVAL,
	    ("Attempt to update non LARVAL SA"));

	/* XXX rewrite */
	error = key_setident(sav->sah, mhp);
	if (error != 0)
		goto fail;

	/* SA */
<<<<<<< HEAD
	if (!SADB_CHECKHDR(mhp, SADB_EXT_SA)) {
		if (SADB_CHECKLEN(mhp, SADB_EXT_SA)) {
=======
	if (mhp->ext[SADB_EXT_SA] != NULL) {
		const struct sadb_sa *sa0;
		u_int32_t replay;

		sa0 = (const struct sadb_sa *)mhp->ext[SADB_EXT_SA];
		if (mhp->extlen[SADB_EXT_SA] < sizeof(*sa0)) {
>>>>>>> aaf1f842
			error = EINVAL;
			goto fail;
		}
		sa0 = (const struct sadb_sa *)mhp->ext[SADB_EXT_SA];
		sav->alg_auth = sa0->sadb_sa_auth;
		sav->alg_enc = sa0->sadb_sa_encrypt;
		sav->flags = sa0->sadb_sa_flags;

<<<<<<< HEAD
		/* replay window */
		if ((sa0->sadb_sa_flags & SADB_X_EXT_OLD) == 0) {
			sav->replay = malloc(sizeof(struct secreplay) +
			    sa0->sadb_sa_replay, M_IPSEC_MISC,
			    M_NOWAIT | M_ZERO);
			if (sav->replay == NULL) {
				PFKEYSTAT_INC(in_nomem);
=======
		/* Optional replay window */
		replay = 0;
		if ((sa0->sadb_sa_flags & SADB_X_EXT_OLD) == 0)
			replay = sa0->sadb_sa_replay;
		if ((mhp->ext[SADB_X_EXT_SA_REPLAY]) != NULL) {
			replay = ((const struct sadb_x_sa_replay *)
				mhp->ext[SADB_X_EXT_SA_REPLAY])->sadb_x_sa_replay_replay;

			if (replay > UINT32_MAX - 32) {
				ipseclog((LOG_DEBUG, "%s: replay window too big.\n",
					__func__));
				error = EINVAL;
				goto fail;
			}

			replay = (replay + 7) >> 3;
		}

		sav->replay = (struct secreplay *)
			malloc(sizeof(struct secreplay),
					M_IPSEC_MISC, M_NOWAIT|M_ZERO);
		if (sav->replay == NULL) {
			ipseclog((LOG_DEBUG, "%s: No more memory.\n",
						__func__));
			error = ENOBUFS;
			goto fail;
		}

		if (replay != 0) {
			/* number of 32b blocks to be allocated */
			u_int32_t bitmap_size;

			/* RFC 6479:
			 * - the allocated replay window size must be a power of two
			 * - use an extra 32b block as a redundant window
			 */
			bitmap_size = 1;
			while (replay + 4 > bitmap_size)
				bitmap_size <<= 1;
			bitmap_size = bitmap_size / 4;

			sav->replay->bitmap = malloc(bitmap_size*sizeof(u_int32_t),
					M_IPSEC_MISC, M_NOWAIT|M_ZERO);
			if (sav->replay->bitmap == NULL) {
>>>>>>> aaf1f842
				ipseclog((LOG_DEBUG, "%s: No more memory.\n",
					__func__));
				error = ENOBUFS;
				goto fail;
			}
			sav->replay->bitmap_size = bitmap_size;
			sav->replay->wsize = replay;
		}
	}

	/* Authentication keys */
	if (!SADB_CHECKHDR(mhp, SADB_EXT_KEY_AUTH)) {
		if (SADB_CHECKLEN(mhp, SADB_EXT_KEY_AUTH)) {
			error = EINVAL;
			goto fail;
		}
		error = 0;
		key0 = (const struct sadb_key *)mhp->ext[SADB_EXT_KEY_AUTH];
		len = mhp->extlen[SADB_EXT_KEY_AUTH];
		switch (mhp->msg->sadb_msg_satype) {
		case SADB_SATYPE_AH:
		case SADB_SATYPE_ESP:
		case SADB_X_SATYPE_TCPSIGNATURE:
			if (len == PFKEY_ALIGN8(sizeof(struct sadb_key)) &&
			    sav->alg_auth != SADB_X_AALG_NULL)
				error = EINVAL;
			break;
		case SADB_X_SATYPE_IPCOMP:
		default:
			error = EINVAL;
			break;
		}
		if (error) {
			ipseclog((LOG_DEBUG, "%s: invalid key_auth values.\n",
				__func__));
			goto fail;
		}

		sav->key_auth = key_dup_keymsg(key0, len, M_IPSEC_MISC);
		if (sav->key_auth == NULL ) {
			ipseclog((LOG_DEBUG, "%s: No more memory.\n",
				  __func__));
			PFKEYSTAT_INC(in_nomem);
			error = ENOBUFS;
			goto fail;
		}
	}

	/* Encryption key */
	if (!SADB_CHECKHDR(mhp, SADB_EXT_KEY_ENCRYPT)) {
		if (SADB_CHECKLEN(mhp, SADB_EXT_KEY_ENCRYPT)) {
			error = EINVAL;
			goto fail;
		}
		error = 0;
		key0 = (const struct sadb_key *)mhp->ext[SADB_EXT_KEY_ENCRYPT];
		len = mhp->extlen[SADB_EXT_KEY_ENCRYPT];
		switch (mhp->msg->sadb_msg_satype) {
		case SADB_SATYPE_ESP:
			if (len == PFKEY_ALIGN8(sizeof(struct sadb_key)) &&
			    sav->alg_enc != SADB_EALG_NULL) {
				error = EINVAL;
				break;
			}
			sav->key_enc = key_dup_keymsg(key0, len, M_IPSEC_MISC);
			if (sav->key_enc == NULL) {
				ipseclog((LOG_DEBUG, "%s: No more memory.\n",
					__func__));
				PFKEYSTAT_INC(in_nomem);
				error = ENOBUFS;
				goto fail;
			}
			break;
		case SADB_X_SATYPE_IPCOMP:
			if (len != PFKEY_ALIGN8(sizeof(struct sadb_key)))
				error = EINVAL;
			sav->key_enc = NULL;	/*just in case*/
			break;
		case SADB_SATYPE_AH:
		case SADB_X_SATYPE_TCPSIGNATURE:
		default:
			error = EINVAL;
			break;
		}
		if (error) {
			ipseclog((LOG_DEBUG, "%s: invalid key_enc value.\n",
				__func__));
			goto fail;
		}
	}

	/* set iv */
	sav->ivlen = 0;
	switch (mhp->msg->sadb_msg_satype) {
	case SADB_SATYPE_AH:
		if (sav->flags & SADB_X_EXT_DERIV) {
			ipseclog((LOG_DEBUG, "%s: invalid flag (derived) "
			    "given to AH SA.\n", __func__));
			error = EINVAL;
			goto fail;
		}
		if (sav->alg_enc != SADB_EALG_NONE) {
			ipseclog((LOG_DEBUG, "%s: protocol and algorithm "
			    "mismated.\n", __func__));
			error = EINVAL;
			goto fail;
		}
		error = xform_init(sav, XF_AH);
		break;
	case SADB_SATYPE_ESP:
		if ((sav->flags & (SADB_X_EXT_OLD | SADB_X_EXT_DERIV)) ==
		    (SADB_X_EXT_OLD | SADB_X_EXT_DERIV)) {
			ipseclog((LOG_DEBUG, "%s: invalid flag (derived) "
			    "given to old-esp.\n", __func__));
			error = EINVAL;
			goto fail;
		}
		error = xform_init(sav, XF_ESP);
		break;
	case SADB_X_SATYPE_IPCOMP:
		if (sav->alg_auth != SADB_AALG_NONE) {
			ipseclog((LOG_DEBUG, "%s: protocol and algorithm "
			    "mismated.\n", __func__));
			error = EINVAL;
			goto fail;
		}
		if ((sav->flags & SADB_X_EXT_RAWCPI) == 0 &&
		    ntohl(sav->spi) >= 0x10000) {
			ipseclog((LOG_DEBUG, "%s: invalid cpi for IPComp.\n",
			    __func__));
			error = EINVAL;
			goto fail;
		}
		error = xform_init(sav, XF_IPCOMP);
		break;
	case SADB_X_SATYPE_TCPSIGNATURE:
		if (sav->alg_enc != SADB_EALG_NONE) {
			ipseclog((LOG_DEBUG, "%s: protocol and algorithm "
			    "mismated.\n", __func__));
			error = EINVAL;
			goto fail;
		}
		error = xform_init(sav, XF_TCPSIGNATURE);
		break;
	default:
		ipseclog((LOG_DEBUG, "%s: Invalid satype.\n", __func__));
		error = EPROTONOSUPPORT;
		goto fail;
	}
	if (error) {
		ipseclog((LOG_DEBUG, "%s: unable to initialize SA type %u.\n",
		    __func__, mhp->msg->sadb_msg_satype));
		goto fail;
	}

	/* Handle NAT-T headers */
	error = key_setnatt(sav, mhp);
	if (error != 0)
		goto fail;

	/* Initialize lifetime for CURRENT */
	sav->firstused = 0;
	sav->created = time_second;

	/* lifetimes for HARD and SOFT */
	error = key_updatelifetimes(sav, mhp);
	if (error == 0)
		return (0);
fail:
	key_cleansav(sav);
	return (error);
}

/*
 * subroutine for SADB_GET and SADB_DUMP.
 */
static struct mbuf *
key_setdumpsa(struct secasvar *sav, uint8_t type, uint8_t satype,
    uint32_t seq, uint32_t pid)
{
<<<<<<< HEAD
	struct seclifetime lft_c;
	struct mbuf *result = NULL, *tres = NULL, *m;
	int i, dumporder[] = {
		SADB_EXT_SA, SADB_X_EXT_SA2,
		SADB_EXT_LIFETIME_HARD, SADB_EXT_LIFETIME_SOFT,
		SADB_EXT_LIFETIME_CURRENT, SADB_EXT_ADDRESS_SRC,
		SADB_EXT_ADDRESS_DST, SADB_EXT_ADDRESS_PROXY,
		SADB_EXT_KEY_AUTH, SADB_EXT_KEY_ENCRYPT,
		SADB_EXT_IDENTITY_SRC, SADB_EXT_IDENTITY_DST,
		SADB_EXT_SENSITIVITY,
=======
	int error;

	/* check SPI value */
	switch (sav->sah->saidx.proto) {
	case IPPROTO_ESP:
	case IPPROTO_AH:
		/*
		 * RFC 4302, 2.4. Security Parameters Index (SPI), SPI values
		 * 1-255 reserved by IANA for future use,
		 * 0 for implementation specific, local use.
		 */
		if (ntohl(sav->spi) <= 255) {
			ipseclog((LOG_DEBUG, "%s: illegal range of SPI %u.\n",
			    __func__, (u_int32_t)ntohl(sav->spi)));
			return EINVAL;
		}
		break;
	}

	/* check satype */
	switch (sav->sah->saidx.proto) {
	case IPPROTO_ESP:
		/* check flags */
		if ((sav->flags & (SADB_X_EXT_OLD|SADB_X_EXT_DERIV)) ==
		    (SADB_X_EXT_OLD|SADB_X_EXT_DERIV)) {
			ipseclog((LOG_DEBUG, "%s: invalid flag (derived) "
				"given to old-esp.\n", __func__));
			return EINVAL;
		}
		error = xform_init(sav, XF_ESP);
		break;
	case IPPROTO_AH:
		/* check flags */
		if (sav->flags & SADB_X_EXT_DERIV) {
			ipseclog((LOG_DEBUG, "%s: invalid flag (derived) "
				"given to AH SA.\n", __func__));
			return EINVAL;
		}
		if (sav->alg_enc != SADB_EALG_NONE) {
			ipseclog((LOG_DEBUG, "%s: protocol and algorithm "
				"mismated.\n", __func__));
			return(EINVAL);
		}
		error = xform_init(sav, XF_AH);
		break;
	case IPPROTO_IPCOMP:
		if (sav->alg_auth != SADB_AALG_NONE) {
			ipseclog((LOG_DEBUG, "%s: protocol and algorithm "
				"mismated.\n", __func__));
			return(EINVAL);
		}
		if ((sav->flags & SADB_X_EXT_RAWCPI) == 0
		 && ntohl(sav->spi) >= 0x10000) {
			ipseclog((LOG_DEBUG, "%s: invalid cpi for IPComp.\n",
				__func__));
			return(EINVAL);
		}
		error = xform_init(sav, XF_IPCOMP);
		break;
	case IPPROTO_TCP:
		if (sav->alg_enc != SADB_EALG_NONE) {
			ipseclog((LOG_DEBUG, "%s: protocol and algorithm "
				"mismated.\n", __func__));
			return(EINVAL);
		}
		error = xform_init(sav, XF_TCPSIGNATURE);
		break;
	default:
		ipseclog((LOG_DEBUG, "%s: Invalid satype.\n", __func__));
		error = EPROTONOSUPPORT;
		break;
	}
	if (error == 0) {
		SAHTREE_LOCK();
		key_sa_chgstate(sav, SADB_SASTATE_MATURE);
		SAHTREE_UNLOCK();
	}
	return (error);
}

/*
 * subroutine for SADB_GET and SADB_DUMP.
 */
static struct mbuf *
key_setdumpsa(struct secasvar *sav, u_int8_t type, u_int8_t satype,
    u_int32_t seq, u_int32_t pid)
{
	struct mbuf *result = NULL, *tres = NULL, *m;
	int i;
	int dumporder[] = {
		SADB_EXT_SA, SADB_X_EXT_SA2, SADB_X_EXT_SA_REPLAY,
		SADB_EXT_LIFETIME_HARD, SADB_EXT_LIFETIME_SOFT,
		SADB_EXT_LIFETIME_CURRENT, SADB_EXT_ADDRESS_SRC,
		SADB_EXT_ADDRESS_DST, SADB_EXT_ADDRESS_PROXY, SADB_EXT_KEY_AUTH,
		SADB_EXT_KEY_ENCRYPT, SADB_EXT_IDENTITY_SRC,
		SADB_EXT_IDENTITY_DST, SADB_EXT_SENSITIVITY,
#ifdef IPSEC_NAT_T
>>>>>>> aaf1f842
		SADB_X_EXT_NAT_T_TYPE,
		SADB_X_EXT_NAT_T_SPORT, SADB_X_EXT_NAT_T_DPORT,
		SADB_X_EXT_NAT_T_OAI, SADB_X_EXT_NAT_T_OAR,
		SADB_X_EXT_NAT_T_FRAG,
<<<<<<< HEAD
	};
=======
#endif
	};
	u_int32_t replay_count;
>>>>>>> aaf1f842

	m = key_setsadbmsg(type, 0, satype, seq, pid, sav->refcnt);
	if (m == NULL)
		goto fail;
	result = m;

	for (i = nitems(dumporder) - 1; i >= 0; i--) {
		m = NULL;
		switch (dumporder[i]) {
		case SADB_EXT_SA:
			m = key_setsadbsa(sav);
			if (!m)
				goto fail;
			break;

		case SADB_X_EXT_SA2:
			SECASVAR_LOCK(sav);
			replay_count = sav->replay ? sav->replay->count : 0;
			SECASVAR_UNLOCK(sav);
			m = key_setsadbxsa2(sav->sah->saidx.mode, replay_count,
					sav->sah->saidx.reqid);
			if (!m)
				goto fail;
			break;

		case SADB_X_EXT_SA_REPLAY:
			if (sav->replay == NULL ||
				sav->replay->wsize <= UINT8_MAX)
				continue;

			m = key_setsadbxsareplay(sav->replay->wsize);
			if (!m)
				goto fail;
			break;

		case SADB_EXT_ADDRESS_SRC:
			m = key_setsadbaddr(SADB_EXT_ADDRESS_SRC,
			    &sav->sah->saidx.src.sa,
			    FULLMASK, IPSEC_ULPROTO_ANY);
			if (!m)
				goto fail;
			break;

		case SADB_EXT_ADDRESS_DST:
			m = key_setsadbaddr(SADB_EXT_ADDRESS_DST,
			    &sav->sah->saidx.dst.sa,
			    FULLMASK, IPSEC_ULPROTO_ANY);
			if (!m)
				goto fail;
			break;

		case SADB_EXT_KEY_AUTH:
			if (!sav->key_auth)
				continue;
			m = key_setkey(sav->key_auth, SADB_EXT_KEY_AUTH);
			if (!m)
				goto fail;
			break;

		case SADB_EXT_KEY_ENCRYPT:
			if (!sav->key_enc)
				continue;
			m = key_setkey(sav->key_enc, SADB_EXT_KEY_ENCRYPT);
			if (!m)
				goto fail;
			break;

		case SADB_EXT_LIFETIME_CURRENT:
			lft_c.addtime = sav->created;
			lft_c.allocations = (uint32_t)counter_u64_fetch(
			    sav->lft_c_allocations);
			lft_c.bytes = counter_u64_fetch(sav->lft_c_bytes);
			lft_c.usetime = sav->firstused;
			m = key_setlifetime(&lft_c, SADB_EXT_LIFETIME_CURRENT);
			if (!m)
				goto fail;
			break;

		case SADB_EXT_LIFETIME_HARD:
			if (!sav->lft_h)
				continue;
			m = key_setlifetime(sav->lft_h, 
					    SADB_EXT_LIFETIME_HARD);
			if (!m)
				goto fail;
			break;

		case SADB_EXT_LIFETIME_SOFT:
			if (!sav->lft_s)
				continue;
			m = key_setlifetime(sav->lft_s, 
					    SADB_EXT_LIFETIME_SOFT);

			if (!m)
				goto fail;
			break;

		case SADB_X_EXT_NAT_T_TYPE:
			if (sav->natt == NULL)
				continue;
			m = key_setsadbxtype(UDP_ENCAP_ESPINUDP);
			if (!m)
				goto fail;
			break;

		case SADB_X_EXT_NAT_T_DPORT:
			if (sav->natt == NULL)
				continue;
			m = key_setsadbxport(sav->natt->dport,
			    SADB_X_EXT_NAT_T_DPORT);
			if (!m)
				goto fail;
			break;

		case SADB_X_EXT_NAT_T_SPORT:
			if (sav->natt == NULL)
				continue;
			m = key_setsadbxport(sav->natt->sport,
			    SADB_X_EXT_NAT_T_SPORT);
			if (!m)
				goto fail;
			break;

		case SADB_X_EXT_NAT_T_OAI:
			if (sav->natt == NULL ||
			    (sav->natt->flags & IPSEC_NATT_F_OAI) == 0)
				continue;
			m = key_setsadbaddr(SADB_X_EXT_NAT_T_OAI,
			    &sav->natt->oai.sa, FULLMASK, IPSEC_ULPROTO_ANY);
			if (!m)
				goto fail;
			break;
		case SADB_X_EXT_NAT_T_OAR:
			if (sav->natt == NULL ||
			    (sav->natt->flags & IPSEC_NATT_F_OAR) == 0)
				continue;
			m = key_setsadbaddr(SADB_X_EXT_NAT_T_OAR,
			    &sav->natt->oar.sa, FULLMASK, IPSEC_ULPROTO_ANY);
			if (!m)
				goto fail;
			break;
		case SADB_X_EXT_NAT_T_FRAG:
			/* We do not (yet) support those. */
			continue;

		case SADB_EXT_ADDRESS_PROXY:
		case SADB_EXT_IDENTITY_SRC:
		case SADB_EXT_IDENTITY_DST:
			/* XXX: should we brought from SPD ? */
		case SADB_EXT_SENSITIVITY:
		default:
			continue;
		}

		if (!m)
			goto fail;
		if (tres)
			m_cat(m, tres);
		tres = m;
	}

	m_cat(result, tres);
	tres = NULL;
	if (result->m_len < sizeof(struct sadb_msg)) {
		result = m_pullup(result, sizeof(struct sadb_msg));
		if (result == NULL)
			goto fail;
	}

	result->m_pkthdr.len = 0;
	for (m = result; m; m = m->m_next)
		result->m_pkthdr.len += m->m_len;

	mtod(result, struct sadb_msg *)->sadb_msg_len =
	    PFKEY_UNIT64(result->m_pkthdr.len);

	return result;

fail:
	m_freem(result);
	m_freem(tres);
	return NULL;
}

/*
 * set data into sadb_msg.
 */
static struct mbuf *
key_setsadbmsg(u_int8_t type, u_int16_t tlen, u_int8_t satype, u_int32_t seq,
    pid_t pid, u_int16_t reserved)
{
	struct mbuf *m;
	struct sadb_msg *p;
	int len;

	len = PFKEY_ALIGN8(sizeof(struct sadb_msg));
	if (len > MCLBYTES)
		return NULL;
	MGETHDR(m, M_NOWAIT, MT_DATA);
	if (m && len > MHLEN) {
		if (!(MCLGET(m, M_NOWAIT))) {
			m_freem(m);
			m = NULL;
		}
	}
	if (!m)
		return NULL;
	m->m_pkthdr.len = m->m_len = len;
	m->m_next = NULL;

	p = mtod(m, struct sadb_msg *);

	bzero(p, len);
	p->sadb_msg_version = PF_KEY_V2;
	p->sadb_msg_type = type;
	p->sadb_msg_errno = 0;
	p->sadb_msg_satype = satype;
	p->sadb_msg_len = PFKEY_UNIT64(tlen);
	p->sadb_msg_reserved = reserved;
	p->sadb_msg_seq = seq;
	p->sadb_msg_pid = (u_int32_t)pid;

	return m;
}

/*
 * copy secasvar data into sadb_address.
 */
static struct mbuf *
key_setsadbsa(struct secasvar *sav)
{
	struct mbuf *m;
	struct sadb_sa *p;
	int len;

	len = PFKEY_ALIGN8(sizeof(struct sadb_sa));
	m = m_get2(len, M_NOWAIT, MT_DATA, 0);
	if (m == NULL)
		return (NULL);
	m_align(m, len);
	m->m_len = len;
	p = mtod(m, struct sadb_sa *);
	bzero(p, len);
	p->sadb_sa_len = PFKEY_UNIT64(len);
	p->sadb_sa_exttype = SADB_EXT_SA;
	p->sadb_sa_spi = sav->spi;
	p->sadb_sa_replay = sav->replay ?
		(sav->replay->wsize > UINT8_MAX ?
		 	UINT8_MAX : sav->replay->wsize) : 0;
	p->sadb_sa_state = sav->state;
	p->sadb_sa_auth = sav->alg_auth;
	p->sadb_sa_encrypt = sav->alg_enc;
	p->sadb_sa_flags = sav->flags;

	return m;
}

/*
 * set data into sadb_address.
 */
static struct mbuf *
key_setsadbaddr(u_int16_t exttype, const struct sockaddr *saddr,
    u_int8_t prefixlen, u_int16_t ul_proto)
{
	struct mbuf *m;
	struct sadb_address *p;
	size_t len;

	len = PFKEY_ALIGN8(sizeof(struct sadb_address)) +
	    PFKEY_ALIGN8(saddr->sa_len);
	m = m_get2(len, M_NOWAIT, MT_DATA, 0);
	if (m == NULL)
		return (NULL);
	m_align(m, len);
	m->m_len = len;
	p = mtod(m, struct sadb_address *);

	bzero(p, len);
	p->sadb_address_len = PFKEY_UNIT64(len);
	p->sadb_address_exttype = exttype;
	p->sadb_address_proto = ul_proto;
	if (prefixlen == FULLMASK) {
		switch (saddr->sa_family) {
		case AF_INET:
			prefixlen = sizeof(struct in_addr) << 3;
			break;
		case AF_INET6:
			prefixlen = sizeof(struct in6_addr) << 3;
			break;
		default:
			; /*XXX*/
		}
	}
	p->sadb_address_prefixlen = prefixlen;
	p->sadb_address_reserved = 0;

	bcopy(saddr,
	    mtod(m, caddr_t) + PFKEY_ALIGN8(sizeof(struct sadb_address)),
	    saddr->sa_len);

	return m;
}

/*
 * set data into sadb_x_sa2.
 */
static struct mbuf *
key_setsadbxsa2(u_int8_t mode, u_int32_t seq, u_int32_t reqid)
{
	struct mbuf *m;
	struct sadb_x_sa2 *p;
	size_t len;

	len = PFKEY_ALIGN8(sizeof(struct sadb_x_sa2));
	m = m_get2(len, M_NOWAIT, MT_DATA, 0);
	if (m == NULL)
		return (NULL);
	m_align(m, len);
	m->m_len = len;
	p = mtod(m, struct sadb_x_sa2 *);

	bzero(p, len);
	p->sadb_x_sa2_len = PFKEY_UNIT64(len);
	p->sadb_x_sa2_exttype = SADB_X_EXT_SA2;
	p->sadb_x_sa2_mode = mode;
	p->sadb_x_sa2_reserved1 = 0;
	p->sadb_x_sa2_reserved2 = 0;
	p->sadb_x_sa2_sequence = seq;
	p->sadb_x_sa2_reqid = reqid;

	return m;
}

<<<<<<< HEAD
=======
/*
 * Set data into sadb_x_sa_replay.
 */
static struct mbuf *
key_setsadbxsareplay(u_int32_t replay)
{
	struct mbuf *m;
	struct sadb_x_sa_replay *p;
	size_t len;

	len = PFKEY_ALIGN8(sizeof(struct sadb_x_sa_replay));
	m = m_get2(len, M_NOWAIT, MT_DATA, 0);
	if (m == NULL)
		return (NULL);
	m_align(m, len);
	m->m_len = len;
	p = mtod(m, struct sadb_x_sa_replay *);

	bzero(p, len);
	p->sadb_x_sa_replay_len = PFKEY_UNIT64(len);
	p->sadb_x_sa_replay_exttype = SADB_X_EXT_SA_REPLAY;
	p->sadb_x_sa_replay_replay = (replay << 3);

	return m;
}

#ifdef IPSEC_NAT_T
>>>>>>> aaf1f842
/*
 * Set a type in sadb_x_nat_t_type.
 */
static struct mbuf *
key_setsadbxtype(u_int16_t type)
{
	struct mbuf *m;
	size_t len;
	struct sadb_x_nat_t_type *p;

	len = PFKEY_ALIGN8(sizeof(struct sadb_x_nat_t_type));

	m = m_get2(len, M_NOWAIT, MT_DATA, 0);
	if (m == NULL)
		return (NULL);
	m_align(m, len);
	m->m_len = len;
	p = mtod(m, struct sadb_x_nat_t_type *);

	bzero(p, len);
	p->sadb_x_nat_t_type_len = PFKEY_UNIT64(len);
	p->sadb_x_nat_t_type_exttype = SADB_X_EXT_NAT_T_TYPE;
	p->sadb_x_nat_t_type_type = type;

	return (m);
}
/*
 * Set a port in sadb_x_nat_t_port.
 * In contrast to default RFC 2367 behaviour, port is in network byte order.
 */
static struct mbuf *
key_setsadbxport(u_int16_t port, u_int16_t type)
{
	struct mbuf *m;
	size_t len;
	struct sadb_x_nat_t_port *p;

	len = PFKEY_ALIGN8(sizeof(struct sadb_x_nat_t_port));

	m = m_get2(len, M_NOWAIT, MT_DATA, 0);
	if (m == NULL)
		return (NULL);
	m_align(m, len);
	m->m_len = len;
	p = mtod(m, struct sadb_x_nat_t_port *);

	bzero(p, len);
	p->sadb_x_nat_t_port_len = PFKEY_UNIT64(len);
	p->sadb_x_nat_t_port_exttype = type;
	p->sadb_x_nat_t_port_port = port;

	return (m);
}

/*
 * Get port from sockaddr. Port is in network byte order.
 */
uint16_t
key_portfromsaddr(struct sockaddr *sa)
{

	switch (sa->sa_family) {
#ifdef INET
	case AF_INET:
		return ((struct sockaddr_in *)sa)->sin_port;
#endif
#ifdef INET6
	case AF_INET6:
		return ((struct sockaddr_in6 *)sa)->sin6_port;
#endif
	}
	return (0);
}

/*
 * Set port in struct sockaddr. Port is in network byte order.
 */
void
key_porttosaddr(struct sockaddr *sa, uint16_t port)
{

	switch (sa->sa_family) {
#ifdef INET
	case AF_INET:
		((struct sockaddr_in *)sa)->sin_port = port;
		break;
#endif
#ifdef INET6
	case AF_INET6:
		((struct sockaddr_in6 *)sa)->sin6_port = port;
		break;
#endif
	default:
		ipseclog((LOG_DEBUG, "%s: unexpected address family %d.\n",
			__func__, sa->sa_family));
		break;
	}
}

/*
 * set data into sadb_x_policy
 */
static struct mbuf *
key_setsadbxpolicy(u_int16_t type, u_int8_t dir, u_int32_t id, u_int32_t priority)
{
	struct mbuf *m;
	struct sadb_x_policy *p;
	size_t len;

	len = PFKEY_ALIGN8(sizeof(struct sadb_x_policy));
	m = m_get2(len, M_NOWAIT, MT_DATA, 0);
	if (m == NULL)
		return (NULL);
	m_align(m, len);
	m->m_len = len;
	p = mtod(m, struct sadb_x_policy *);

	bzero(p, len);
	p->sadb_x_policy_len = PFKEY_UNIT64(len);
	p->sadb_x_policy_exttype = SADB_X_EXT_POLICY;
	p->sadb_x_policy_type = type;
	p->sadb_x_policy_dir = dir;
	p->sadb_x_policy_id = id;
	p->sadb_x_policy_priority = priority;

	return m;
}

/* %%% utilities */
/* Take a key message (sadb_key) from the socket and turn it into one
 * of the kernel's key structures (seckey).
 *
 * IN: pointer to the src
 * OUT: NULL no more memory
 */
struct seckey *
key_dup_keymsg(const struct sadb_key *src, size_t len,
    struct malloc_type *type)
{
	struct seckey *dst;

	dst = malloc(sizeof(*dst), type, M_NOWAIT);
	if (dst != NULL) {
		dst->bits = src->sadb_key_bits;
		dst->key_data = malloc(len, type, M_NOWAIT);
		if (dst->key_data != NULL) {
			bcopy((const char *)(src + 1), dst->key_data, len);
		} else {
			ipseclog((LOG_DEBUG, "%s: No more memory.\n",
			    __func__));
			free(dst, type);
			dst = NULL;
		}
	} else {
		ipseclog((LOG_DEBUG, "%s: No more memory.\n",
		    __func__));

	}
	return (dst);
}

/* Take a lifetime message (sadb_lifetime) passed in on a socket and
 * turn it into one of the kernel's lifetime structures (seclifetime).
 *
 * IN: pointer to the destination, source and malloc type
 * OUT: NULL, no more memory
 */

static struct seclifetime *
key_dup_lifemsg(const struct sadb_lifetime *src, struct malloc_type *type)
{
	struct seclifetime *dst;

	dst = malloc(sizeof(*dst), type, M_NOWAIT);
	if (dst == NULL) {
		ipseclog((LOG_DEBUG, "%s: No more memory.\n", __func__));
		return (NULL);
	}
	dst->allocations = src->sadb_lifetime_allocations;
	dst->bytes = src->sadb_lifetime_bytes;
	dst->addtime = src->sadb_lifetime_addtime;
	dst->usetime = src->sadb_lifetime_usetime;
	return (dst);
}

/*
 * compare two secasindex structure.
 * flag can specify to compare 2 saidxes.
 * compare two secasindex structure without both mode and reqid.
 * don't compare port.
 * IN:  
 *      saidx0: source, it can be in SAD.
 *      saidx1: object.
 * OUT: 
 *      1 : equal
 *      0 : not equal
 */
static int
key_cmpsaidx(const struct secasindex *saidx0, const struct secasindex *saidx1,
    int flag)
{

	/* sanity */
	if (saidx0 == NULL && saidx1 == NULL)
		return 1;

	if (saidx0 == NULL || saidx1 == NULL)
		return 0;

	if (saidx0->proto != saidx1->proto)
		return 0;

	if (flag == CMP_EXACTLY) {
		if (saidx0->mode != saidx1->mode)
			return 0;
		if (saidx0->reqid != saidx1->reqid)
			return 0;
		if (bcmp(&saidx0->src, &saidx1->src,
		    saidx0->src.sa.sa_len) != 0 ||
		    bcmp(&saidx0->dst, &saidx1->dst,
		    saidx0->dst.sa.sa_len) != 0)
			return 0;
	} else {

		/* CMP_MODE_REQID, CMP_REQID, CMP_HEAD */
		if (flag == CMP_MODE_REQID || flag == CMP_REQID) {
			/*
			 * If reqid of SPD is non-zero, unique SA is required.
			 * The result must be of same reqid in this case.
			 */
			if (saidx1->reqid != 0 &&
			    saidx0->reqid != saidx1->reqid)
				return 0;
		}

		if (flag == CMP_MODE_REQID) {
			if (saidx0->mode != IPSEC_MODE_ANY
			 && saidx0->mode != saidx1->mode)
				return 0;
		}

		if (key_sockaddrcmp(&saidx0->src.sa, &saidx1->src.sa, 0) != 0)
			return 0;
		if (key_sockaddrcmp(&saidx0->dst.sa, &saidx1->dst.sa, 0) != 0)
			return 0;
	}

	return 1;
}

/*
 * compare two secindex structure exactly.
 * IN:
 *	spidx0: source, it is often in SPD.
 *	spidx1: object, it is often from PFKEY message.
 * OUT:
 *	1 : equal
 *	0 : not equal
 */
static int
key_cmpspidx_exactly(struct secpolicyindex *spidx0,
    struct secpolicyindex *spidx1)
{
	/* sanity */
	if (spidx0 == NULL && spidx1 == NULL)
		return 1;

	if (spidx0 == NULL || spidx1 == NULL)
		return 0;

	if (spidx0->prefs != spidx1->prefs
	 || spidx0->prefd != spidx1->prefd
	 || spidx0->ul_proto != spidx1->ul_proto)
		return 0;

	return key_sockaddrcmp(&spidx0->src.sa, &spidx1->src.sa, 1) == 0 &&
	       key_sockaddrcmp(&spidx0->dst.sa, &spidx1->dst.sa, 1) == 0;
}

/*
 * compare two secindex structure with mask.
 * IN:
 *	spidx0: source, it is often in SPD.
 *	spidx1: object, it is often from IP header.
 * OUT:
 *	1 : equal
 *	0 : not equal
 */
static int
key_cmpspidx_withmask(struct secpolicyindex *spidx0,
    struct secpolicyindex *spidx1)
{
	/* sanity */
	if (spidx0 == NULL && spidx1 == NULL)
		return 1;

	if (spidx0 == NULL || spidx1 == NULL)
		return 0;

	if (spidx0->src.sa.sa_family != spidx1->src.sa.sa_family ||
	    spidx0->dst.sa.sa_family != spidx1->dst.sa.sa_family ||
	    spidx0->src.sa.sa_len != spidx1->src.sa.sa_len ||
	    spidx0->dst.sa.sa_len != spidx1->dst.sa.sa_len)
		return 0;

	/* if spidx.ul_proto == IPSEC_ULPROTO_ANY, ignore. */
	if (spidx0->ul_proto != (u_int16_t)IPSEC_ULPROTO_ANY
	 && spidx0->ul_proto != spidx1->ul_proto)
		return 0;

	switch (spidx0->src.sa.sa_family) {
	case AF_INET:
		if (spidx0->src.sin.sin_port != IPSEC_PORT_ANY
		 && spidx0->src.sin.sin_port != spidx1->src.sin.sin_port)
			return 0;
		if (!key_bbcmp(&spidx0->src.sin.sin_addr,
		    &spidx1->src.sin.sin_addr, spidx0->prefs))
			return 0;
		break;
	case AF_INET6:
		if (spidx0->src.sin6.sin6_port != IPSEC_PORT_ANY
		 && spidx0->src.sin6.sin6_port != spidx1->src.sin6.sin6_port)
			return 0;
		/*
		 * scope_id check. if sin6_scope_id is 0, we regard it
		 * as a wildcard scope, which matches any scope zone ID. 
		 */
		if (spidx0->src.sin6.sin6_scope_id &&
		    spidx1->src.sin6.sin6_scope_id &&
		    spidx0->src.sin6.sin6_scope_id != spidx1->src.sin6.sin6_scope_id)
			return 0;
		if (!key_bbcmp(&spidx0->src.sin6.sin6_addr,
		    &spidx1->src.sin6.sin6_addr, spidx0->prefs))
			return 0;
		break;
	default:
		/* XXX */
		if (bcmp(&spidx0->src, &spidx1->src, spidx0->src.sa.sa_len) != 0)
			return 0;
		break;
	}

	switch (spidx0->dst.sa.sa_family) {
	case AF_INET:
		if (spidx0->dst.sin.sin_port != IPSEC_PORT_ANY
		 && spidx0->dst.sin.sin_port != spidx1->dst.sin.sin_port)
			return 0;
		if (!key_bbcmp(&spidx0->dst.sin.sin_addr,
		    &spidx1->dst.sin.sin_addr, spidx0->prefd))
			return 0;
		break;
	case AF_INET6:
		if (spidx0->dst.sin6.sin6_port != IPSEC_PORT_ANY
		 && spidx0->dst.sin6.sin6_port != spidx1->dst.sin6.sin6_port)
			return 0;
		/*
		 * scope_id check. if sin6_scope_id is 0, we regard it
		 * as a wildcard scope, which matches any scope zone ID. 
		 */
		if (spidx0->dst.sin6.sin6_scope_id &&
		    spidx1->dst.sin6.sin6_scope_id &&
		    spidx0->dst.sin6.sin6_scope_id != spidx1->dst.sin6.sin6_scope_id)
			return 0;
		if (!key_bbcmp(&spidx0->dst.sin6.sin6_addr,
		    &spidx1->dst.sin6.sin6_addr, spidx0->prefd))
			return 0;
		break;
	default:
		/* XXX */
		if (bcmp(&spidx0->dst, &spidx1->dst, spidx0->dst.sa.sa_len) != 0)
			return 0;
		break;
	}

	/* XXX Do we check other field ?  e.g. flowinfo */

	return 1;
}

#ifdef satosin
#undef satosin
#endif
#define satosin(s) ((const struct sockaddr_in *)s)
#ifdef satosin6
#undef satosin6
#endif
#define satosin6(s) ((const struct sockaddr_in6 *)s)
/* returns 0 on match */
int
key_sockaddrcmp(const struct sockaddr *sa1, const struct sockaddr *sa2,
    int port)
{
	if (sa1->sa_family != sa2->sa_family || sa1->sa_len != sa2->sa_len)
		return 1;

	switch (sa1->sa_family) {
#ifdef INET
	case AF_INET:
		if (sa1->sa_len != sizeof(struct sockaddr_in))
			return 1;
		if (satosin(sa1)->sin_addr.s_addr !=
		    satosin(sa2)->sin_addr.s_addr) {
			return 1;
		}
		if (port && satosin(sa1)->sin_port != satosin(sa2)->sin_port)
			return 1;
		break;
#endif
#ifdef INET6
	case AF_INET6:
		if (sa1->sa_len != sizeof(struct sockaddr_in6))
			return 1;	/*EINVAL*/
		if (satosin6(sa1)->sin6_scope_id !=
		    satosin6(sa2)->sin6_scope_id) {
			return 1;
		}
		if (!IN6_ARE_ADDR_EQUAL(&satosin6(sa1)->sin6_addr,
		    &satosin6(sa2)->sin6_addr)) {
			return 1;
		}
		if (port &&
		    satosin6(sa1)->sin6_port != satosin6(sa2)->sin6_port) {
			return 1;
		}
		break;
#endif
	default:
		if (bcmp(sa1, sa2, sa1->sa_len) != 0)
			return 1;
		break;
	}

	return 0;
}

/* returns 0 on match */
int
key_sockaddrcmp_withmask(const struct sockaddr *sa1,
    const struct sockaddr *sa2, size_t mask)
{
	if (sa1->sa_family != sa2->sa_family || sa1->sa_len != sa2->sa_len)
		return (1);

	switch (sa1->sa_family) {
#ifdef INET
	case AF_INET:
		return (!key_bbcmp(&satosin(sa1)->sin_addr,
		    &satosin(sa2)->sin_addr, mask));
#endif
#ifdef INET6
	case AF_INET6:
		if (satosin6(sa1)->sin6_scope_id !=
		    satosin6(sa2)->sin6_scope_id)
			return (1);
		return (!key_bbcmp(&satosin6(sa1)->sin6_addr,
		    &satosin6(sa2)->sin6_addr, mask));
#endif
	}
	return (1);
}
#undef satosin
#undef satosin6

/*
 * compare two buffers with mask.
 * IN:
 *	addr1: source
 *	addr2: object
 *	bits:  Number of bits to compare
 * OUT:
 *	1 : equal
 *	0 : not equal
 */
static int
key_bbcmp(const void *a1, const void *a2, u_int bits)
{
	const unsigned char *p1 = a1;
	const unsigned char *p2 = a2;

	/* XXX: This could be considerably faster if we compare a word
	 * at a time, but it is complicated on LSB Endian machines */

	/* Handle null pointers */
	if (p1 == NULL || p2 == NULL)
		return (p1 == p2);

	while (bits >= 8) {
		if (*p1++ != *p2++)
			return 0;
		bits -= 8;
	}

	if (bits > 0) {
		u_int8_t mask = ~((1<<(8-bits))-1);
		if ((*p1 & mask) != (*p2 & mask))
			return 0;
	}
	return 1;	/* Match! */
}

static void
key_flush_spd(time_t now)
{
	SPTREE_RLOCK_TRACKER;
	struct secpolicy_list drainq;
	struct secpolicy *sp, *nextsp;
	u_int dir;

	LIST_INIT(&drainq);
	SPTREE_RLOCK();
	for (dir = 0; dir < IPSEC_DIR_MAX; dir++) {
		TAILQ_FOREACH(sp, &V_sptree[dir], chain) {
			if (sp->lifetime == 0 && sp->validtime == 0)
				continue;
			if ((sp->lifetime &&
			    now - sp->created > sp->lifetime) ||
			    (sp->validtime &&
			    now - sp->lastused > sp->validtime)) {
				/* Hold extra reference to send SPDEXPIRE */
				SP_ADDREF(sp);
				LIST_INSERT_HEAD(&drainq, sp, drainq);
			}
		}
	}
	SPTREE_RUNLOCK();
	if (LIST_EMPTY(&drainq))
		return;

	SPTREE_WLOCK();
	sp = LIST_FIRST(&drainq);
	while (sp != NULL) {
		nextsp = LIST_NEXT(sp, drainq);
		/* Check that SP is still linked */
		if (sp->state != IPSEC_SPSTATE_ALIVE) {
			LIST_REMOVE(sp, drainq);
			key_freesp(&sp); /* release extra reference */
			sp = nextsp;
			continue;
		}
		TAILQ_REMOVE(&V_sptree[sp->spidx.dir], sp, chain);
		LIST_REMOVE(sp, idhash);
		sp->state = IPSEC_SPSTATE_DEAD;
		sp = nextsp;
	}
	V_sp_genid++;
	SPTREE_WUNLOCK();

	sp = LIST_FIRST(&drainq);
	while (sp != NULL) {
		nextsp = LIST_NEXT(sp, drainq);
		key_spdexpire(sp);
		key_freesp(&sp); /* release extra reference */
		key_freesp(&sp); /* release last reference */
		sp = nextsp;
	}
}

static void
key_flush_sad(time_t now)
{
	SAHTREE_RLOCK_TRACKER;
	struct secashead_list emptyq;
	struct secasvar_list drainq, hexpireq, sexpireq, freeq;
	struct secashead *sah, *nextsah;
	struct secasvar *sav, *nextsav;

	LIST_INIT(&drainq);
	LIST_INIT(&hexpireq);
	LIST_INIT(&sexpireq);
	LIST_INIT(&emptyq);

	SAHTREE_RLOCK();
	TAILQ_FOREACH(sah, &V_sahtree, chain) {
		/* Check for empty SAH */
		if (TAILQ_EMPTY(&sah->savtree_larval) &&
		    TAILQ_EMPTY(&sah->savtree_alive)) {
			SAH_ADDREF(sah);
			LIST_INSERT_HEAD(&emptyq, sah, drainq);
			continue;
		}
		/* Add all stale LARVAL SAs into drainq */
		TAILQ_FOREACH(sav, &sah->savtree_larval, chain) {
			if (now - sav->created < V_key_larval_lifetime)
				continue;
			SAV_ADDREF(sav);
			LIST_INSERT_HEAD(&drainq, sav, drainq);
		}
		TAILQ_FOREACH(sav, &sah->savtree_alive, chain) {
			/* lifetimes aren't specified */
			if (sav->lft_h == NULL)
				continue;
			SECASVAR_LOCK(sav);
			/*
			 * Check again with lock held, because it may
			 * be updated by SADB_UPDATE.
			 */
			if (sav->lft_h == NULL) {
				SECASVAR_UNLOCK(sav);
				continue;
			}
			/*
			 * RFC 2367:
			 * HARD lifetimes MUST take precedence over SOFT
			 * lifetimes, meaning if the HARD and SOFT lifetimes
			 * are the same, the HARD lifetime will appear on the
			 * EXPIRE message.
			 */
			/* check HARD lifetime */
			if ((sav->lft_h->addtime != 0 &&
			    now - sav->created > sav->lft_h->addtime) ||
			    (sav->lft_h->usetime != 0 && sav->firstused &&
			    now - sav->firstused > sav->lft_h->usetime) ||
			    (sav->lft_h->bytes != 0 && counter_u64_fetch(
			        sav->lft_c_bytes) > sav->lft_h->bytes)) {
				SECASVAR_UNLOCK(sav);
				SAV_ADDREF(sav);
				LIST_INSERT_HEAD(&hexpireq, sav, drainq);
				continue;
			}
			/* check SOFT lifetime (only for MATURE SAs) */
			if (sav->state == SADB_SASTATE_MATURE && (
			    (sav->lft_s->addtime != 0 &&
			    now - sav->created > sav->lft_s->addtime) ||
			    (sav->lft_s->usetime != 0 && sav->firstused &&
			    now - sav->firstused > sav->lft_s->usetime) ||
			    (sav->lft_s->bytes != 0 && counter_u64_fetch(
				sav->lft_c_bytes) > sav->lft_s->bytes))) {
				SECASVAR_UNLOCK(sav);
				SAV_ADDREF(sav);
				LIST_INSERT_HEAD(&sexpireq, sav, drainq);
				continue;
			}
			SECASVAR_UNLOCK(sav);
		}
	}
	SAHTREE_RUNLOCK();

	if (LIST_EMPTY(&emptyq) && LIST_EMPTY(&drainq) &&
	    LIST_EMPTY(&hexpireq) && LIST_EMPTY(&sexpireq))
		return;

	LIST_INIT(&freeq);
	SAHTREE_WLOCK();
	/* Unlink stale LARVAL SAs */
	sav = LIST_FIRST(&drainq);
	while (sav != NULL) {
		nextsav = LIST_NEXT(sav, drainq);
		/* Check that SA is still LARVAL */
		if (sav->state != SADB_SASTATE_LARVAL) {
			LIST_REMOVE(sav, drainq);
			LIST_INSERT_HEAD(&freeq, sav, drainq);
			sav = nextsav;
			continue;
		}
		TAILQ_REMOVE(&sav->sah->savtree_larval, sav, chain);
		LIST_REMOVE(sav, spihash);
		sav->state = SADB_SASTATE_DEAD;
		sav = nextsav;
	}
	/* Unlink all SAs with expired HARD lifetime */
	sav = LIST_FIRST(&hexpireq);
	while (sav != NULL) {
		nextsav = LIST_NEXT(sav, drainq);
		/* Check that SA is not unlinked */
		if (sav->state == SADB_SASTATE_DEAD) {
			LIST_REMOVE(sav, drainq);
			LIST_INSERT_HEAD(&freeq, sav, drainq);
			sav = nextsav;
			continue;
		}
		TAILQ_REMOVE(&sav->sah->savtree_alive, sav, chain);
		LIST_REMOVE(sav, spihash);
		sav->state = SADB_SASTATE_DEAD;
		sav = nextsav;
	}
	/* Mark all SAs with expired SOFT lifetime as DYING */
	sav = LIST_FIRST(&sexpireq);
	while (sav != NULL) {
		nextsav = LIST_NEXT(sav, drainq);
		/* Check that SA is not unlinked */
		if (sav->state == SADB_SASTATE_DEAD) {
			LIST_REMOVE(sav, drainq);
			LIST_INSERT_HEAD(&freeq, sav, drainq);
			sav = nextsav;
			continue;
		}
		/*
		 * NOTE: this doesn't change SA order in the chain.
		 */
		sav->state = SADB_SASTATE_DYING;
		sav = nextsav;
	}
	/* Unlink empty SAHs */
	sah = LIST_FIRST(&emptyq);
	while (sah != NULL) {
		nextsah = LIST_NEXT(sah, drainq);
		/* Check that SAH is still empty and not unlinked */
		if (sah->state == SADB_SASTATE_DEAD ||
		    !TAILQ_EMPTY(&sah->savtree_larval) ||
		    !TAILQ_EMPTY(&sah->savtree_alive)) {
			LIST_REMOVE(sah, drainq);
			key_freesah(&sah); /* release extra reference */
			sah = nextsah;
			continue;
		}
		TAILQ_REMOVE(&V_sahtree, sah, chain);
		LIST_REMOVE(sah, addrhash);
		sah->state = SADB_SASTATE_DEAD;
		sah = nextsah;
	}
	SAHTREE_WUNLOCK();

	/* Send SPDEXPIRE messages */
	sav = LIST_FIRST(&hexpireq);
	while (sav != NULL) {
		nextsav = LIST_NEXT(sav, drainq);
		key_expire(sav, 1);
		key_freesah(&sav->sah); /* release reference from SAV */
		key_freesav(&sav); /* release extra reference */
		key_freesav(&sav); /* release last reference */
		sav = nextsav;
	}
	sav = LIST_FIRST(&sexpireq);
	while (sav != NULL) {
		nextsav = LIST_NEXT(sav, drainq);
		key_expire(sav, 0);
		key_freesav(&sav); /* release extra reference */
		sav = nextsav;
	}
	/* Free stale LARVAL SAs */
	sav = LIST_FIRST(&drainq);
	while (sav != NULL) {
		nextsav = LIST_NEXT(sav, drainq);
		key_freesah(&sav->sah); /* release reference from SAV */
		key_freesav(&sav); /* release extra reference */
		key_freesav(&sav); /* release last reference */
		sav = nextsav;
	}
	/* Free SAs that were unlinked/changed by someone else */
	sav = LIST_FIRST(&freeq);
	while (sav != NULL) {
		nextsav = LIST_NEXT(sav, drainq);
		key_freesav(&sav); /* release extra reference */
		sav = nextsav;
	}
	/* Free empty SAH */
	sah = LIST_FIRST(&emptyq);
	while (sah != NULL) {
		nextsah = LIST_NEXT(sah, drainq);
		key_freesah(&sah); /* release extra reference */
		key_freesah(&sah); /* release last reference */
		sah = nextsah;
	}
}

static void
key_flush_acq(time_t now)
{
	struct secacq *acq, *nextacq;

	/* ACQ tree */
	ACQ_LOCK();
	acq = LIST_FIRST(&V_acqtree);
	while (acq != NULL) {
		nextacq = LIST_NEXT(acq, chain);
		if (now - acq->created > V_key_blockacq_lifetime) {
			LIST_REMOVE(acq, chain);
			LIST_REMOVE(acq, addrhash);
			LIST_REMOVE(acq, seqhash);
			free(acq, M_IPSEC_SAQ);
		}
		acq = nextacq;
	}
	ACQ_UNLOCK();
}

static void
key_flush_spacq(time_t now)
{
	struct secspacq *acq, *nextacq;

	/* SP ACQ tree */
	SPACQ_LOCK();
	for (acq = LIST_FIRST(&V_spacqtree); acq != NULL; acq = nextacq) {
		nextacq = LIST_NEXT(acq, chain);
		if (now - acq->created > V_key_blockacq_lifetime
		 && __LIST_CHAINED(acq)) {
			LIST_REMOVE(acq, chain);
			free(acq, M_IPSEC_SAQ);
		}
	}
	SPACQ_UNLOCK();
}

/*
 * time handler.
 * scanning SPD and SAD to check status for each entries,
 * and do to remove or to expire.
 * XXX: year 2038 problem may remain.
 */
static void
key_timehandler(void *arg)
{
	VNET_ITERATOR_DECL(vnet_iter);
	time_t now = time_second;

	VNET_LIST_RLOCK_NOSLEEP();
	VNET_FOREACH(vnet_iter) {
		CURVNET_SET(vnet_iter);
		key_flush_spd(now);
		key_flush_sad(now);
		key_flush_acq(now);
		key_flush_spacq(now);
		CURVNET_RESTORE();
	}
	VNET_LIST_RUNLOCK_NOSLEEP();

#ifndef IPSEC_DEBUG2
	/* do exchange to tick time !! */
	callout_schedule(&key_timer, hz);
#endif /* IPSEC_DEBUG2 */
}

u_long
key_random()
{
	u_long value;

	key_randomfill(&value, sizeof(value));
	return value;
}

void
key_randomfill(void *p, size_t l)
{
	size_t n;
	u_long v;
	static int warn = 1;

	n = 0;
	n = (size_t)read_random(p, (u_int)l);
	/* last resort */
	while (n < l) {
		v = random();
		bcopy(&v, (u_int8_t *)p + n,
		    l - n < sizeof(v) ? l - n : sizeof(v));
		n += sizeof(v);

		if (warn) {
			printf("WARNING: pseudo-random number generator "
			    "used for IPsec processing\n");
			warn = 0;
		}
	}
}

/*
 * map SADB_SATYPE_* to IPPROTO_*.
 * if satype == SADB_SATYPE then satype is mapped to ~0.
 * OUT:
 *	0: invalid satype.
 */
static uint8_t
key_satype2proto(uint8_t satype)
{
	switch (satype) {
	case SADB_SATYPE_UNSPEC:
		return IPSEC_PROTO_ANY;
	case SADB_SATYPE_AH:
		return IPPROTO_AH;
	case SADB_SATYPE_ESP:
		return IPPROTO_ESP;
	case SADB_X_SATYPE_IPCOMP:
		return IPPROTO_IPCOMP;
	case SADB_X_SATYPE_TCPSIGNATURE:
		return IPPROTO_TCP;
	default:
		return 0;
	}
	/* NOTREACHED */
}

/*
 * map IPPROTO_* to SADB_SATYPE_*
 * OUT:
 *	0: invalid protocol type.
 */
static uint8_t
key_proto2satype(uint8_t proto)
{
	switch (proto) {
	case IPPROTO_AH:
		return SADB_SATYPE_AH;
	case IPPROTO_ESP:
		return SADB_SATYPE_ESP;
	case IPPROTO_IPCOMP:
		return SADB_X_SATYPE_IPCOMP;
	case IPPROTO_TCP:
		return SADB_X_SATYPE_TCPSIGNATURE;
	default:
		return 0;
	}
	/* NOTREACHED */
}

/* %%% PF_KEY */
/*
 * SADB_GETSPI processing is to receive
 *	<base, (SA2), src address, dst address, (SPI range)>
 * from the IKMPd, to assign a unique spi value, to hang on the INBOUND
 * tree with the status of LARVAL, and send
 *	<base, SA(*), address(SD)>
 * to the IKMPd.
 *
 * IN:	mhp: pointer to the pointer to each header.
 * OUT:	NULL if fail.
 *	other if success, return pointer to the message to send.
 */
static int
key_getspi(struct socket *so, struct mbuf *m, const struct sadb_msghdr *mhp)
{
	struct secasindex saidx;
	struct sadb_address *src0, *dst0;
	struct secasvar *sav;
	uint32_t reqid, spi;
	int error;
	uint8_t mode, proto;

	IPSEC_ASSERT(so != NULL, ("null socket"));
	IPSEC_ASSERT(m != NULL, ("null mbuf"));
	IPSEC_ASSERT(mhp != NULL, ("null msghdr"));
	IPSEC_ASSERT(mhp->msg != NULL, ("null msg"));

	if (SADB_CHECKHDR(mhp, SADB_EXT_ADDRESS_SRC) ||
	    SADB_CHECKHDR(mhp, SADB_EXT_ADDRESS_DST)
#ifdef PFKEY_STRICT_CHECKS
	    || SADB_CHECKHDR(mhp, SADB_EXT_SPIRANGE)
#endif
	    ) {
		ipseclog((LOG_DEBUG,
		    "%s: invalid message: missing required header.\n",
		    __func__));
		error = EINVAL;
		goto fail;
	}
	if (SADB_CHECKLEN(mhp, SADB_EXT_ADDRESS_SRC) ||
	    SADB_CHECKLEN(mhp, SADB_EXT_ADDRESS_DST)
#ifdef PFKEY_STRICT_CHECKS
	    || SADB_CHECKLEN(mhp, SADB_EXT_SPIRANGE)
#endif
	    ) {
		ipseclog((LOG_DEBUG,
		    "%s: invalid message: wrong header size.\n", __func__));
		error = EINVAL;
		goto fail;
	}
	if (SADB_CHECKHDR(mhp, SADB_X_EXT_SA2)) {
		mode = IPSEC_MODE_ANY;
		reqid = 0;
	} else {
		if (SADB_CHECKLEN(mhp, SADB_X_EXT_SA2)) {
			ipseclog((LOG_DEBUG,
			    "%s: invalid message: wrong header size.\n",
			    __func__));
			error = EINVAL;
			goto fail;
		}
		mode = ((struct sadb_x_sa2 *)
		    mhp->ext[SADB_X_EXT_SA2])->sadb_x_sa2_mode;
		reqid = ((struct sadb_x_sa2 *)
		    mhp->ext[SADB_X_EXT_SA2])->sadb_x_sa2_reqid;
	}

	src0 = (struct sadb_address *)(mhp->ext[SADB_EXT_ADDRESS_SRC]);
	dst0 = (struct sadb_address *)(mhp->ext[SADB_EXT_ADDRESS_DST]);

	/* map satype to proto */
	if ((proto = key_satype2proto(mhp->msg->sadb_msg_satype)) == 0) {
		ipseclog((LOG_DEBUG, "%s: invalid satype is passed.\n",
			__func__));
		error = EINVAL;
		goto fail;
	}
	error = key_checksockaddrs((struct sockaddr *)(src0 + 1),
	    (struct sockaddr *)(dst0 + 1));
	if (error != 0) {
		ipseclog((LOG_DEBUG, "%s: invalid sockaddr.\n", __func__));
		error = EINVAL;
		goto fail;
	}
	KEY_SETSECASIDX(proto, mode, reqid, src0 + 1, dst0 + 1, &saidx);

	/* SPI allocation */
	spi = key_do_getnewspi(
	    (struct sadb_spirange *)mhp->ext[SADB_EXT_SPIRANGE], &saidx);
	if (spi == 0) {
		/*
		 * Requested SPI or SPI range is not available or
		 * already used.
		 */
		error = EEXIST;
		goto fail;
	}
	sav = key_newsav(mhp, &saidx, spi, &error);
	if (sav == NULL)
		goto fail;

	if (sav->seq != 0) {
		/*
		 * RFC2367:
		 * If the SADB_GETSPI message is in response to a
		 * kernel-generated SADB_ACQUIRE, the sadb_msg_seq
		 * MUST be the same as the SADB_ACQUIRE message.
		 *
		 * XXXAE: However it doesn't definethe behaviour how to
		 * check this and what to do if it doesn't match.
		 * Also what we should do if it matches?
		 *
		 * We can compare saidx used in SADB_ACQUIRE with saidx
		 * used in SADB_GETSPI, but this probably can break
		 * existing software. For now just warn if it doesn't match.
		 *
		 * XXXAE: anyway it looks useless.
		 */
		key_acqdone(&saidx, sav->seq);
	}
	KEYDBG(KEY_STAMP,
	    printf("%s: SA(%p)\n", __func__, sav));
	KEYDBG(KEY_DATA, kdebug_secasv(sav));

    {
	struct mbuf *n, *nn;
	struct sadb_sa *m_sa;
	struct sadb_msg *newmsg;
	int off, len;

	/* create new sadb_msg to reply. */
	len = PFKEY_ALIGN8(sizeof(struct sadb_msg)) +
	    PFKEY_ALIGN8(sizeof(struct sadb_sa));

	MGETHDR(n, M_NOWAIT, MT_DATA);
	if (len > MHLEN) {
		if (!(MCLGET(n, M_NOWAIT))) {
			m_freem(n);
			n = NULL;
		}
	}
	if (!n) {
		error = ENOBUFS;
		goto fail;
	}

	n->m_len = len;
	n->m_next = NULL;
	off = 0;

	m_copydata(m, 0, sizeof(struct sadb_msg), mtod(n, caddr_t) + off);
	off += PFKEY_ALIGN8(sizeof(struct sadb_msg));

	m_sa = (struct sadb_sa *)(mtod(n, caddr_t) + off);
	m_sa->sadb_sa_len = PFKEY_UNIT64(sizeof(struct sadb_sa));
	m_sa->sadb_sa_exttype = SADB_EXT_SA;
	m_sa->sadb_sa_spi = spi; /* SPI is already in network byte order */
	off += PFKEY_ALIGN8(sizeof(struct sadb_sa));

	IPSEC_ASSERT(off == len,
		("length inconsistency (off %u len %u)", off, len));

	n->m_next = key_gather_mbuf(m, mhp, 0, 2, SADB_EXT_ADDRESS_SRC,
	    SADB_EXT_ADDRESS_DST);
	if (!n->m_next) {
		m_freem(n);
		error = ENOBUFS;
		goto fail;
	}

	if (n->m_len < sizeof(struct sadb_msg)) {
		n = m_pullup(n, sizeof(struct sadb_msg));
		if (n == NULL)
			return key_sendup_mbuf(so, m, KEY_SENDUP_ONE);
	}

	n->m_pkthdr.len = 0;
	for (nn = n; nn; nn = nn->m_next)
		n->m_pkthdr.len += nn->m_len;

	newmsg = mtod(n, struct sadb_msg *);
	newmsg->sadb_msg_seq = sav->seq;
	newmsg->sadb_msg_errno = 0;
	newmsg->sadb_msg_len = PFKEY_UNIT64(n->m_pkthdr.len);

	m_freem(m);
	return key_sendup_mbuf(so, n, KEY_SENDUP_ONE);
    }

fail:
	return (key_senderror(so, m, error));
}

/*
 * allocating new SPI
 * called by key_getspi().
 * OUT:
 *	0:	failure.
 *	others: success, SPI in network byte order.
 */
static uint32_t
key_do_getnewspi(struct sadb_spirange *spirange, struct secasindex *saidx)
{
	uint32_t min, max, newspi, t;
	int count = V_key_spi_trycnt;

	/* set spi range to allocate */
	if (spirange != NULL) {
		min = spirange->sadb_spirange_min;
		max = spirange->sadb_spirange_max;
	} else {
		min = V_key_spi_minval;
		max = V_key_spi_maxval;
	}
	/* IPCOMP needs 2-byte SPI */
	if (saidx->proto == IPPROTO_IPCOMP) {
		if (min >= 0x10000)
			min = 0xffff;
		if (max >= 0x10000)
			max = 0xffff;
		if (min > max) {
			t = min; min = max; max = t;
		}
	}

	if (min == max) {
		if (!key_checkspidup(htonl(min))) {
			ipseclog((LOG_DEBUG, "%s: SPI %u exists already.\n",
			    __func__, min));
			return 0;
		}

		count--; /* taking one cost. */
		newspi = min;
	} else {

		/* init SPI */
		newspi = 0;

		/* when requesting to allocate spi ranged */
		while (count--) {
			/* generate pseudo-random SPI value ranged. */
			newspi = min + (key_random() % (max - min + 1));
			if (!key_checkspidup(htonl(newspi)))
				break;
		}

		if (count == 0 || newspi == 0) {
			ipseclog((LOG_DEBUG,
			    "%s: failed to allocate SPI.\n", __func__));
			return 0;
		}
	}

	/* statistics */
	keystat.getspi_count =
	    (keystat.getspi_count + V_key_spi_trycnt - count) / 2;

	return (htonl(newspi));
}

/*
 * Find TCP-MD5 SA with corresponding secasindex.
 * If not found, return NULL and fill SPI with usable value if needed.
 */
static struct secasvar *
key_getsav_tcpmd5(struct secasindex *saidx, uint32_t *spi)
{
	SAHTREE_RLOCK_TRACKER;
	struct secashead *sah;
	struct secasvar *sav;

	IPSEC_ASSERT(saidx->proto == IPPROTO_TCP, ("wrong proto"));
	SAHTREE_RLOCK();
	LIST_FOREACH(sah, SAHADDRHASH_HASH(saidx), addrhash) {
		if (sah->saidx.proto != IPPROTO_TCP)
			continue;
		if (!key_sockaddrcmp(&saidx->dst.sa, &sah->saidx.dst.sa, 0))
			break;
	}
	if (sah != NULL) {
		if (V_key_preferred_oldsa)
			sav = TAILQ_LAST(&sah->savtree_alive, secasvar_queue);
		else
			sav = TAILQ_FIRST(&sah->savtree_alive);
		if (sav != NULL) {
			SAV_ADDREF(sav);
			SAHTREE_RUNLOCK();
			return (sav);
		}
	}
	if (spi == NULL) {
		/* No SPI required */
		SAHTREE_RUNLOCK();
		return (NULL);
	}
	/* Check that SPI is unique */
	LIST_FOREACH(sav, SAVHASH_HASH(*spi), spihash) {
		if (sav->spi == *spi)
			break;
	}
	if (sav == NULL) {
		SAHTREE_RUNLOCK();
		/* SPI is already unique */
		return (NULL);
	}
	SAHTREE_RUNLOCK();
	/* XXX: not optimal */
	*spi = key_do_getnewspi(NULL, saidx);
	return (NULL);
}

/*
 * SADB_UPDATE processing
 * receive
 *   <base, SA, (SA2), (lifetime(HSC),) address(SD), (address(P),)
 *       key(AE), (identity(SD),) (sensitivity)>
 * from the ikmpd, and update a secasvar entry whose status is SADB_SASTATE_LARVAL.
 * and send
 *   <base, SA, (SA2), (lifetime(HSC),) address(SD), (address(P),)
 *       (identity(SD),) (sensitivity)>
 * to the ikmpd.
 *
 * m will always be freed.
 */
static int
key_update(struct socket *so, struct mbuf *m, const struct sadb_msghdr *mhp)
{
	struct secasindex saidx;
	struct sadb_address *src0, *dst0;
	struct sadb_sa *sa0;
	struct secasvar *sav;
	uint32_t reqid;
	int error;
	uint8_t mode, proto;

	IPSEC_ASSERT(so != NULL, ("null socket"));
	IPSEC_ASSERT(m != NULL, ("null mbuf"));
	IPSEC_ASSERT(mhp != NULL, ("null msghdr"));
	IPSEC_ASSERT(mhp->msg != NULL, ("null msg"));

	/* map satype to proto */
	if ((proto = key_satype2proto(mhp->msg->sadb_msg_satype)) == 0) {
		ipseclog((LOG_DEBUG, "%s: invalid satype is passed.\n",
		    __func__));
		return key_senderror(so, m, EINVAL);
	}

	if (SADB_CHECKHDR(mhp, SADB_EXT_SA) ||
	    SADB_CHECKHDR(mhp, SADB_EXT_ADDRESS_SRC) ||
	    SADB_CHECKHDR(mhp, SADB_EXT_ADDRESS_DST) ||
	    (mhp->msg->sadb_msg_satype == SADB_SATYPE_ESP && (
		SADB_CHECKHDR(mhp, SADB_EXT_KEY_ENCRYPT) ||
		SADB_CHECKLEN(mhp, SADB_EXT_KEY_ENCRYPT))) ||
	    (mhp->msg->sadb_msg_satype == SADB_SATYPE_AH && (
		SADB_CHECKHDR(mhp, SADB_EXT_KEY_AUTH) ||
		SADB_CHECKLEN(mhp, SADB_EXT_KEY_AUTH))) ||
	    (SADB_CHECKHDR(mhp, SADB_EXT_LIFETIME_HARD) &&
		!SADB_CHECKHDR(mhp, SADB_EXT_LIFETIME_SOFT)) ||
	    (SADB_CHECKHDR(mhp, SADB_EXT_LIFETIME_SOFT) &&
		!SADB_CHECKHDR(mhp, SADB_EXT_LIFETIME_HARD))) {
		ipseclog((LOG_DEBUG,
		    "%s: invalid message: missing required header.\n",
		    __func__));
		return key_senderror(so, m, EINVAL);
	}
	if (SADB_CHECKLEN(mhp, SADB_EXT_SA) ||
	    SADB_CHECKLEN(mhp, SADB_EXT_ADDRESS_SRC) ||
	    SADB_CHECKLEN(mhp, SADB_EXT_ADDRESS_DST)) {
		ipseclog((LOG_DEBUG,
		    "%s: invalid message: wrong header size.\n", __func__));
		return key_senderror(so, m, EINVAL);
	}
	if (SADB_CHECKHDR(mhp, SADB_X_EXT_SA2)) {
		mode = IPSEC_MODE_ANY;
		reqid = 0;
	} else {
		if (SADB_CHECKLEN(mhp, SADB_X_EXT_SA2)) {
			ipseclog((LOG_DEBUG,
			    "%s: invalid message: wrong header size.\n",
			    __func__));
			return key_senderror(so, m, EINVAL);
		}
		mode = ((struct sadb_x_sa2 *)
		    mhp->ext[SADB_X_EXT_SA2])->sadb_x_sa2_mode;
		reqid = ((struct sadb_x_sa2 *)
		    mhp->ext[SADB_X_EXT_SA2])->sadb_x_sa2_reqid;
	}

	sa0 = (struct sadb_sa *)mhp->ext[SADB_EXT_SA];
	src0 = (struct sadb_address *)(mhp->ext[SADB_EXT_ADDRESS_SRC]);
	dst0 = (struct sadb_address *)(mhp->ext[SADB_EXT_ADDRESS_DST]);

	/*
	 * Only SADB_SASTATE_MATURE SAs may be submitted in an
	 * SADB_UPDATE message.
	 */
	if (sa0->sadb_sa_state != SADB_SASTATE_MATURE) {
		ipseclog((LOG_DEBUG, "%s: invalid state.\n", __func__));
#ifdef PFKEY_STRICT_CHECKS
		return key_senderror(so, m, EINVAL);
#endif
	}
	error = key_checksockaddrs((struct sockaddr *)(src0 + 1),
	    (struct sockaddr *)(dst0 + 1));
	if (error != 0) {
		ipseclog((LOG_DEBUG, "%s: invalid sockaddr.\n", __func__));
		return key_senderror(so, m, error);
	}
	KEY_SETSECASIDX(proto, mode, reqid, src0 + 1, dst0 + 1, &saidx);
	sav = key_getsavbyspi(sa0->sadb_sa_spi);
	if (sav == NULL) {
		ipseclog((LOG_DEBUG, "%s: no SA found for SPI %u\n",
		    __func__, ntohl(sa0->sadb_sa_spi)));
		return key_senderror(so, m, EINVAL);
	}
	/*
	 * Check that SADB_UPDATE issued by the same process that did
	 * SADB_GETSPI or SADB_ADD.
	 */
	if (sav->pid != mhp->msg->sadb_msg_pid) {
		ipseclog((LOG_DEBUG,
		    "%s: pid mismatched (SPI %u, pid %u vs. %u)\n", __func__,
		    ntohl(sav->spi), sav->pid, mhp->msg->sadb_msg_pid));
		key_freesav(&sav);
		return key_senderror(so, m, EINVAL);
	}
	/* saidx should match with SA. */
	if (key_cmpsaidx(&sav->sah->saidx, &saidx, CMP_MODE_REQID) == 0) {
		ipseclog((LOG_DEBUG, "%s: saidx mismatched for SPI %u",
		    __func__, ntohl(sav->spi)));
		key_freesav(&sav);
		return key_senderror(so, m, ESRCH);
	}

	if (sav->state == SADB_SASTATE_LARVAL) {
		/*
		 * We can set any values except src, dst and SPI.
		 */
		error = key_setsaval(sav, mhp);
		if (error != 0) {
			key_freesav(&sav);
			return (key_senderror(so, m, error));
		}
		/* Change SA state to MATURE */
		SAHTREE_WLOCK();
		if (sav->state != SADB_SASTATE_LARVAL) {
			/* SA was deleted or another thread made it MATURE. */
			SAHTREE_WUNLOCK();
			key_freesav(&sav);
			return (key_senderror(so, m, ESRCH));
		}
		/*
		 * NOTE: we keep SAs in savtree_alive ordered by created
		 * time. When SA's state changed from LARVAL to MATURE,
		 * we update its created time in key_setsaval() and move
		 * it into head of savtree_alive.
		 */
		TAILQ_REMOVE(&sav->sah->savtree_larval, sav, chain);
		TAILQ_INSERT_HEAD(&sav->sah->savtree_alive, sav, chain);
		sav->state = SADB_SASTATE_MATURE;
		SAHTREE_WUNLOCK();
	} else {
		/*
		 * For DYING and MATURE SA we can change only state
		 * and lifetimes. Report EINVAL if something else attempted
		 * to change.
		 */
		if (!SADB_CHECKHDR(mhp, SADB_EXT_KEY_ENCRYPT) ||
		    !SADB_CHECKHDR(mhp, SADB_EXT_KEY_AUTH)) {
			key_freesav(&sav);
			return (key_senderror(so, m, EINVAL));
		}
		error = key_updatelifetimes(sav, mhp);
		if (error != 0) {
			key_freesav(&sav);
			return (key_senderror(so, m, error));
		}
		/* Check that SA is still alive */
		SAHTREE_WLOCK();
		if (sav->state == SADB_SASTATE_DEAD) {
			/* SA was unlinked */
			SAHTREE_WUNLOCK();
			key_freesav(&sav);
			return (key_senderror(so, m, ESRCH));
		}
		/*
		 * NOTE: there is possible state moving from DYING to MATURE,
		 * but this doesn't change created time, so we won't reorder
		 * this SA.
		 */
		sav->state = SADB_SASTATE_MATURE;
		SAHTREE_WUNLOCK();
	}
	KEYDBG(KEY_STAMP,
	    printf("%s: SA(%p)\n", __func__, sav));
	KEYDBG(KEY_DATA, kdebug_secasv(sav));
	key_freesav(&sav);

    {
	struct mbuf *n;

	/* set msg buf from mhp */
	n = key_getmsgbuf_x1(m, mhp);
	if (n == NULL) {
		ipseclog((LOG_DEBUG, "%s: No more memory.\n", __func__));
		return key_senderror(so, m, ENOBUFS);
	}

	m_freem(m);
	return key_sendup_mbuf(so, n, KEY_SENDUP_ALL);
    }
}

/*
 * SADB_ADD processing
 * add an entry to SA database, when received
 *   <base, SA, (SA2), (lifetime(HSC),) address(SD), (address(P),)
 *       key(AE), (identity(SD),) (sensitivity)>
 * from the ikmpd,
 * and send
 *   <base, SA, (SA2), (lifetime(HSC),) address(SD), (address(P),)
 *       (identity(SD),) (sensitivity)>
 * to the ikmpd.
 *
 * IGNORE identity and sensitivity messages.
 *
 * m will always be freed.
 */
static int
key_add(struct socket *so, struct mbuf *m, const struct sadb_msghdr *mhp)
{
	struct secasindex saidx;
	struct sadb_address *src0, *dst0;
	struct sadb_sa *sa0;
	struct secasvar *sav;
	uint32_t reqid, spi;
	uint8_t mode, proto;
	int error;

	IPSEC_ASSERT(so != NULL, ("null socket"));
	IPSEC_ASSERT(m != NULL, ("null mbuf"));
	IPSEC_ASSERT(mhp != NULL, ("null msghdr"));
	IPSEC_ASSERT(mhp->msg != NULL, ("null msg"));

	/* map satype to proto */
	if ((proto = key_satype2proto(mhp->msg->sadb_msg_satype)) == 0) {
		ipseclog((LOG_DEBUG, "%s: invalid satype is passed.\n",
		    __func__));
		return key_senderror(so, m, EINVAL);
	}

	if (SADB_CHECKHDR(mhp, SADB_EXT_SA) ||
	    SADB_CHECKHDR(mhp, SADB_EXT_ADDRESS_SRC) ||
	    SADB_CHECKHDR(mhp, SADB_EXT_ADDRESS_DST) ||
	    (mhp->msg->sadb_msg_satype == SADB_SATYPE_ESP && (
		SADB_CHECKHDR(mhp, SADB_EXT_KEY_ENCRYPT) ||
		SADB_CHECKLEN(mhp, SADB_EXT_KEY_ENCRYPT))) ||
	    (mhp->msg->sadb_msg_satype == SADB_SATYPE_AH && (
		SADB_CHECKHDR(mhp, SADB_EXT_KEY_AUTH) ||
		SADB_CHECKLEN(mhp, SADB_EXT_KEY_AUTH))) ||
	    (SADB_CHECKHDR(mhp, SADB_EXT_LIFETIME_HARD) &&
		!SADB_CHECKHDR(mhp, SADB_EXT_LIFETIME_SOFT)) ||
	    (SADB_CHECKHDR(mhp, SADB_EXT_LIFETIME_SOFT) &&
		!SADB_CHECKHDR(mhp, SADB_EXT_LIFETIME_HARD))) {
		ipseclog((LOG_DEBUG,
		    "%s: invalid message: missing required header.\n",
		    __func__));
		return key_senderror(so, m, EINVAL);
	}
	if (SADB_CHECKLEN(mhp, SADB_EXT_SA) ||
	    SADB_CHECKLEN(mhp, SADB_EXT_ADDRESS_SRC) ||
	    SADB_CHECKLEN(mhp, SADB_EXT_ADDRESS_DST)) {
		ipseclog((LOG_DEBUG,
		    "%s: invalid message: wrong header size.\n", __func__));
		return key_senderror(so, m, EINVAL);
	}
	if (SADB_CHECKHDR(mhp, SADB_X_EXT_SA2)) {
		mode = IPSEC_MODE_ANY;
		reqid = 0;
	} else {
		if (SADB_CHECKLEN(mhp, SADB_X_EXT_SA2)) {
			ipseclog((LOG_DEBUG,
			    "%s: invalid message: wrong header size.\n",
			    __func__));
			return key_senderror(so, m, EINVAL);
		}
		mode = ((struct sadb_x_sa2 *)
		    mhp->ext[SADB_X_EXT_SA2])->sadb_x_sa2_mode;
		reqid = ((struct sadb_x_sa2 *)
		    mhp->ext[SADB_X_EXT_SA2])->sadb_x_sa2_reqid;
	}

	sa0 = (struct sadb_sa *)mhp->ext[SADB_EXT_SA];
	src0 = (struct sadb_address *)mhp->ext[SADB_EXT_ADDRESS_SRC];
	dst0 = (struct sadb_address *)mhp->ext[SADB_EXT_ADDRESS_DST];

	/*
	 * Only SADB_SASTATE_MATURE SAs may be submitted in an
	 * SADB_ADD message.
	 */
	if (sa0->sadb_sa_state != SADB_SASTATE_MATURE) {
		ipseclog((LOG_DEBUG, "%s: invalid state.\n", __func__));
#ifdef PFKEY_STRICT_CHECKS
		return key_senderror(so, m, EINVAL);
#endif
	}
	error = key_checksockaddrs((struct sockaddr *)(src0 + 1),
	    (struct sockaddr *)(dst0 + 1));
	if (error != 0) {
		ipseclog((LOG_DEBUG, "%s: invalid sockaddr.\n", __func__));
		return key_senderror(so, m, error);
	}
	KEY_SETSECASIDX(proto, mode, reqid, src0 + 1, dst0 + 1, &saidx);
	spi = sa0->sadb_sa_spi;
	/*
	 * For TCP-MD5 SAs we don't use SPI. Check the uniqueness using
	 * secasindex.
	 * XXXAE: IPComp seems also doesn't use SPI.
	 */
	if (proto == IPPROTO_TCP) {
		sav = key_getsav_tcpmd5(&saidx, &spi);
		if (sav == NULL && spi == 0) {
			/* Failed to allocate SPI */
			ipseclog((LOG_DEBUG, "%s: SA already exists.\n",
			    __func__));
			return key_senderror(so, m, EEXIST);
		}
		/* XXX: SPI that we report back can have another value */
	} else {
		/* We can create new SA only if SPI is different. */
		sav = key_getsavbyspi(spi);
	}
	if (sav != NULL) {
		key_freesav(&sav);
		ipseclog((LOG_DEBUG, "%s: SA already exists.\n", __func__));
		return key_senderror(so, m, EEXIST);
	}

	sav = key_newsav(mhp, &saidx, spi, &error);
	if (sav == NULL)
		return key_senderror(so, m, error);
	KEYDBG(KEY_STAMP,
	    printf("%s: return SA(%p)\n", __func__, sav));
	KEYDBG(KEY_DATA, kdebug_secasv(sav));
	/*
	 * If SADB_ADD was in response to SADB_ACQUIRE, we need to schedule
	 * ACQ for deletion.
	 */
	if (sav->seq != 0)
		key_acqdone(&saidx, sav->seq);

    {
	/*
	 * Don't call key_freesav() on error here, as we would like to
	 * keep the SA in the database.
	 */
	struct mbuf *n;

	/* set msg buf from mhp */
	n = key_getmsgbuf_x1(m, mhp);
	if (n == NULL) {
		ipseclog((LOG_DEBUG, "%s: No more memory.\n", __func__));
		return key_senderror(so, m, ENOBUFS);
	}

	m_freem(m);
	return key_sendup_mbuf(so, n, KEY_SENDUP_ALL);
    }
}

/*
 * NAT-T support.
 * IKEd may request the use ESP in UDP encapsulation when it detects the
 * presence of NAT. It uses NAT-T extension headers for such SAs to specify
 * parameters needed for encapsulation and decapsulation. These PF_KEY
 * extension headers are not standardized, so this comment addresses our
 * implementation.
 * SADB_X_EXT_NAT_T_TYPE specifies type of encapsulation, we support only
 * UDP_ENCAP_ESPINUDP as described in RFC3948.
 * SADB_X_EXT_NAT_T_SPORT/DPORT specifies source and destination ports for
 * UDP header. We use these ports in UDP encapsulation procedure, also we
 * can check them in UDP decapsulation procedure.
 * SADB_X_EXT_NAT_T_OA[IR] specifies original address of initiator or
 * responder. These addresses can be used for transport mode to adjust
 * checksum after decapsulation and decryption. Since original IP addresses
 * used by peer usually different (we detected presence of NAT), TCP/UDP
 * pseudo header checksum and IP header checksum was calculated using original
 * addresses. After decapsulation and decryption we need to adjust checksum
 * to have correct datagram.
 *
 * We expect presence of NAT-T extension headers only in SADB_ADD and
 * SADB_UPDATE messages. We report NAT-T extension headers in replies
 * to SADB_ADD, SADB_UPDATE, SADB_GET, and SADB_DUMP messages.
 */
static int
key_setnatt(struct secasvar *sav, const struct sadb_msghdr *mhp)
{
	struct sadb_x_nat_t_port *port;
	struct sadb_x_nat_t_type *type;
	struct sadb_address *oai, *oar;
	struct sockaddr *sa;
	uint32_t addr;
	uint16_t cksum;

	IPSEC_ASSERT(sav->natt == NULL, ("natt is already initialized"));
	/*
	 * Ignore NAT-T headers if sproto isn't ESP.
	 */
	if (sav->sah->saidx.proto != IPPROTO_ESP)
		return (0);

	if (!SADB_CHECKHDR(mhp, SADB_X_EXT_NAT_T_TYPE) &&
	    !SADB_CHECKHDR(mhp, SADB_X_EXT_NAT_T_SPORT) &&
	    !SADB_CHECKHDR(mhp, SADB_X_EXT_NAT_T_DPORT)) {
		if (SADB_CHECKLEN(mhp, SADB_X_EXT_NAT_T_TYPE) ||
		    SADB_CHECKLEN(mhp, SADB_X_EXT_NAT_T_SPORT) ||
		    SADB_CHECKLEN(mhp, SADB_X_EXT_NAT_T_DPORT)) {
			ipseclog((LOG_DEBUG,
			    "%s: invalid message: wrong header size.\n",
			    __func__));
			return (EINVAL);
		}
	} else
		return (0);

	type = (struct sadb_x_nat_t_type *)mhp->ext[SADB_X_EXT_NAT_T_TYPE];
	if (type->sadb_x_nat_t_type_type != UDP_ENCAP_ESPINUDP) {
		ipseclog((LOG_DEBUG, "%s: unsupported NAT-T type %u.\n",
		    __func__, type->sadb_x_nat_t_type_type));
		return (EINVAL);
	}
	/*
	 * Allocate storage for NAT-T config.
	 * On error it will be released by key_cleansav().
	 */
	sav->natt = malloc(sizeof(struct secnatt), M_IPSEC_MISC,
	    M_NOWAIT | M_ZERO);
	if (sav->natt == NULL) {
		PFKEYSTAT_INC(in_nomem);
		ipseclog((LOG_DEBUG, "%s: No more memory.\n", __func__));
		return (ENOBUFS);
	}
	port = (struct sadb_x_nat_t_port *)mhp->ext[SADB_X_EXT_NAT_T_SPORT];
	if (port->sadb_x_nat_t_port_port == 0) {
		ipseclog((LOG_DEBUG, "%s: invalid NAT-T sport specified.\n",
		    __func__));
		return (EINVAL);
	}
	sav->natt->sport = port->sadb_x_nat_t_port_port;
	port = (struct sadb_x_nat_t_port *)mhp->ext[SADB_X_EXT_NAT_T_DPORT];
	if (port->sadb_x_nat_t_port_port == 0) {
		ipseclog((LOG_DEBUG, "%s: invalid NAT-T dport specified.\n",
		    __func__));
		return (EINVAL);
	}
	sav->natt->dport = port->sadb_x_nat_t_port_port;

	/*
	 * SADB_X_EXT_NAT_T_OAI and SADB_X_EXT_NAT_T_OAR are optional
	 * and needed only for transport mode IPsec.
	 * Usually NAT translates only one address, but it is possible,
	 * that both addresses could be translated.
	 * NOTE: Value of SADB_X_EXT_NAT_T_OAI is equal to SADB_X_EXT_NAT_T_OA.
	 */
	if (!SADB_CHECKHDR(mhp, SADB_X_EXT_NAT_T_OAI)) {
		if (SADB_CHECKLEN(mhp, SADB_X_EXT_NAT_T_OAI)) {
			ipseclog((LOG_DEBUG,
			    "%s: invalid message: wrong header size.\n",
			    __func__));
			return (EINVAL);
		}
		oai = (struct sadb_address *)mhp->ext[SADB_X_EXT_NAT_T_OAI];
	} else
		oai = NULL;
	if (!SADB_CHECKHDR(mhp, SADB_X_EXT_NAT_T_OAR)) {
		if (SADB_CHECKLEN(mhp, SADB_X_EXT_NAT_T_OAR)) {
			ipseclog((LOG_DEBUG,
			    "%s: invalid message: wrong header size.\n",
			    __func__));
			return (EINVAL);
		}
		oar = (struct sadb_address *)mhp->ext[SADB_X_EXT_NAT_T_OAR];
	} else
		oar = NULL;

	/* Initialize addresses only for transport mode */
	if (sav->sah->saidx.mode != IPSEC_MODE_TUNNEL) {
		cksum = 0;
		if (oai != NULL) {
			/* Currently we support only AF_INET */
			sa = (struct sockaddr *)(oai + 1);
			if (sa->sa_family != AF_INET ||
			    sa->sa_len != sizeof(struct sockaddr_in)) {
				ipseclog((LOG_DEBUG,
				    "%s: wrong NAT-OAi header.\n",
				    __func__));
				return (EINVAL);
			}
			/* Ignore address if it the same */
			if (((struct sockaddr_in *)sa)->sin_addr.s_addr !=
			    sav->sah->saidx.src.sin.sin_addr.s_addr) {
				bcopy(sa, &sav->natt->oai.sa, sa->sa_len);
				sav->natt->flags |= IPSEC_NATT_F_OAI;
				/* Calculate checksum delta */
				addr = sav->sah->saidx.src.sin.sin_addr.s_addr;
				cksum = in_addword(cksum, ~addr >> 16);
				cksum = in_addword(cksum, ~addr & 0xffff);
				addr = sav->natt->oai.sin.sin_addr.s_addr;
				cksum = in_addword(cksum, addr >> 16);
				cksum = in_addword(cksum, addr & 0xffff);
			}
		}
		if (oar != NULL) {
			/* Currently we support only AF_INET */
			sa = (struct sockaddr *)(oar + 1);
			if (sa->sa_family != AF_INET ||
			    sa->sa_len != sizeof(struct sockaddr_in)) {
				ipseclog((LOG_DEBUG,
				    "%s: wrong NAT-OAr header.\n",
				    __func__));
				return (EINVAL);
			}
			/* Ignore address if it the same */
			if (((struct sockaddr_in *)sa)->sin_addr.s_addr !=
			    sav->sah->saidx.dst.sin.sin_addr.s_addr) {
				bcopy(sa, &sav->natt->oar.sa, sa->sa_len);
				sav->natt->flags |= IPSEC_NATT_F_OAR;
				/* Calculate checksum delta */
				addr = sav->sah->saidx.dst.sin.sin_addr.s_addr;
				cksum = in_addword(cksum, ~addr >> 16);
				cksum = in_addword(cksum, ~addr & 0xffff);
				addr = sav->natt->oar.sin.sin_addr.s_addr;
				cksum = in_addword(cksum, addr >> 16);
				cksum = in_addword(cksum, addr & 0xffff);
			}
		}
		sav->natt->cksum = cksum;
	}
	return (0);
}

static int
key_setident(struct secashead *sah, const struct sadb_msghdr *mhp)
{
	const struct sadb_ident *idsrc, *iddst;
	int idsrclen, iddstlen;

	IPSEC_ASSERT(sah != NULL, ("null secashead"));
	IPSEC_ASSERT(mhp != NULL, ("null msghdr"));
	IPSEC_ASSERT(mhp->msg != NULL, ("null msg"));

	/* don't make buffer if not there */
	if (SADB_CHECKHDR(mhp, SADB_EXT_IDENTITY_SRC) &&
	    SADB_CHECKHDR(mhp, SADB_EXT_IDENTITY_DST)) {
		sah->idents = NULL;
		sah->identd = NULL;
		return (0);
	}

	if (SADB_CHECKHDR(mhp, SADB_EXT_IDENTITY_SRC) ||
	    SADB_CHECKHDR(mhp, SADB_EXT_IDENTITY_DST)) {
		ipseclog((LOG_DEBUG, "%s: invalid identity.\n", __func__));
		return (EINVAL);
	}

	idsrc = (const struct sadb_ident *)mhp->ext[SADB_EXT_IDENTITY_SRC];
	iddst = (const struct sadb_ident *)mhp->ext[SADB_EXT_IDENTITY_DST];
	idsrclen = mhp->extlen[SADB_EXT_IDENTITY_SRC];
	iddstlen = mhp->extlen[SADB_EXT_IDENTITY_DST];

	/* validity check */
	if (idsrc->sadb_ident_type != iddst->sadb_ident_type) {
		ipseclog((LOG_DEBUG, "%s: ident type mismatch.\n", __func__));
		return EINVAL;
	}

	switch (idsrc->sadb_ident_type) {
	case SADB_IDENTTYPE_PREFIX:
	case SADB_IDENTTYPE_FQDN:
	case SADB_IDENTTYPE_USERFQDN:
	default:
		/* XXX do nothing */
		sah->idents = NULL;
		sah->identd = NULL;
	 	return 0;
	}

	/* make structure */
	sah->idents = malloc(sizeof(struct secident), M_IPSEC_MISC, M_NOWAIT);
	if (sah->idents == NULL) {
		ipseclog((LOG_DEBUG, "%s: No more memory.\n", __func__));
		return ENOBUFS;
	}
	sah->identd = malloc(sizeof(struct secident), M_IPSEC_MISC, M_NOWAIT);
	if (sah->identd == NULL) {
		free(sah->idents, M_IPSEC_MISC);
		sah->idents = NULL;
		ipseclog((LOG_DEBUG, "%s: No more memory.\n", __func__));
		return ENOBUFS;
	}
	sah->idents->type = idsrc->sadb_ident_type;
	sah->idents->id = idsrc->sadb_ident_id;

	sah->identd->type = iddst->sadb_ident_type;
	sah->identd->id = iddst->sadb_ident_id;

	return 0;
}

/*
 * m will not be freed on return.
 * it is caller's responsibility to free the result.
 *
 * Called from SADB_ADD and SADB_UPDATE. Reply will contain headers
 * from the request in defined order.
 */
static struct mbuf *
key_getmsgbuf_x1(struct mbuf *m, const struct sadb_msghdr *mhp)
{
	struct mbuf *n;

	IPSEC_ASSERT(m != NULL, ("null mbuf"));
	IPSEC_ASSERT(mhp != NULL, ("null msghdr"));
	IPSEC_ASSERT(mhp->msg != NULL, ("null msg"));

	/* create new sadb_msg to reply. */
	n = key_gather_mbuf(m, mhp, 1, 14, SADB_EXT_RESERVED,
	    SADB_EXT_SA, SADB_X_EXT_SA2,
	    SADB_EXT_ADDRESS_SRC, SADB_EXT_ADDRESS_DST,
	    SADB_EXT_LIFETIME_HARD, SADB_EXT_LIFETIME_SOFT,
	    SADB_EXT_IDENTITY_SRC, SADB_EXT_IDENTITY_DST,
	    SADB_X_EXT_NAT_T_TYPE, SADB_X_EXT_NAT_T_SPORT,
	    SADB_X_EXT_NAT_T_DPORT, SADB_X_EXT_NAT_T_OAI,
	    SADB_X_EXT_NAT_T_OAR);
	if (!n)
		return NULL;

	if (n->m_len < sizeof(struct sadb_msg)) {
		n = m_pullup(n, sizeof(struct sadb_msg));
		if (n == NULL)
			return NULL;
	}
	mtod(n, struct sadb_msg *)->sadb_msg_errno = 0;
	mtod(n, struct sadb_msg *)->sadb_msg_len =
	    PFKEY_UNIT64(n->m_pkthdr.len);

	return n;
}

/*
 * SADB_DELETE processing
 * receive
 *   <base, SA(*), address(SD)>
 * from the ikmpd, and set SADB_SASTATE_DEAD,
 * and send,
 *   <base, SA(*), address(SD)>
 * to the ikmpd.
 *
 * m will always be freed.
 */
static int
key_delete(struct socket *so, struct mbuf *m, const struct sadb_msghdr *mhp)
{
	struct secasindex saidx;
	struct sadb_address *src0, *dst0;
	struct secasvar *sav;
	struct sadb_sa *sa0;
	uint8_t proto;

	IPSEC_ASSERT(so != NULL, ("null socket"));
	IPSEC_ASSERT(m != NULL, ("null mbuf"));
	IPSEC_ASSERT(mhp != NULL, ("null msghdr"));
	IPSEC_ASSERT(mhp->msg != NULL, ("null msg"));

	/* map satype to proto */
	if ((proto = key_satype2proto(mhp->msg->sadb_msg_satype)) == 0) {
		ipseclog((LOG_DEBUG, "%s: invalid satype is passed.\n",
		    __func__));
		return key_senderror(so, m, EINVAL);
	}

	if (SADB_CHECKHDR(mhp, SADB_EXT_ADDRESS_SRC) ||
	    SADB_CHECKHDR(mhp, SADB_EXT_ADDRESS_DST) ||
	    SADB_CHECKLEN(mhp, SADB_EXT_ADDRESS_SRC) ||
	    SADB_CHECKLEN(mhp, SADB_EXT_ADDRESS_DST)) {
		ipseclog((LOG_DEBUG, "%s: invalid message is passed.\n",
		    __func__));
		return key_senderror(so, m, EINVAL);
	}

	src0 = (struct sadb_address *)(mhp->ext[SADB_EXT_ADDRESS_SRC]);
	dst0 = (struct sadb_address *)(mhp->ext[SADB_EXT_ADDRESS_DST]);

	if (key_checksockaddrs((struct sockaddr *)(src0 + 1),
	    (struct sockaddr *)(dst0 + 1)) != 0) {
		ipseclog((LOG_DEBUG, "%s: invalid sockaddr.\n", __func__));
		return (key_senderror(so, m, EINVAL));
	}
	KEY_SETSECASIDX(proto, IPSEC_MODE_ANY, 0, src0 + 1, dst0 + 1, &saidx);
	if (SADB_CHECKHDR(mhp, SADB_EXT_SA)) {
		/*
		 * Caller wants us to delete all non-LARVAL SAs
		 * that match the src/dst.  This is used during
		 * IKE INITIAL-CONTACT.
		 * XXXAE: this looks like some extension to RFC2367.
		 */
		ipseclog((LOG_DEBUG, "%s: doing delete all.\n", __func__));
		return (key_delete_all(so, m, mhp, &saidx));
	}
	if (SADB_CHECKLEN(mhp, SADB_EXT_SA)) {
		ipseclog((LOG_DEBUG,
		    "%s: invalid message: wrong header size.\n", __func__));
		return (key_senderror(so, m, EINVAL));
	}
	sa0 = (struct sadb_sa *)mhp->ext[SADB_EXT_SA];
	if (proto == IPPROTO_TCP)
		sav = key_getsav_tcpmd5(&saidx, NULL);
	else
		sav = key_getsavbyspi(sa0->sadb_sa_spi);
	if (sav == NULL) {
		ipseclog((LOG_DEBUG, "%s: no SA found for SPI %u.\n",
		    __func__, ntohl(sa0->sadb_sa_spi)));
		return (key_senderror(so, m, ESRCH));
	}
	if (key_cmpsaidx(&sav->sah->saidx, &saidx, CMP_HEAD) == 0) {
		ipseclog((LOG_DEBUG, "%s: saidx mismatched for SPI %u.\n",
		    __func__, ntohl(sav->spi)));
		key_freesav(&sav);
		return (key_senderror(so, m, ESRCH));
	}
	KEYDBG(KEY_STAMP,
	    printf("%s: SA(%p)\n", __func__, sav));
	KEYDBG(KEY_DATA, kdebug_secasv(sav));
	key_unlinksav(sav);
	key_freesav(&sav);

    {
	struct mbuf *n;
	struct sadb_msg *newmsg;

	/* create new sadb_msg to reply. */
	n = key_gather_mbuf(m, mhp, 1, 4, SADB_EXT_RESERVED,
	    SADB_EXT_SA, SADB_EXT_ADDRESS_SRC, SADB_EXT_ADDRESS_DST);
	if (!n)
		return key_senderror(so, m, ENOBUFS);

	if (n->m_len < sizeof(struct sadb_msg)) {
		n = m_pullup(n, sizeof(struct sadb_msg));
		if (n == NULL)
			return key_senderror(so, m, ENOBUFS);
	}
	newmsg = mtod(n, struct sadb_msg *);
	newmsg->sadb_msg_errno = 0;
	newmsg->sadb_msg_len = PFKEY_UNIT64(n->m_pkthdr.len);

	m_freem(m);
	return key_sendup_mbuf(so, n, KEY_SENDUP_ALL);
    }
}

/*
 * delete all SAs for src/dst.  Called from key_delete().
 */
static int
key_delete_all(struct socket *so, struct mbuf *m,
    const struct sadb_msghdr *mhp, struct secasindex *saidx)
{
	struct secasvar_queue drainq;
	struct secashead *sah;
	struct secasvar *sav, *nextsav;

	TAILQ_INIT(&drainq);
	SAHTREE_WLOCK();
	LIST_FOREACH(sah, SAHADDRHASH_HASH(saidx), addrhash) {
		if (key_cmpsaidx(&sah->saidx, saidx, CMP_HEAD) == 0)
			continue;
		/* Move all ALIVE SAs into drainq */
		TAILQ_CONCAT(&drainq, &sah->savtree_alive, chain);
	}
	/* Unlink all queued SAs from SPI hash */
	TAILQ_FOREACH(sav, &drainq, chain) {
		sav->state = SADB_SASTATE_DEAD;
		LIST_REMOVE(sav, spihash);
	}
	SAHTREE_WUNLOCK();
	/* Now we can release reference for all SAs in drainq */
	sav = TAILQ_FIRST(&drainq);
	while (sav != NULL) {
		KEYDBG(KEY_STAMP,
		    printf("%s: SA(%p)\n", __func__, sav));
		KEYDBG(KEY_DATA, kdebug_secasv(sav));
		nextsav = TAILQ_NEXT(sav, chain);
		key_freesah(&sav->sah); /* release reference from SAV */
		key_freesav(&sav); /* release last reference */
		sav = nextsav;
	}

    {
	struct mbuf *n;
	struct sadb_msg *newmsg;

	/* create new sadb_msg to reply. */
	n = key_gather_mbuf(m, mhp, 1, 3, SADB_EXT_RESERVED,
	    SADB_EXT_ADDRESS_SRC, SADB_EXT_ADDRESS_DST);
	if (!n)
		return key_senderror(so, m, ENOBUFS);

	if (n->m_len < sizeof(struct sadb_msg)) {
		n = m_pullup(n, sizeof(struct sadb_msg));
		if (n == NULL)
			return key_senderror(so, m, ENOBUFS);
	}
	newmsg = mtod(n, struct sadb_msg *);
	newmsg->sadb_msg_errno = 0;
	newmsg->sadb_msg_len = PFKEY_UNIT64(n->m_pkthdr.len);

	m_freem(m);
	return key_sendup_mbuf(so, n, KEY_SENDUP_ALL);
    }
}

/*
 * SADB_GET processing
 * receive
 *   <base, SA(*), address(SD)>
 * from the ikmpd, and get a SP and a SA to respond,
 * and send,
 *   <base, SA, (lifetime(HSC),) address(SD), (address(P),) key(AE),
 *       (identity(SD),) (sensitivity)>
 * to the ikmpd.
 *
 * m will always be freed.
 */
static int
key_get(struct socket *so, struct mbuf *m, const struct sadb_msghdr *mhp)
{
	struct secasindex saidx;
	struct sadb_address *src0, *dst0;
	struct sadb_sa *sa0;
	struct secasvar *sav;
	uint8_t proto;

	IPSEC_ASSERT(so != NULL, ("null socket"));
	IPSEC_ASSERT(m != NULL, ("null mbuf"));
	IPSEC_ASSERT(mhp != NULL, ("null msghdr"));
	IPSEC_ASSERT(mhp->msg != NULL, ("null msg"));

	/* map satype to proto */
	if ((proto = key_satype2proto(mhp->msg->sadb_msg_satype)) == 0) {
		ipseclog((LOG_DEBUG, "%s: invalid satype is passed.\n",
			__func__));
		return key_senderror(so, m, EINVAL);
	}

	if (SADB_CHECKHDR(mhp, SADB_EXT_SA) ||
	    SADB_CHECKHDR(mhp, SADB_EXT_ADDRESS_SRC) ||
	    SADB_CHECKHDR(mhp, SADB_EXT_ADDRESS_DST)) {
		ipseclog((LOG_DEBUG,
		    "%s: invalid message: missing required header.\n",
		    __func__));
		return key_senderror(so, m, EINVAL);
	}
	if (SADB_CHECKLEN(mhp, SADB_EXT_SA) ||
	    SADB_CHECKLEN(mhp, SADB_EXT_ADDRESS_SRC) ||
	    SADB_CHECKLEN(mhp, SADB_EXT_ADDRESS_DST)) {
		ipseclog((LOG_DEBUG,
		    "%s: invalid message: wrong header size.\n", __func__));
		return key_senderror(so, m, EINVAL);
	}

	sa0 = (struct sadb_sa *)mhp->ext[SADB_EXT_SA];
	src0 = (struct sadb_address *)mhp->ext[SADB_EXT_ADDRESS_SRC];
	dst0 = (struct sadb_address *)mhp->ext[SADB_EXT_ADDRESS_DST];

	if (key_checksockaddrs((struct sockaddr *)(src0 + 1),
	    (struct sockaddr *)(dst0 + 1)) != 0) {
		ipseclog((LOG_DEBUG, "%s: invalid sockaddr.\n", __func__));
		return key_senderror(so, m, EINVAL);
	}
	KEY_SETSECASIDX(proto, IPSEC_MODE_ANY, 0, src0 + 1, dst0 + 1, &saidx);

	if (proto == IPPROTO_TCP)
		sav = key_getsav_tcpmd5(&saidx, NULL);
	else
		sav = key_getsavbyspi(sa0->sadb_sa_spi);
	if (sav == NULL) {
		ipseclog((LOG_DEBUG, "%s: no SA found.\n", __func__));
		return key_senderror(so, m, ESRCH);
	}
	if (key_cmpsaidx(&sav->sah->saidx, &saidx, CMP_HEAD) == 0) {
		ipseclog((LOG_DEBUG, "%s: saidx mismatched for SPI %u.\n",
		    __func__, ntohl(sa0->sadb_sa_spi)));
		key_freesav(&sav);
		return (key_senderror(so, m, ESRCH));
	}

    {
	struct mbuf *n;
	uint8_t satype;

	/* map proto to satype */
	if ((satype = key_proto2satype(sav->sah->saidx.proto)) == 0) {
		ipseclog((LOG_DEBUG, "%s: there was invalid proto in SAD.\n",
		    __func__));
		key_freesav(&sav);
		return key_senderror(so, m, EINVAL);
	}

	/* create new sadb_msg to reply. */
	n = key_setdumpsa(sav, SADB_GET, satype, mhp->msg->sadb_msg_seq,
	    mhp->msg->sadb_msg_pid);

	key_freesav(&sav);
	if (!n)
		return key_senderror(so, m, ENOBUFS);

	m_freem(m);
	return key_sendup_mbuf(so, n, KEY_SENDUP_ONE);
    }
}

/* XXX make it sysctl-configurable? */
static void
key_getcomb_setlifetime(struct sadb_comb *comb)
{

	comb->sadb_comb_soft_allocations = 1;
	comb->sadb_comb_hard_allocations = 1;
	comb->sadb_comb_soft_bytes = 0;
	comb->sadb_comb_hard_bytes = 0;
	comb->sadb_comb_hard_addtime = 86400;	/* 1 day */
	comb->sadb_comb_soft_addtime = comb->sadb_comb_soft_addtime * 80 / 100;
	comb->sadb_comb_soft_usetime = 28800;	/* 8 hours */
	comb->sadb_comb_hard_usetime = comb->sadb_comb_hard_usetime * 80 / 100;
}

/*
 * XXX reorder combinations by preference
 * XXX no idea if the user wants ESP authentication or not
 */
static struct mbuf *
key_getcomb_esp()
{
	struct sadb_comb *comb;
	struct enc_xform *algo;
	struct mbuf *result = NULL, *m, *n;
	int encmin;
	int i, off, o;
	int totlen;
	const int l = PFKEY_ALIGN8(sizeof(struct sadb_comb));

	m = NULL;
	for (i = 1; i <= SADB_EALG_MAX; i++) {
		algo = esp_algorithm_lookup(i);
		if (algo == NULL)
			continue;

		/* discard algorithms with key size smaller than system min */
		if (_BITS(algo->maxkey) < V_ipsec_esp_keymin)
			continue;
		if (_BITS(algo->minkey) < V_ipsec_esp_keymin)
			encmin = V_ipsec_esp_keymin;
		else
			encmin = _BITS(algo->minkey);

		if (V_ipsec_esp_auth)
			m = key_getcomb_ah();
		else {
			IPSEC_ASSERT(l <= MLEN,
				("l=%u > MLEN=%lu", l, (u_long) MLEN));
			MGET(m, M_NOWAIT, MT_DATA);
			if (m) {
				M_ALIGN(m, l);
				m->m_len = l;
				m->m_next = NULL;
				bzero(mtod(m, caddr_t), m->m_len);
			}
		}
		if (!m)
			goto fail;

		totlen = 0;
		for (n = m; n; n = n->m_next)
			totlen += n->m_len;
		IPSEC_ASSERT((totlen % l) == 0, ("totlen=%u, l=%u", totlen, l));

		for (off = 0; off < totlen; off += l) {
			n = m_pulldown(m, off, l, &o);
			if (!n) {
				/* m is already freed */
				goto fail;
			}
			comb = (struct sadb_comb *)(mtod(n, caddr_t) + o);
			bzero(comb, sizeof(*comb));
			key_getcomb_setlifetime(comb);
			comb->sadb_comb_encrypt = i;
			comb->sadb_comb_encrypt_minbits = encmin;
			comb->sadb_comb_encrypt_maxbits = _BITS(algo->maxkey);
		}

		if (!result)
			result = m;
		else
			m_cat(result, m);
	}

	return result;

 fail:
	if (result)
		m_freem(result);
	return NULL;
}

static void
key_getsizes_ah(const struct auth_hash *ah, int alg, u_int16_t* min,
    u_int16_t* max)
{

	*min = *max = ah->keysize;
	if (ah->keysize == 0) {
		/*
		 * Transform takes arbitrary key size but algorithm
		 * key size is restricted.  Enforce this here.
		 */
		switch (alg) {
		case SADB_X_AALG_MD5:	*min = *max = 16; break;
		case SADB_X_AALG_SHA:	*min = *max = 20; break;
		case SADB_X_AALG_NULL:	*min = 1; *max = 256; break;
		case SADB_X_AALG_SHA2_256: *min = *max = 32; break;
		case SADB_X_AALG_SHA2_384: *min = *max = 48; break;
		case SADB_X_AALG_SHA2_512: *min = *max = 64; break;
		default:
			DPRINTF(("%s: unknown AH algorithm %u\n",
				__func__, alg));
			break;
		}
	}
}

/*
 * XXX reorder combinations by preference
 */
static struct mbuf *
key_getcomb_ah()
{
	struct sadb_comb *comb;
	struct auth_hash *algo;
	struct mbuf *m;
	u_int16_t minkeysize, maxkeysize;
	int i;
	const int l = PFKEY_ALIGN8(sizeof(struct sadb_comb));

	m = NULL;
	for (i = 1; i <= SADB_AALG_MAX; i++) {
#if 1
		/* we prefer HMAC algorithms, not old algorithms */
		if (i != SADB_AALG_SHA1HMAC &&
		    i != SADB_AALG_MD5HMAC  &&
		    i != SADB_X_AALG_SHA2_256 &&
		    i != SADB_X_AALG_SHA2_384 &&
		    i != SADB_X_AALG_SHA2_512)
			continue;
#endif
		algo = ah_algorithm_lookup(i);
		if (!algo)
			continue;
		key_getsizes_ah(algo, i, &minkeysize, &maxkeysize);
		/* discard algorithms with key size smaller than system min */
		if (_BITS(minkeysize) < V_ipsec_ah_keymin)
			continue;

		if (!m) {
			IPSEC_ASSERT(l <= MLEN,
				("l=%u > MLEN=%lu", l, (u_long) MLEN));
			MGET(m, M_NOWAIT, MT_DATA);
			if (m) {
				M_ALIGN(m, l);
				m->m_len = l;
				m->m_next = NULL;
			}
		} else
			M_PREPEND(m, l, M_NOWAIT);
		if (!m)
			return NULL;

		comb = mtod(m, struct sadb_comb *);
		bzero(comb, sizeof(*comb));
		key_getcomb_setlifetime(comb);
		comb->sadb_comb_auth = i;
		comb->sadb_comb_auth_minbits = _BITS(minkeysize);
		comb->sadb_comb_auth_maxbits = _BITS(maxkeysize);
	}

	return m;
}

/*
 * not really an official behavior.  discussed in pf_key@inner.net in Sep2000.
 * XXX reorder combinations by preference
 */
static struct mbuf *
key_getcomb_ipcomp()
{
	struct sadb_comb *comb;
	struct comp_algo *algo;
	struct mbuf *m;
	int i;
	const int l = PFKEY_ALIGN8(sizeof(struct sadb_comb));

	m = NULL;
	for (i = 1; i <= SADB_X_CALG_MAX; i++) {
		algo = ipcomp_algorithm_lookup(i);
		if (!algo)
			continue;

		if (!m) {
			IPSEC_ASSERT(l <= MLEN,
				("l=%u > MLEN=%lu", l, (u_long) MLEN));
			MGET(m, M_NOWAIT, MT_DATA);
			if (m) {
				M_ALIGN(m, l);
				m->m_len = l;
				m->m_next = NULL;
			}
		} else
			M_PREPEND(m, l, M_NOWAIT);
		if (!m)
			return NULL;

		comb = mtod(m, struct sadb_comb *);
		bzero(comb, sizeof(*comb));
		key_getcomb_setlifetime(comb);
		comb->sadb_comb_encrypt = i;
		/* what should we set into sadb_comb_*_{min,max}bits? */
	}

	return m;
}

/*
 * XXX no way to pass mode (transport/tunnel) to userland
 * XXX replay checking?
 * XXX sysctl interface to ipsec_{ah,esp}_keymin
 */
static struct mbuf *
key_getprop(const struct secasindex *saidx)
{
	struct sadb_prop *prop;
	struct mbuf *m, *n;
	const int l = PFKEY_ALIGN8(sizeof(struct sadb_prop));
	int totlen;

	switch (saidx->proto)  {
	case IPPROTO_ESP:
		m = key_getcomb_esp();
		break;
	case IPPROTO_AH:
		m = key_getcomb_ah();
		break;
	case IPPROTO_IPCOMP:
		m = key_getcomb_ipcomp();
		break;
	default:
		return NULL;
	}

	if (!m)
		return NULL;
	M_PREPEND(m, l, M_NOWAIT);
	if (!m)
		return NULL;

	totlen = 0;
	for (n = m; n; n = n->m_next)
		totlen += n->m_len;

	prop = mtod(m, struct sadb_prop *);
	bzero(prop, sizeof(*prop));
	prop->sadb_prop_len = PFKEY_UNIT64(totlen);
	prop->sadb_prop_exttype = SADB_EXT_PROPOSAL;
	prop->sadb_prop_replay = 32;	/* XXX */

	return m;
}

/*
 * SADB_ACQUIRE processing called by key_checkrequest() and key_acquire2().
 * send
 *   <base, SA, address(SD), (address(P)), x_policy,
 *       (identity(SD),) (sensitivity,) proposal>
 * to KMD, and expect to receive
 *   <base> with SADB_ACQUIRE if error occurred,
 * or
 *   <base, src address, dst address, (SPI range)> with SADB_GETSPI
 * from KMD by PF_KEY.
 *
 * XXX x_policy is outside of RFC2367 (KAME extension).
 * XXX sensitivity is not supported.
 * XXX for ipcomp, RFC2367 does not define how to fill in proposal.
 * see comment for key_getcomb_ipcomp().
 *
 * OUT:
 *    0     : succeed
 *    others: error number
 */
static int
key_acquire(const struct secasindex *saidx, struct secpolicy *sp)
{
	union sockaddr_union addr;
	struct mbuf *result, *m;
	uint32_t seq;
	int error;
	uint16_t ul_proto;
	uint8_t mask, satype;

	IPSEC_ASSERT(saidx != NULL, ("null saidx"));
	satype = key_proto2satype(saidx->proto);
	IPSEC_ASSERT(satype != 0, ("null satype, protocol %u", saidx->proto));

	error = -1;
	result = NULL;
	ul_proto = IPSEC_ULPROTO_ANY;

	/* Get seq number to check whether sending message or not. */
	seq = key_getacq(saidx, &error);
	if (seq == 0)
		return (error);

	m = key_setsadbmsg(SADB_ACQUIRE, 0, satype, seq, 0, 0);
	if (!m) {
		error = ENOBUFS;
		goto fail;
	}
	result = m;

	/*
	 * set sadb_address for saidx's.
	 *
	 * Note that if sp is supplied, then we're being called from
	 * key_allocsa_policy() and should supply port and protocol
	 * information.
	 * XXXAE: why only TCP and UDP? ICMP and SCTP looks applicable too.
	 * XXXAE: probably we can handle this in the ipsec[46]_allocsa().
	 * XXXAE: it looks like we should save this info in the ACQ entry.
	 */
	if (sp != NULL && (sp->spidx.ul_proto == IPPROTO_TCP ||
	    sp->spidx.ul_proto == IPPROTO_UDP))
		ul_proto = sp->spidx.ul_proto;

	addr = saidx->src;
	mask = FULLMASK;
	if (ul_proto != IPSEC_ULPROTO_ANY) {
		switch (sp->spidx.src.sa.sa_family) {
		case AF_INET:
			if (sp->spidx.src.sin.sin_port != IPSEC_PORT_ANY) {
				addr.sin.sin_port = sp->spidx.src.sin.sin_port;
				mask = sp->spidx.prefs;
			}
			break;
		case AF_INET6:
			if (sp->spidx.src.sin6.sin6_port != IPSEC_PORT_ANY) {
				addr.sin6.sin6_port =
				    sp->spidx.src.sin6.sin6_port;
				mask = sp->spidx.prefs;
			}
			break;
		default:
			break;
		}
	}
	m = key_setsadbaddr(SADB_EXT_ADDRESS_SRC, &addr.sa, mask, ul_proto);
	if (!m) {
		error = ENOBUFS;
		goto fail;
	}
	m_cat(result, m);

	addr = saidx->dst;
	mask = FULLMASK;
	if (ul_proto != IPSEC_ULPROTO_ANY) {
		switch (sp->spidx.dst.sa.sa_family) {
		case AF_INET:
			if (sp->spidx.dst.sin.sin_port != IPSEC_PORT_ANY) {
				addr.sin.sin_port = sp->spidx.dst.sin.sin_port;
				mask = sp->spidx.prefd;
			}
			break;
		case AF_INET6:
			if (sp->spidx.dst.sin6.sin6_port != IPSEC_PORT_ANY) {
				addr.sin6.sin6_port =
				    sp->spidx.dst.sin6.sin6_port;
				mask = sp->spidx.prefd;
			}
			break;
		default:
			break;
		}
	}
	m = key_setsadbaddr(SADB_EXT_ADDRESS_DST, &addr.sa, mask, ul_proto);
	if (!m) {
		error = ENOBUFS;
		goto fail;
	}
	m_cat(result, m);

	/* XXX proxy address (optional) */

	/* set sadb_x_policy */
	if (sp != NULL) {
		m = key_setsadbxpolicy(sp->policy, sp->spidx.dir, sp->id,
		    sp->priority);
		if (!m) {
			error = ENOBUFS;
			goto fail;
		}
		m_cat(result, m);
	}

	/* XXX identity (optional) */
#if 0
	if (idexttype && fqdn) {
		/* create identity extension (FQDN) */
		struct sadb_ident *id;
		int fqdnlen;

		fqdnlen = strlen(fqdn) + 1;	/* +1 for terminating-NUL */
		id = (struct sadb_ident *)p;
		bzero(id, sizeof(*id) + PFKEY_ALIGN8(fqdnlen));
		id->sadb_ident_len = PFKEY_UNIT64(sizeof(*id) + PFKEY_ALIGN8(fqdnlen));
		id->sadb_ident_exttype = idexttype;
		id->sadb_ident_type = SADB_IDENTTYPE_FQDN;
		bcopy(fqdn, id + 1, fqdnlen);
		p += sizeof(struct sadb_ident) + PFKEY_ALIGN8(fqdnlen);
	}

	if (idexttype) {
		/* create identity extension (USERFQDN) */
		struct sadb_ident *id;
		int userfqdnlen;

		if (userfqdn) {
			/* +1 for terminating-NUL */
			userfqdnlen = strlen(userfqdn) + 1;
		} else
			userfqdnlen = 0;
		id = (struct sadb_ident *)p;
		bzero(id, sizeof(*id) + PFKEY_ALIGN8(userfqdnlen));
		id->sadb_ident_len = PFKEY_UNIT64(sizeof(*id) + PFKEY_ALIGN8(userfqdnlen));
		id->sadb_ident_exttype = idexttype;
		id->sadb_ident_type = SADB_IDENTTYPE_USERFQDN;
		/* XXX is it correct? */
		if (curproc && curproc->p_cred)
			id->sadb_ident_id = curproc->p_cred->p_ruid;
		if (userfqdn && userfqdnlen)
			bcopy(userfqdn, id + 1, userfqdnlen);
		p += sizeof(struct sadb_ident) + PFKEY_ALIGN8(userfqdnlen);
	}
#endif

	/* XXX sensitivity (optional) */

	/* create proposal/combination extension */
	m = key_getprop(saidx);
#if 0
	/*
	 * spec conformant: always attach proposal/combination extension,
	 * the problem is that we have no way to attach it for ipcomp,
	 * due to the way sadb_comb is declared in RFC2367.
	 */
	if (!m) {
		error = ENOBUFS;
		goto fail;
	}
	m_cat(result, m);
#else
	/*
	 * outside of spec; make proposal/combination extension optional.
	 */
	if (m)
		m_cat(result, m);
#endif

	if ((result->m_flags & M_PKTHDR) == 0) {
		error = EINVAL;
		goto fail;
	}

	if (result->m_len < sizeof(struct sadb_msg)) {
		result = m_pullup(result, sizeof(struct sadb_msg));
		if (result == NULL) {
			error = ENOBUFS;
			goto fail;
		}
	}

	result->m_pkthdr.len = 0;
	for (m = result; m; m = m->m_next)
		result->m_pkthdr.len += m->m_len;

	mtod(result, struct sadb_msg *)->sadb_msg_len =
	    PFKEY_UNIT64(result->m_pkthdr.len);

	KEYDBG(KEY_STAMP,
	    printf("%s: SP(%p)\n", __func__, sp));
	KEYDBG(KEY_DATA, kdebug_secasindex(saidx, NULL));

	return key_sendup_mbuf(NULL, result, KEY_SENDUP_REGISTERED);

 fail:
	if (result)
		m_freem(result);
	return error;
}

static uint32_t
key_newacq(const struct secasindex *saidx, int *perror)
{
	struct secacq *acq;
	uint32_t seq;

	acq = malloc(sizeof(*acq), M_IPSEC_SAQ, M_NOWAIT | M_ZERO);
	if (acq == NULL) {
		ipseclog((LOG_DEBUG, "%s: No more memory.\n", __func__));
		*perror = ENOBUFS;
		return (0);
	}

	/* copy secindex */
	bcopy(saidx, &acq->saidx, sizeof(acq->saidx));
	acq->created = time_second;
	acq->count = 0;

	/* add to acqtree */
	ACQ_LOCK();
	seq = acq->seq = (V_acq_seq == ~0 ? 1 : ++V_acq_seq);
	LIST_INSERT_HEAD(&V_acqtree, acq, chain);
	LIST_INSERT_HEAD(ACQADDRHASH_HASH(saidx), acq, addrhash);
	LIST_INSERT_HEAD(ACQSEQHASH_HASH(seq), acq, seqhash);
	ACQ_UNLOCK();
	*perror = 0;
	return (seq);
}

static uint32_t
key_getacq(const struct secasindex *saidx, int *perror)
{
	struct secacq *acq;
	uint32_t seq;

	ACQ_LOCK();
	LIST_FOREACH(acq, ACQADDRHASH_HASH(saidx), addrhash) {
		if (key_cmpsaidx(&acq->saidx, saidx, CMP_EXACTLY)) {
			if (acq->count > V_key_blockacq_count) {
				/*
				 * Reset counter and send message.
				 * Also reset created time to keep ACQ for
				 * this saidx.
				 */
				acq->created = time_second;
				acq->count = 0;
				seq = acq->seq;
			} else {
				/*
				 * Increment counter and do nothing.
				 * We send SADB_ACQUIRE message only
				 * for each V_key_blockacq_count packet.
				 */
				acq->count++;
				seq = 0;
			}
			break;
		}
	}
	ACQ_UNLOCK();
	if (acq != NULL) {
		*perror = 0;
		return (seq);
	}
	/* allocate new  entry */
	return (key_newacq(saidx, perror));
}

static int
key_acqreset(uint32_t seq)
{
	struct secacq *acq;

	ACQ_LOCK();
	LIST_FOREACH(acq, ACQSEQHASH_HASH(seq), seqhash) {
		if (acq->seq == seq) {
			acq->count = 0;
			acq->created = time_second;
			break;
		}
	}
	ACQ_UNLOCK();
	if (acq == NULL)
		return (ESRCH);
	return (0);
}
/*
 * Mark ACQ entry as stale to remove it in key_flush_acq().
 * Called after successful SADB_GETSPI message.
 */
static int
key_acqdone(const struct secasindex *saidx, uint32_t seq)
{
	struct secacq *acq;

	ACQ_LOCK();
	LIST_FOREACH(acq, ACQSEQHASH_HASH(seq), seqhash) {
		if (acq->seq == seq)
			break;
	}
	if (acq != NULL) {
		if (key_cmpsaidx(&acq->saidx, saidx, CMP_EXACTLY) == 0) {
			ipseclog((LOG_DEBUG,
			    "%s: Mismatched saidx for ACQ %u", __func__, seq));
			acq = NULL;
		} else {
			acq->created = 0;
		}
	} else {
		ipseclog((LOG_DEBUG,
		    "%s: ACQ %u is not found.", __func__, seq));
	}
	ACQ_UNLOCK();
	if (acq == NULL)
		return (ESRCH);
	return (0);
}

static struct secspacq *
key_newspacq(struct secpolicyindex *spidx)
{
	struct secspacq *acq;

	/* get new entry */
	acq = malloc(sizeof(struct secspacq), M_IPSEC_SAQ, M_NOWAIT|M_ZERO);
	if (acq == NULL) {
		ipseclog((LOG_DEBUG, "%s: No more memory.\n", __func__));
		return NULL;
	}

	/* copy secindex */
	bcopy(spidx, &acq->spidx, sizeof(acq->spidx));
	acq->created = time_second;
	acq->count = 0;

	/* add to spacqtree */
	SPACQ_LOCK();
	LIST_INSERT_HEAD(&V_spacqtree, acq, chain);
	SPACQ_UNLOCK();

	return acq;
}

static struct secspacq *
key_getspacq(struct secpolicyindex *spidx)
{
	struct secspacq *acq;

	SPACQ_LOCK();
	LIST_FOREACH(acq, &V_spacqtree, chain) {
		if (key_cmpspidx_exactly(spidx, &acq->spidx)) {
			/* NB: return holding spacq_lock */
			return acq;
		}
	}
	SPACQ_UNLOCK();

	return NULL;
}

/*
 * SADB_ACQUIRE processing,
 * in first situation, is receiving
 *   <base>
 * from the ikmpd, and clear sequence of its secasvar entry.
 *
 * In second situation, is receiving
 *   <base, address(SD), (address(P),) (identity(SD),) (sensitivity,) proposal>
 * from a user land process, and return
 *   <base, address(SD), (address(P),) (identity(SD),) (sensitivity,) proposal>
 * to the socket.
 *
 * m will always be freed.
 */
static int
key_acquire2(struct socket *so, struct mbuf *m, const struct sadb_msghdr *mhp)
{
	SAHTREE_RLOCK_TRACKER;
	struct sadb_address *src0, *dst0;
	struct secasindex saidx;
	struct secashead *sah;
	uint32_t reqid;
	int error;
	uint8_t mode, proto;

	IPSEC_ASSERT(so != NULL, ("null socket"));
	IPSEC_ASSERT(m != NULL, ("null mbuf"));
	IPSEC_ASSERT(mhp != NULL, ("null msghdr"));
	IPSEC_ASSERT(mhp->msg != NULL, ("null msg"));

	/*
	 * Error message from KMd.
	 * We assume that if error was occurred in IKEd, the length of PFKEY
	 * message is equal to the size of sadb_msg structure.
	 * We do not raise error even if error occurred in this function.
	 */
	if (mhp->msg->sadb_msg_len == PFKEY_UNIT64(sizeof(struct sadb_msg))) {
		/* check sequence number */
		if (mhp->msg->sadb_msg_seq == 0 ||
		    mhp->msg->sadb_msg_errno == 0) {
			ipseclog((LOG_DEBUG, "%s: must specify sequence "
				"number and errno.\n", __func__));
		} else {
			/*
			 * IKEd reported that error occurred.
			 * XXXAE: what it expects from the kernel?
			 * Probably we should send SADB_ACQUIRE again?
			 * If so, reset ACQ's state.
			 * XXXAE: it looks useless.
			 */
			key_acqreset(mhp->msg->sadb_msg_seq);
		}
		m_freem(m);
		return (0);
	}

	/*
	 * This message is from user land.
	 */

	/* map satype to proto */
	if ((proto = key_satype2proto(mhp->msg->sadb_msg_satype)) == 0) {
		ipseclog((LOG_DEBUG, "%s: invalid satype is passed.\n",
		    __func__));
		return key_senderror(so, m, EINVAL);
	}

	if (SADB_CHECKHDR(mhp, SADB_EXT_ADDRESS_SRC) ||
	    SADB_CHECKHDR(mhp, SADB_EXT_ADDRESS_DST) ||
	    SADB_CHECKHDR(mhp, SADB_EXT_PROPOSAL)) {
		ipseclog((LOG_DEBUG,
		    "%s: invalid message: missing required header.\n",
		    __func__));
		return key_senderror(so, m, EINVAL);
	}
	if (SADB_CHECKLEN(mhp, SADB_EXT_ADDRESS_SRC) ||
	    SADB_CHECKLEN(mhp, SADB_EXT_ADDRESS_DST) ||
	    SADB_CHECKLEN(mhp, SADB_EXT_PROPOSAL)) {
		ipseclog((LOG_DEBUG,
		    "%s: invalid message: wrong header size.\n", __func__));
		return key_senderror(so, m, EINVAL);
	}

	if (SADB_CHECKHDR(mhp, SADB_X_EXT_SA2)) {
		mode = IPSEC_MODE_ANY;
		reqid = 0;
	} else {
		if (SADB_CHECKLEN(mhp, SADB_X_EXT_SA2)) {
			ipseclog((LOG_DEBUG,
			    "%s: invalid message: wrong header size.\n",
			    __func__));
			return key_senderror(so, m, EINVAL);
		}
		mode = ((struct sadb_x_sa2 *)
		    mhp->ext[SADB_X_EXT_SA2])->sadb_x_sa2_mode;
		reqid = ((struct sadb_x_sa2 *)
		    mhp->ext[SADB_X_EXT_SA2])->sadb_x_sa2_reqid;
	}

	src0 = (struct sadb_address *)mhp->ext[SADB_EXT_ADDRESS_SRC];
	dst0 = (struct sadb_address *)mhp->ext[SADB_EXT_ADDRESS_DST];

	error = key_checksockaddrs((struct sockaddr *)(src0 + 1),
	    (struct sockaddr *)(dst0 + 1));
	if (error != 0) {
		ipseclog((LOG_DEBUG, "%s: invalid sockaddr.\n", __func__));
		return key_senderror(so, m, EINVAL);
	}
	KEY_SETSECASIDX(proto, mode, reqid, src0 + 1, dst0 + 1, &saidx);

	/* get a SA index */
	SAHTREE_RLOCK();
	LIST_FOREACH(sah, SAHADDRHASH_HASH(&saidx), addrhash) {
		if (key_cmpsaidx(&sah->saidx, &saidx, CMP_MODE_REQID))
			break;
	}
	SAHTREE_RUNLOCK();
	if (sah != NULL) {
		ipseclog((LOG_DEBUG, "%s: a SA exists already.\n", __func__));
		return key_senderror(so, m, EEXIST);
	}

	error = key_acquire(&saidx, NULL);
	if (error != 0) {
		ipseclog((LOG_DEBUG,
		    "%s: error %d returned from key_acquire()\n",
			__func__, error));
		return key_senderror(so, m, error);
	}
	m_freem(m);
	return (0);
}

/*
 * SADB_REGISTER processing.
 * If SATYPE_UNSPEC has been passed as satype, only return sabd_supported.
 * receive
 *   <base>
 * from the ikmpd, and register a socket to send PF_KEY messages,
 * and send
 *   <base, supported>
 * to KMD by PF_KEY.
 * If socket is detached, must free from regnode.
 *
 * m will always be freed.
 */
static int
key_register(struct socket *so, struct mbuf *m, const struct sadb_msghdr *mhp)
{
	struct secreg *reg, *newreg = NULL;

	IPSEC_ASSERT(so != NULL, ("null socket"));
	IPSEC_ASSERT(m != NULL, ("null mbuf"));
	IPSEC_ASSERT(mhp != NULL, ("null msghdr"));
	IPSEC_ASSERT(mhp->msg != NULL, ("null msg"));

	/* check for invalid register message */
	if (mhp->msg->sadb_msg_satype >= sizeof(V_regtree)/sizeof(V_regtree[0]))
		return key_senderror(so, m, EINVAL);

	/* When SATYPE_UNSPEC is specified, only return sabd_supported. */
	if (mhp->msg->sadb_msg_satype == SADB_SATYPE_UNSPEC)
		goto setmsg;

	/* check whether existing or not */
	REGTREE_LOCK();
	LIST_FOREACH(reg, &V_regtree[mhp->msg->sadb_msg_satype], chain) {
		if (reg->so == so) {
			REGTREE_UNLOCK();
			ipseclog((LOG_DEBUG, "%s: socket exists already.\n",
				__func__));
			return key_senderror(so, m, EEXIST);
		}
	}

	/* create regnode */
	newreg =  malloc(sizeof(struct secreg), M_IPSEC_SAR, M_NOWAIT|M_ZERO);
	if (newreg == NULL) {
		REGTREE_UNLOCK();
		ipseclog((LOG_DEBUG, "%s: No more memory.\n", __func__));
		return key_senderror(so, m, ENOBUFS);
	}

	newreg->so = so;
	((struct keycb *)sotorawcb(so))->kp_registered++;

	/* add regnode to regtree. */
	LIST_INSERT_HEAD(&V_regtree[mhp->msg->sadb_msg_satype], newreg, chain);
	REGTREE_UNLOCK();

  setmsg:
    {
	struct mbuf *n;
	struct sadb_msg *newmsg;
	struct sadb_supported *sup;
	u_int len, alen, elen;
	int off;
	int i;
	struct sadb_alg *alg;

	/* create new sadb_msg to reply. */
	alen = 0;
	for (i = 1; i <= SADB_AALG_MAX; i++) {
		if (ah_algorithm_lookup(i))
			alen += sizeof(struct sadb_alg);
	}
	if (alen)
		alen += sizeof(struct sadb_supported);
	elen = 0;
	for (i = 1; i <= SADB_EALG_MAX; i++) {
		if (esp_algorithm_lookup(i))
			elen += sizeof(struct sadb_alg);
	}
	if (elen)
		elen += sizeof(struct sadb_supported);

	len = sizeof(struct sadb_msg) + alen + elen;

	if (len > MCLBYTES)
		return key_senderror(so, m, ENOBUFS);

	MGETHDR(n, M_NOWAIT, MT_DATA);
	if (len > MHLEN) {
		if (!(MCLGET(n, M_NOWAIT))) {
			m_freem(n);
			n = NULL;
		}
	}
	if (!n)
		return key_senderror(so, m, ENOBUFS);

	n->m_pkthdr.len = n->m_len = len;
	n->m_next = NULL;
	off = 0;

	m_copydata(m, 0, sizeof(struct sadb_msg), mtod(n, caddr_t) + off);
	newmsg = mtod(n, struct sadb_msg *);
	newmsg->sadb_msg_errno = 0;
	newmsg->sadb_msg_len = PFKEY_UNIT64(len);
	off += PFKEY_ALIGN8(sizeof(struct sadb_msg));

	/* for authentication algorithm */
	if (alen) {
		sup = (struct sadb_supported *)(mtod(n, caddr_t) + off);
		sup->sadb_supported_len = PFKEY_UNIT64(alen);
		sup->sadb_supported_exttype = SADB_EXT_SUPPORTED_AUTH;
		off += PFKEY_ALIGN8(sizeof(*sup));

		for (i = 1; i <= SADB_AALG_MAX; i++) {
			struct auth_hash *aalgo;
			u_int16_t minkeysize, maxkeysize;

			aalgo = ah_algorithm_lookup(i);
			if (!aalgo)
				continue;
			alg = (struct sadb_alg *)(mtod(n, caddr_t) + off);
			alg->sadb_alg_id = i;
			alg->sadb_alg_ivlen = 0;
			key_getsizes_ah(aalgo, i, &minkeysize, &maxkeysize);
			alg->sadb_alg_minbits = _BITS(minkeysize);
			alg->sadb_alg_maxbits = _BITS(maxkeysize);
			off += PFKEY_ALIGN8(sizeof(*alg));
		}
	}

	/* for encryption algorithm */
	if (elen) {
		sup = (struct sadb_supported *)(mtod(n, caddr_t) + off);
		sup->sadb_supported_len = PFKEY_UNIT64(elen);
		sup->sadb_supported_exttype = SADB_EXT_SUPPORTED_ENCRYPT;
		off += PFKEY_ALIGN8(sizeof(*sup));

		for (i = 1; i <= SADB_EALG_MAX; i++) {
			struct enc_xform *ealgo;

			ealgo = esp_algorithm_lookup(i);
			if (!ealgo)
				continue;
			alg = (struct sadb_alg *)(mtod(n, caddr_t) + off);
			alg->sadb_alg_id = i;
			alg->sadb_alg_ivlen = ealgo->ivsize;
			alg->sadb_alg_minbits = _BITS(ealgo->minkey);
			alg->sadb_alg_maxbits = _BITS(ealgo->maxkey);
			off += PFKEY_ALIGN8(sizeof(struct sadb_alg));
		}
	}

	IPSEC_ASSERT(off == len,
		("length assumption failed (off %u len %u)", off, len));

	m_freem(m);
	return key_sendup_mbuf(so, n, KEY_SENDUP_REGISTERED);
    }
}

/*
 * free secreg entry registered.
 * XXX: I want to do free a socket marked done SADB_RESIGER to socket.
 */
void
key_freereg(struct socket *so)
{
	struct secreg *reg;
	int i;

	IPSEC_ASSERT(so != NULL, ("NULL so"));

	/*
	 * check whether existing or not.
	 * check all type of SA, because there is a potential that
	 * one socket is registered to multiple type of SA.
	 */
	REGTREE_LOCK();
	for (i = 0; i <= SADB_SATYPE_MAX; i++) {
		LIST_FOREACH(reg, &V_regtree[i], chain) {
			if (reg->so == so && __LIST_CHAINED(reg)) {
				LIST_REMOVE(reg, chain);
				free(reg, M_IPSEC_SAR);
				break;
			}
		}
	}
	REGTREE_UNLOCK();
}

/*
 * SADB_EXPIRE processing
 * send
 *   <base, SA, SA2, lifetime(C and one of HS), address(SD)>
 * to KMD by PF_KEY.
 * NOTE: We send only soft lifetime extension.
 *
 * OUT:	0	: succeed
 *	others	: error number
 */
static int
key_expire(struct secasvar *sav, int hard)
{
	struct mbuf *result = NULL, *m;
	struct sadb_lifetime *lt;
<<<<<<< HEAD
	int error, len;
	uint8_t satype;
=======
	u_int32_t replay_count;
>>>>>>> aaf1f842

	IPSEC_ASSERT (sav != NULL, ("null sav"));
	IPSEC_ASSERT (sav->sah != NULL, ("null sa header"));

	KEYDBG(KEY_STAMP,
	    printf("%s: SA(%p) expired %s lifetime\n", __func__,
		sav, hard ? "hard": "soft"));
	KEYDBG(KEY_DATA, kdebug_secasv(sav));
	/* set msg header */
	satype = key_proto2satype(sav->sah->saidx.proto);
	IPSEC_ASSERT(satype != 0, ("invalid proto, satype %u", satype));
	m = key_setsadbmsg(SADB_EXPIRE, 0, satype, sav->seq, 0, sav->refcnt);
	if (!m) {
		error = ENOBUFS;
		goto fail;
	}
	result = m;

	/* create SA extension */
	m = key_setsadbsa(sav);
	if (!m) {
		error = ENOBUFS;
		goto fail;
	}
	m_cat(result, m);

	/* create SA extension */
	SECASVAR_LOCK(sav);
	replay_count = sav->replay ? sav->replay->count : 0;
	SECASVAR_UNLOCK(sav);

	m = key_setsadbxsa2(sav->sah->saidx.mode, replay_count,
			sav->sah->saidx.reqid);
	if (!m) {
		error = ENOBUFS;
		goto fail;
	}
	m_cat(result, m);

	if (sav->replay && sav->replay->wsize > UINT8_MAX) {
		m = key_setsadbxsareplay(sav->replay->wsize);
		if (!m) {
			error = ENOBUFS;
			goto fail;
		}
		m_cat(result, m);
	}

	/* create lifetime extension (current and soft) */
	len = PFKEY_ALIGN8(sizeof(*lt)) * 2;
	m = m_get2(len, M_NOWAIT, MT_DATA, 0);
	if (m == NULL) {
		error = ENOBUFS;
		goto fail;
	}
	m_align(m, len);
	m->m_len = len;
	bzero(mtod(m, caddr_t), len);
	lt = mtod(m, struct sadb_lifetime *);
	lt->sadb_lifetime_len = PFKEY_UNIT64(sizeof(struct sadb_lifetime));
	lt->sadb_lifetime_exttype = SADB_EXT_LIFETIME_CURRENT;
	lt->sadb_lifetime_allocations =
	    (uint32_t)counter_u64_fetch(sav->lft_c_allocations);
	lt->sadb_lifetime_bytes =
	    counter_u64_fetch(sav->lft_c_bytes);
	lt->sadb_lifetime_addtime = sav->created;
	lt->sadb_lifetime_usetime = sav->firstused;
	lt = (struct sadb_lifetime *)(mtod(m, caddr_t) + len / 2);
	lt->sadb_lifetime_len = PFKEY_UNIT64(sizeof(struct sadb_lifetime));
	if (hard) {
		lt->sadb_lifetime_exttype = SADB_EXT_LIFETIME_HARD;
		lt->sadb_lifetime_allocations = sav->lft_h->allocations;
		lt->sadb_lifetime_bytes = sav->lft_h->bytes;
		lt->sadb_lifetime_addtime = sav->lft_h->addtime;
		lt->sadb_lifetime_usetime = sav->lft_h->usetime;
	} else {
		lt->sadb_lifetime_exttype = SADB_EXT_LIFETIME_SOFT;
		lt->sadb_lifetime_allocations = sav->lft_s->allocations;
		lt->sadb_lifetime_bytes = sav->lft_s->bytes;
		lt->sadb_lifetime_addtime = sav->lft_s->addtime;
		lt->sadb_lifetime_usetime = sav->lft_s->usetime;
	}
	m_cat(result, m);

	/* set sadb_address for source */
	m = key_setsadbaddr(SADB_EXT_ADDRESS_SRC,
	    &sav->sah->saidx.src.sa,
	    FULLMASK, IPSEC_ULPROTO_ANY);
	if (!m) {
		error = ENOBUFS;
		goto fail;
	}
	m_cat(result, m);

	/* set sadb_address for destination */
	m = key_setsadbaddr(SADB_EXT_ADDRESS_DST,
	    &sav->sah->saidx.dst.sa,
	    FULLMASK, IPSEC_ULPROTO_ANY);
	if (!m) {
		error = ENOBUFS;
		goto fail;
	}
	m_cat(result, m);

	/*
	 * XXX-BZ Handle NAT-T extensions here.
	 * XXXAE: it doesn't seem quite useful. IKEs should not depend on
	 * this information, we report only significant SA fields.
	 */

	if ((result->m_flags & M_PKTHDR) == 0) {
		error = EINVAL;
		goto fail;
	}

	if (result->m_len < sizeof(struct sadb_msg)) {
		result = m_pullup(result, sizeof(struct sadb_msg));
		if (result == NULL) {
			error = ENOBUFS;
			goto fail;
		}
	}

	result->m_pkthdr.len = 0;
	for (m = result; m; m = m->m_next)
		result->m_pkthdr.len += m->m_len;

	mtod(result, struct sadb_msg *)->sadb_msg_len =
	    PFKEY_UNIT64(result->m_pkthdr.len);

	return key_sendup_mbuf(NULL, result, KEY_SENDUP_REGISTERED);

 fail:
	if (result)
		m_freem(result);
	return error;
}

static void
key_freesah_flushed(struct secashead_queue *flushq)
{
	struct secashead *sah, *nextsah;
	struct secasvar *sav, *nextsav;

	sah = TAILQ_FIRST(flushq);
	while (sah != NULL) {
		sav = TAILQ_FIRST(&sah->savtree_larval);
		while (sav != NULL) {
			nextsav = TAILQ_NEXT(sav, chain);
			TAILQ_REMOVE(&sah->savtree_larval, sav, chain);
			key_freesav(&sav); /* release last reference */
			key_freesah(&sah); /* release reference from SAV */
			sav = nextsav;
		}
		sav = TAILQ_FIRST(&sah->savtree_alive);
		while (sav != NULL) {
			nextsav = TAILQ_NEXT(sav, chain);
			TAILQ_REMOVE(&sah->savtree_alive, sav, chain);
			key_freesav(&sav); /* release last reference */
			key_freesah(&sah); /* release reference from SAV */
			sav = nextsav;
		}
		nextsah = TAILQ_NEXT(sah, chain);
		key_freesah(&sah);	/* release last reference */
		sah = nextsah;
	}
}

/*
 * SADB_FLUSH processing
 * receive
 *   <base>
 * from the ikmpd, and free all entries in secastree.
 * and send,
 *   <base>
 * to the ikmpd.
 * NOTE: to do is only marking SADB_SASTATE_DEAD.
 *
 * m will always be freed.
 */
static int
key_flush(struct socket *so, struct mbuf *m, const struct sadb_msghdr *mhp)
{
	struct secashead_queue flushq;
	struct sadb_msg *newmsg;
	struct secashead *sah, *nextsah;
	struct secasvar *sav;
	uint8_t proto;
	int i;

	IPSEC_ASSERT(so != NULL, ("null socket"));
	IPSEC_ASSERT(mhp != NULL, ("null msghdr"));
	IPSEC_ASSERT(mhp->msg != NULL, ("null msg"));

	/* map satype to proto */
	if ((proto = key_satype2proto(mhp->msg->sadb_msg_satype)) == 0) {
		ipseclog((LOG_DEBUG, "%s: invalid satype is passed.\n",
			__func__));
		return key_senderror(so, m, EINVAL);
	}
	KEYDBG(KEY_STAMP,
	    printf("%s: proto %u\n", __func__, proto));

	TAILQ_INIT(&flushq);
	if (proto == IPSEC_PROTO_ANY) {
		/* no SATYPE specified, i.e. flushing all SA. */
		SAHTREE_WLOCK();
		/* Move all SAHs into flushq */
		TAILQ_CONCAT(&flushq, &V_sahtree, chain);
		/* Flush all buckets in SPI hash */
		for (i = 0; i < V_savhash_mask + 1; i++)
			LIST_INIT(&V_savhashtbl[i]);
		/* Flush all buckets in SAHADDRHASH */
		for (i = 0; i < V_sahaddrhash_mask + 1; i++)
			LIST_INIT(&V_sahaddrhashtbl[i]);
		/* Mark all SAHs as unlinked */
		TAILQ_FOREACH(sah, &flushq, chain) {
			sah->state = SADB_SASTATE_DEAD;
			/*
			 * Callout handler makes its job using
			 * RLOCK and drain queues. In case, when this
			 * function will be called just before it
			 * acquires WLOCK, we need to mark SAs as
			 * unlinked to prevent second unlink.
			 */
			TAILQ_FOREACH(sav, &sah->savtree_larval, chain) {
				sav->state = SADB_SASTATE_DEAD;
			}
			TAILQ_FOREACH(sav, &sah->savtree_alive, chain) {
				sav->state = SADB_SASTATE_DEAD;
			}
		}
		SAHTREE_WUNLOCK();
	} else {
		SAHTREE_WLOCK();
		sah = TAILQ_FIRST(&V_sahtree);
		while (sah != NULL) {
			IPSEC_ASSERT(sah->state != SADB_SASTATE_DEAD,
			    ("DEAD SAH %p in SADB_FLUSH", sah));
			nextsah = TAILQ_NEXT(sah, chain);
			if (sah->saidx.proto != proto) {
				sah = nextsah;
				continue;
			}
			sah->state = SADB_SASTATE_DEAD;
			TAILQ_REMOVE(&V_sahtree, sah, chain);
			LIST_REMOVE(sah, addrhash);
			/* Unlink all SAs from SPI hash */
			TAILQ_FOREACH(sav, &sah->savtree_larval, chain) {
				LIST_REMOVE(sav, spihash);
				sav->state = SADB_SASTATE_DEAD;
			}
			TAILQ_FOREACH(sav, &sah->savtree_alive, chain) {
				LIST_REMOVE(sav, spihash);
				sav->state = SADB_SASTATE_DEAD;
			}
			/* Add SAH into flushq */
			TAILQ_INSERT_HEAD(&flushq, sah, chain);
			sah = nextsah;
		}
		SAHTREE_WUNLOCK();
	}

	key_freesah_flushed(&flushq);
	/* Free all queued SAs and SAHs */
	if (m->m_len < sizeof(struct sadb_msg) ||
	    sizeof(struct sadb_msg) > m->m_len + M_TRAILINGSPACE(m)) {
		ipseclog((LOG_DEBUG, "%s: No more memory.\n", __func__));
		return key_senderror(so, m, ENOBUFS);
	}

	if (m->m_next)
		m_freem(m->m_next);
	m->m_next = NULL;
	m->m_pkthdr.len = m->m_len = sizeof(struct sadb_msg);
	newmsg = mtod(m, struct sadb_msg *);
	newmsg->sadb_msg_errno = 0;
	newmsg->sadb_msg_len = PFKEY_UNIT64(m->m_pkthdr.len);

	return key_sendup_mbuf(so, m, KEY_SENDUP_ALL);
}

/*
 * SADB_DUMP processing
 * dump all entries including status of DEAD in SAD.
 * receive
 *   <base>
 * from the ikmpd, and dump all secasvar leaves
 * and send,
 *   <base> .....
 * to the ikmpd.
 *
 * m will always be freed.
 */
static int
key_dump(struct socket *so, struct mbuf *m, const struct sadb_msghdr *mhp)
{
	SAHTREE_RLOCK_TRACKER;
	struct secashead *sah;
	struct secasvar *sav;
	struct sadb_msg *newmsg;
	struct mbuf *n;
	uint32_t cnt;
	uint8_t proto, satype;

	IPSEC_ASSERT(so != NULL, ("null socket"));
	IPSEC_ASSERT(m != NULL, ("null mbuf"));
	IPSEC_ASSERT(mhp != NULL, ("null msghdr"));
	IPSEC_ASSERT(mhp->msg != NULL, ("null msg"));

	/* map satype to proto */
	if ((proto = key_satype2proto(mhp->msg->sadb_msg_satype)) == 0) {
		ipseclog((LOG_DEBUG, "%s: invalid satype is passed.\n",
		    __func__));
		return key_senderror(so, m, EINVAL);
	}

	/* count sav entries to be sent to the userland. */
	cnt = 0;
	SAHTREE_RLOCK();
	TAILQ_FOREACH(sah, &V_sahtree, chain) {
		if (mhp->msg->sadb_msg_satype != SADB_SATYPE_UNSPEC &&
		    proto != sah->saidx.proto)
			continue;

		TAILQ_FOREACH(sav, &sah->savtree_larval, chain)
			cnt++;
		TAILQ_FOREACH(sav, &sah->savtree_alive, chain)
			cnt++;
	}

	if (cnt == 0) {
		SAHTREE_RUNLOCK();
		return key_senderror(so, m, ENOENT);
	}

	/* send this to the userland, one at a time. */
	newmsg = NULL;
	TAILQ_FOREACH(sah, &V_sahtree, chain) {
		if (mhp->msg->sadb_msg_satype != SADB_SATYPE_UNSPEC &&
		    proto != sah->saidx.proto)
			continue;

		/* map proto to satype */
		if ((satype = key_proto2satype(sah->saidx.proto)) == 0) {
			SAHTREE_RUNLOCK();
			ipseclog((LOG_DEBUG, "%s: there was invalid proto in "
			    "SAD.\n", __func__));
			return key_senderror(so, m, EINVAL);
		}
		TAILQ_FOREACH(sav, &sah->savtree_larval, chain) {
			n = key_setdumpsa(sav, SADB_DUMP, satype,
			    --cnt, mhp->msg->sadb_msg_pid);
			if (n == NULL) {
				SAHTREE_RUNLOCK();
				return key_senderror(so, m, ENOBUFS);
			}
			key_sendup_mbuf(so, n, KEY_SENDUP_ONE);
		}
		TAILQ_FOREACH(sav, &sah->savtree_alive, chain) {
			n = key_setdumpsa(sav, SADB_DUMP, satype,
			    --cnt, mhp->msg->sadb_msg_pid);
			if (n == NULL) {
				SAHTREE_RUNLOCK();
				return key_senderror(so, m, ENOBUFS);
			}
			key_sendup_mbuf(so, n, KEY_SENDUP_ONE);
		}
	}
	SAHTREE_RUNLOCK();
	m_freem(m);
	return (0);
}
/*
 * SADB_X_PROMISC processing
 *
 * m will always be freed.
 */
static int
key_promisc(struct socket *so, struct mbuf *m, const struct sadb_msghdr *mhp)
{
	int olen;

	IPSEC_ASSERT(so != NULL, ("null socket"));
	IPSEC_ASSERT(m != NULL, ("null mbuf"));
	IPSEC_ASSERT(mhp != NULL, ("null msghdr"));
	IPSEC_ASSERT(mhp->msg != NULL, ("null msg"));

	olen = PFKEY_UNUNIT64(mhp->msg->sadb_msg_len);

	if (olen < sizeof(struct sadb_msg)) {
#if 1
		return key_senderror(so, m, EINVAL);
#else
		m_freem(m);
		return 0;
#endif
	} else if (olen == sizeof(struct sadb_msg)) {
		/* enable/disable promisc mode */
		struct keycb *kp;

		if ((kp = (struct keycb *)sotorawcb(so)) == NULL)
			return key_senderror(so, m, EINVAL);
		mhp->msg->sadb_msg_errno = 0;
		switch (mhp->msg->sadb_msg_satype) {
		case 0:
		case 1:
			kp->kp_promisc = mhp->msg->sadb_msg_satype;
			break;
		default:
			return key_senderror(so, m, EINVAL);
		}

		/* send the original message back to everyone */
		mhp->msg->sadb_msg_errno = 0;
		return key_sendup_mbuf(so, m, KEY_SENDUP_ALL);
	} else {
		/* send packet as is */

		m_adj(m, PFKEY_ALIGN8(sizeof(struct sadb_msg)));

		/* TODO: if sadb_msg_seq is specified, send to specific pid */
		return key_sendup_mbuf(so, m, KEY_SENDUP_ALL);
	}
}

static int (*key_typesw[])(struct socket *, struct mbuf *,
		const struct sadb_msghdr *) = {
	NULL,		/* SADB_RESERVED */
	key_getspi,	/* SADB_GETSPI */
	key_update,	/* SADB_UPDATE */
	key_add,	/* SADB_ADD */
	key_delete,	/* SADB_DELETE */
	key_get,	/* SADB_GET */
	key_acquire2,	/* SADB_ACQUIRE */
	key_register,	/* SADB_REGISTER */
	NULL,		/* SADB_EXPIRE */
	key_flush,	/* SADB_FLUSH */
	key_dump,	/* SADB_DUMP */
	key_promisc,	/* SADB_X_PROMISC */
	NULL,		/* SADB_X_PCHANGE */
	key_spdadd,	/* SADB_X_SPDUPDATE */
	key_spdadd,	/* SADB_X_SPDADD */
	key_spddelete,	/* SADB_X_SPDDELETE */
	key_spdget,	/* SADB_X_SPDGET */
	NULL,		/* SADB_X_SPDACQUIRE */
	key_spddump,	/* SADB_X_SPDDUMP */
	key_spdflush,	/* SADB_X_SPDFLUSH */
	key_spdadd,	/* SADB_X_SPDSETIDX */
	NULL,		/* SADB_X_SPDEXPIRE */
	key_spddelete2,	/* SADB_X_SPDDELETE2 */
};

/*
 * parse sadb_msg buffer to process PFKEYv2,
 * and create a data to response if needed.
 * I think to be dealed with mbuf directly.
 * IN:
 *     msgp  : pointer to pointer to a received buffer pulluped.
 *             This is rewrited to response.
 *     so    : pointer to socket.
 * OUT:
 *    length for buffer to send to user process.
 */
int
key_parse(struct mbuf *m, struct socket *so)
{
	struct sadb_msg *msg;
	struct sadb_msghdr mh;
	u_int orglen;
	int error;
	int target;

	IPSEC_ASSERT(so != NULL, ("null socket"));
	IPSEC_ASSERT(m != NULL, ("null mbuf"));

#if 0	/*kdebug_sadb assumes msg in linear buffer*/
	KEYDEBUG(KEYDEBUG_KEY_DUMP,
		ipseclog((LOG_DEBUG, "%s: passed sadb_msg\n", __func__));
		kdebug_sadb(msg));
#endif

	if (m->m_len < sizeof(struct sadb_msg)) {
		m = m_pullup(m, sizeof(struct sadb_msg));
		if (!m)
			return ENOBUFS;
	}
	msg = mtod(m, struct sadb_msg *);
	orglen = PFKEY_UNUNIT64(msg->sadb_msg_len);
	target = KEY_SENDUP_ONE;

	if ((m->m_flags & M_PKTHDR) == 0 || m->m_pkthdr.len != orglen) {
		ipseclog((LOG_DEBUG, "%s: invalid message length.\n",__func__));
		PFKEYSTAT_INC(out_invlen);
		error = EINVAL;
		goto senderror;
	}

	if (msg->sadb_msg_version != PF_KEY_V2) {
		ipseclog((LOG_DEBUG, "%s: PF_KEY version %u is mismatched.\n",
		    __func__, msg->sadb_msg_version));
		PFKEYSTAT_INC(out_invver);
		error = EINVAL;
		goto senderror;
	}

	if (msg->sadb_msg_type > SADB_MAX) {
		ipseclog((LOG_DEBUG, "%s: invalid type %u is passed.\n",
		    __func__, msg->sadb_msg_type));
		PFKEYSTAT_INC(out_invmsgtype);
		error = EINVAL;
		goto senderror;
	}

	/* for old-fashioned code - should be nuked */
	if (m->m_pkthdr.len > MCLBYTES) {
		m_freem(m);
		return ENOBUFS;
	}
	if (m->m_next) {
		struct mbuf *n;

		MGETHDR(n, M_NOWAIT, MT_DATA);
		if (n && m->m_pkthdr.len > MHLEN) {
			if (!(MCLGET(n, M_NOWAIT))) {
				m_free(n);
				n = NULL;
			}
		}
		if (!n) {
			m_freem(m);
			return ENOBUFS;
		}
		m_copydata(m, 0, m->m_pkthdr.len, mtod(n, caddr_t));
		n->m_pkthdr.len = n->m_len = m->m_pkthdr.len;
		n->m_next = NULL;
		m_freem(m);
		m = n;
	}

	/* align the mbuf chain so that extensions are in contiguous region. */
	error = key_align(m, &mh);
	if (error)
		return error;

	msg = mh.msg;

	/* check SA type */
	switch (msg->sadb_msg_satype) {
	case SADB_SATYPE_UNSPEC:
		switch (msg->sadb_msg_type) {
		case SADB_GETSPI:
		case SADB_UPDATE:
		case SADB_ADD:
		case SADB_DELETE:
		case SADB_GET:
		case SADB_ACQUIRE:
		case SADB_EXPIRE:
			ipseclog((LOG_DEBUG, "%s: must specify satype "
			    "when msg type=%u.\n", __func__,
			    msg->sadb_msg_type));
			PFKEYSTAT_INC(out_invsatype);
			error = EINVAL;
			goto senderror;
		}
		break;
	case SADB_SATYPE_AH:
	case SADB_SATYPE_ESP:
	case SADB_X_SATYPE_IPCOMP:
	case SADB_X_SATYPE_TCPSIGNATURE:
		switch (msg->sadb_msg_type) {
		case SADB_X_SPDADD:
		case SADB_X_SPDDELETE:
		case SADB_X_SPDGET:
		case SADB_X_SPDDUMP:
		case SADB_X_SPDFLUSH:
		case SADB_X_SPDSETIDX:
		case SADB_X_SPDUPDATE:
		case SADB_X_SPDDELETE2:
			ipseclog((LOG_DEBUG, "%s: illegal satype=%u\n",
				__func__, msg->sadb_msg_type));
			PFKEYSTAT_INC(out_invsatype);
			error = EINVAL;
			goto senderror;
		}
		break;
	case SADB_SATYPE_RSVP:
	case SADB_SATYPE_OSPFV2:
	case SADB_SATYPE_RIPV2:
	case SADB_SATYPE_MIP:
		ipseclog((LOG_DEBUG, "%s: type %u isn't supported.\n",
			__func__, msg->sadb_msg_satype));
		PFKEYSTAT_INC(out_invsatype);
		error = EOPNOTSUPP;
		goto senderror;
	case 1:	/* XXX: What does it do? */
		if (msg->sadb_msg_type == SADB_X_PROMISC)
			break;
		/*FALLTHROUGH*/
	default:
		ipseclog((LOG_DEBUG, "%s: invalid type %u is passed.\n",
			__func__, msg->sadb_msg_satype));
		PFKEYSTAT_INC(out_invsatype);
		error = EINVAL;
		goto senderror;
	}

	/* check field of upper layer protocol and address family */
	if (mh.ext[SADB_EXT_ADDRESS_SRC] != NULL
	 && mh.ext[SADB_EXT_ADDRESS_DST] != NULL) {
		struct sadb_address *src0, *dst0;
		u_int plen;

		src0 = (struct sadb_address *)(mh.ext[SADB_EXT_ADDRESS_SRC]);
		dst0 = (struct sadb_address *)(mh.ext[SADB_EXT_ADDRESS_DST]);

		/* check upper layer protocol */
		if (src0->sadb_address_proto != dst0->sadb_address_proto) {
			ipseclog((LOG_DEBUG, "%s: upper layer protocol "
				"mismatched.\n", __func__));
			PFKEYSTAT_INC(out_invaddr);
			error = EINVAL;
			goto senderror;
		}

		/* check family */
		if (PFKEY_ADDR_SADDR(src0)->sa_family !=
		    PFKEY_ADDR_SADDR(dst0)->sa_family) {
			ipseclog((LOG_DEBUG, "%s: address family mismatched.\n",
				__func__));
			PFKEYSTAT_INC(out_invaddr);
			error = EINVAL;
			goto senderror;
		}
		if (PFKEY_ADDR_SADDR(src0)->sa_len !=
		    PFKEY_ADDR_SADDR(dst0)->sa_len) {
			ipseclog((LOG_DEBUG, "%s: address struct size "
				"mismatched.\n", __func__));
			PFKEYSTAT_INC(out_invaddr);
			error = EINVAL;
			goto senderror;
		}

		switch (PFKEY_ADDR_SADDR(src0)->sa_family) {
		case AF_INET:
			if (PFKEY_ADDR_SADDR(src0)->sa_len !=
			    sizeof(struct sockaddr_in)) {
				PFKEYSTAT_INC(out_invaddr);
				error = EINVAL;
				goto senderror;
			}
			break;
		case AF_INET6:
			if (PFKEY_ADDR_SADDR(src0)->sa_len !=
			    sizeof(struct sockaddr_in6)) {
				PFKEYSTAT_INC(out_invaddr);
				error = EINVAL;
				goto senderror;
			}
			break;
		default:
			ipseclog((LOG_DEBUG, "%s: unsupported address family\n",
				__func__));
			PFKEYSTAT_INC(out_invaddr);
			error = EAFNOSUPPORT;
			goto senderror;
		}

		switch (PFKEY_ADDR_SADDR(src0)->sa_family) {
		case AF_INET:
			plen = sizeof(struct in_addr) << 3;
			break;
		case AF_INET6:
			plen = sizeof(struct in6_addr) << 3;
			break;
		default:
			plen = 0;	/*fool gcc*/
			break;
		}

		/* check max prefix length */
		if (src0->sadb_address_prefixlen > plen ||
		    dst0->sadb_address_prefixlen > plen) {
			ipseclog((LOG_DEBUG, "%s: illegal prefixlen.\n",
				__func__));
			PFKEYSTAT_INC(out_invaddr);
			error = EINVAL;
			goto senderror;
		}

		/*
		 * prefixlen == 0 is valid because there can be a case when
		 * all addresses are matched.
		 */
	}

	if (msg->sadb_msg_type >= nitems(key_typesw) ||
	    key_typesw[msg->sadb_msg_type] == NULL) {
		PFKEYSTAT_INC(out_invmsgtype);
		error = EINVAL;
		goto senderror;
	}

	return (*key_typesw[msg->sadb_msg_type])(so, m, &mh);

senderror:
	msg->sadb_msg_errno = error;
	return key_sendup_mbuf(so, m, target);
}

static int
key_senderror(struct socket *so, struct mbuf *m, int code)
{
	struct sadb_msg *msg;

	IPSEC_ASSERT(m->m_len >= sizeof(struct sadb_msg),
		("mbuf too small, len %u", m->m_len));

	msg = mtod(m, struct sadb_msg *);
	msg->sadb_msg_errno = code;
	return key_sendup_mbuf(so, m, KEY_SENDUP_ONE);
}

/*
 * set the pointer to each header into message buffer.
 * m will be freed on error.
 * XXX larger-than-MCLBYTES extension?
 */
static int
key_align(struct mbuf *m, struct sadb_msghdr *mhp)
{
	struct mbuf *n;
	struct sadb_ext *ext;
	size_t off, end;
	int extlen;
	int toff;

	IPSEC_ASSERT(m != NULL, ("null mbuf"));
	IPSEC_ASSERT(mhp != NULL, ("null msghdr"));
	IPSEC_ASSERT(m->m_len >= sizeof(struct sadb_msg),
		("mbuf too small, len %u", m->m_len));

	/* initialize */
	bzero(mhp, sizeof(*mhp));

	mhp->msg = mtod(m, struct sadb_msg *);
	mhp->ext[0] = (struct sadb_ext *)mhp->msg;	/*XXX backward compat */

	end = PFKEY_UNUNIT64(mhp->msg->sadb_msg_len);
	extlen = end;	/*just in case extlen is not updated*/
	for (off = sizeof(struct sadb_msg); off < end; off += extlen) {
		n = m_pulldown(m, off, sizeof(struct sadb_ext), &toff);
		if (!n) {
			/* m is already freed */
			return ENOBUFS;
		}
		ext = (struct sadb_ext *)(mtod(n, caddr_t) + toff);

		/* set pointer */
		switch (ext->sadb_ext_type) {
		case SADB_EXT_SA:
		case SADB_EXT_ADDRESS_SRC:
		case SADB_EXT_ADDRESS_DST:
		case SADB_EXT_ADDRESS_PROXY:
		case SADB_EXT_LIFETIME_CURRENT:
		case SADB_EXT_LIFETIME_HARD:
		case SADB_EXT_LIFETIME_SOFT:
		case SADB_EXT_KEY_AUTH:
		case SADB_EXT_KEY_ENCRYPT:
		case SADB_EXT_IDENTITY_SRC:
		case SADB_EXT_IDENTITY_DST:
		case SADB_EXT_SENSITIVITY:
		case SADB_EXT_PROPOSAL:
		case SADB_EXT_SUPPORTED_AUTH:
		case SADB_EXT_SUPPORTED_ENCRYPT:
		case SADB_EXT_SPIRANGE:
		case SADB_X_EXT_POLICY:
		case SADB_X_EXT_SA2:
		case SADB_X_EXT_NAT_T_TYPE:
		case SADB_X_EXT_NAT_T_SPORT:
		case SADB_X_EXT_NAT_T_DPORT:
		case SADB_X_EXT_NAT_T_OAI:
		case SADB_X_EXT_NAT_T_OAR:
		case SADB_X_EXT_NAT_T_FRAG:
<<<<<<< HEAD
=======
#endif
		case SADB_X_EXT_SA_REPLAY:
>>>>>>> aaf1f842
			/* duplicate check */
			/*
			 * XXX Are there duplication payloads of either
			 * KEY_AUTH or KEY_ENCRYPT ?
			 */
			if (mhp->ext[ext->sadb_ext_type] != NULL) {
				ipseclog((LOG_DEBUG, "%s: duplicate ext_type "
					"%u\n", __func__, ext->sadb_ext_type));
				m_freem(m);
				PFKEYSTAT_INC(out_dupext);
				return EINVAL;
			}
			break;
		default:
			ipseclog((LOG_DEBUG, "%s: invalid ext_type %u\n",
				__func__, ext->sadb_ext_type));
			m_freem(m);
			PFKEYSTAT_INC(out_invexttype);
			return EINVAL;
		}

		extlen = PFKEY_UNUNIT64(ext->sadb_ext_len);

		if (key_validate_ext(ext, extlen)) {
			m_freem(m);
			PFKEYSTAT_INC(out_invlen);
			return EINVAL;
		}

		n = m_pulldown(m, off, extlen, &toff);
		if (!n) {
			/* m is already freed */
			return ENOBUFS;
		}
		ext = (struct sadb_ext *)(mtod(n, caddr_t) + toff);

		mhp->ext[ext->sadb_ext_type] = ext;
		mhp->extoff[ext->sadb_ext_type] = off;
		mhp->extlen[ext->sadb_ext_type] = extlen;
	}

	if (off != end) {
		m_freem(m);
		PFKEYSTAT_INC(out_invlen);
		return EINVAL;
	}

	return 0;
}

static int
key_validate_ext(const struct sadb_ext *ext, int len)
{
	const struct sockaddr *sa;
	enum { NONE, ADDR } checktype = NONE;
	int baselen = 0;
	const int sal = offsetof(struct sockaddr, sa_len) + sizeof(sa->sa_len);

	if (len != PFKEY_UNUNIT64(ext->sadb_ext_len))
		return EINVAL;

	/* if it does not match minimum/maximum length, bail */
	if (ext->sadb_ext_type >= nitems(minsize) ||
	    ext->sadb_ext_type >= nitems(maxsize))
		return EINVAL;
	if (!minsize[ext->sadb_ext_type] || len < minsize[ext->sadb_ext_type])
		return EINVAL;
	if (maxsize[ext->sadb_ext_type] && len > maxsize[ext->sadb_ext_type])
		return EINVAL;

	/* more checks based on sadb_ext_type XXX need more */
	switch (ext->sadb_ext_type) {
	case SADB_EXT_ADDRESS_SRC:
	case SADB_EXT_ADDRESS_DST:
	case SADB_EXT_ADDRESS_PROXY:
		baselen = PFKEY_ALIGN8(sizeof(struct sadb_address));
		checktype = ADDR;
		break;
	case SADB_EXT_IDENTITY_SRC:
	case SADB_EXT_IDENTITY_DST:
		if (((const struct sadb_ident *)ext)->sadb_ident_type ==
		    SADB_X_IDENTTYPE_ADDR) {
			baselen = PFKEY_ALIGN8(sizeof(struct sadb_ident));
			checktype = ADDR;
		} else
			checktype = NONE;
		break;
	default:
		checktype = NONE;
		break;
	}

	switch (checktype) {
	case NONE:
		break;
	case ADDR:
		sa = (const struct sockaddr *)(((const u_int8_t*)ext)+baselen);
		if (len < baselen + sal)
			return EINVAL;
		if (baselen + PFKEY_ALIGN8(sa->sa_len) != len)
			return EINVAL;
		break;
	}

	return 0;
}

void
key_init(void)
{
	int i;

	for (i = 0; i < IPSEC_DIR_MAX; i++) {
		TAILQ_INIT(&V_sptree[i]);
		TAILQ_INIT(&V_sptree_ifnet[i]);
	}

	V_key_lft_zone = uma_zcreate("IPsec SA lft_c",
	    sizeof(uint64_t) * 2, NULL, NULL, NULL, NULL,
	    UMA_ALIGN_PTR, UMA_ZONE_PCPU);

	TAILQ_INIT(&V_sahtree);
	V_sphashtbl = hashinit(SPHASH_NHASH, M_IPSEC_SP, &V_sphash_mask);
	V_savhashtbl = hashinit(SAVHASH_NHASH, M_IPSEC_SA, &V_savhash_mask);
	V_sahaddrhashtbl = hashinit(SAHHASH_NHASH, M_IPSEC_SAH,
	    &V_sahaddrhash_mask);
	V_acqaddrhashtbl = hashinit(ACQHASH_NHASH, M_IPSEC_SAQ,
	    &V_acqaddrhash_mask);
	V_acqseqhashtbl = hashinit(ACQHASH_NHASH, M_IPSEC_SAQ,
	    &V_acqseqhash_mask);

	for (i = 0; i <= SADB_SATYPE_MAX; i++)
		LIST_INIT(&V_regtree[i]);

	LIST_INIT(&V_acqtree);
	LIST_INIT(&V_spacqtree);

	if (!IS_DEFAULT_VNET(curvnet))
		return;

	SPTREE_LOCK_INIT();
	REGTREE_LOCK_INIT();
	SAHTREE_LOCK_INIT();
	ACQ_LOCK_INIT();
	SPACQ_LOCK_INIT();

#ifndef IPSEC_DEBUG2
	callout_init(&key_timer, 1);
	callout_reset(&key_timer, hz, key_timehandler, NULL);
#endif /*IPSEC_DEBUG2*/

	/* initialize key statistics */
	keystat.getspi_count = 1;

	if (bootverbose)
		printf("IPsec: Initialized Security Association Processing.\n");
}

#ifdef VIMAGE
void
key_destroy(void)
{
	struct secashead_queue sahdrainq;
	struct secpolicy_queue drainq;
	struct secpolicy *sp, *nextsp;
	struct secacq *acq, *nextacq;
	struct secspacq *spacq, *nextspacq;
	struct secashead *sah, *nextsah;
	struct secreg *reg;
	int i;

	/*
	 * XXX: can we just call free() for each object without
	 * walking through safe way with releasing references?
	 */
	TAILQ_INIT(&drainq);
	SPTREE_WLOCK();
	for (i = 0; i < IPSEC_DIR_MAX; i++) {
		TAILQ_CONCAT(&drainq, &V_sptree[i], chain);
		TAILQ_CONCAT(&drainq, &V_sptree_ifnet[i], chain);
	}
	SPTREE_WUNLOCK();
	sp = TAILQ_FIRST(&drainq);
	while (sp != NULL) {
		nextsp = TAILQ_NEXT(sp, chain);
		key_freesp(&sp);
		sp = nextsp;
	}

	TAILQ_INIT(&sahdrainq);
	SAHTREE_WLOCK();
	TAILQ_CONCAT(&sahdrainq, &V_sahtree, chain);
	for (i = 0; i < V_savhash_mask + 1; i++)
		LIST_INIT(&V_savhashtbl[i]);
	for (i = 0; i < V_sahaddrhash_mask + 1; i++)
		LIST_INIT(&V_sahaddrhashtbl[i]);
	TAILQ_FOREACH(sah, &sahdrainq, chain) {
		sah->state = SADB_SASTATE_DEAD;
		TAILQ_FOREACH(sav, &sah->savtree_larval, chain) {
			sav->state = SADB_SASTATE_DEAD;
		}
		TAILQ_FOREACH(sav, &sah->savtree_alive, chain) {
			sav->state = SADB_SASTATE_DEAD;
		}
	}
	SAHTREE_WUNLOCK();

	key_freesah_flushed(&sahdrainq);
	hashdestroy(V_sphashtbl, M_IPSEC_SP, V_sphash_mask);
	hashdestroy(V_savhashtbl, M_IPSEC_SA, V_savhash_mask);
	hashdestroy(V_sahaddrhashtbl, M_IPSEC_SAH, V_sahaddrhash_mask);

	REGTREE_LOCK();
	for (i = 0; i <= SADB_SATYPE_MAX; i++) {
		LIST_FOREACH(reg, &V_regtree[i], chain) {
			if (__LIST_CHAINED(reg)) {
				LIST_REMOVE(reg, chain);
				free(reg, M_IPSEC_SAR);
				break;
			}
		}
	}
	REGTREE_UNLOCK();

	ACQ_LOCK();
	acq = LIST_FIRST(&V_acqtree);
	while (acq != NULL) {
		nextacq = LIST_NEXT(acq, chain);
		LIST_REMOVE(acq, chain);
		free(acq, M_IPSEC_SAQ);
		acq = nextacq;
	}
	ACQ_UNLOCK();

	SPACQ_LOCK();
	for (spacq = LIST_FIRST(&V_spacqtree); spacq != NULL;
	    spacq = nextspacq) {
		nextspacq = LIST_NEXT(spacq, chain);
		if (__LIST_CHAINED(spacq)) {
			LIST_REMOVE(spacq, chain);
			free(spacq, M_IPSEC_SAQ);
		}
	}
	SPACQ_UNLOCK();
	hashdestroy(V_acqaddrhashtbl, M_IPSEC_SAQ, V_acqaddrhash_mask);
	hashdestroy(V_acqseqhashtbl, M_IPSEC_SAQ, V_acqseqhash_mask);
	uma_zdestroy(V_key_lft_zone);
}
#endif

/* record data transfer on SA, and update timestamps */
void
key_sa_recordxfer(struct secasvar *sav, struct mbuf *m)
{
	IPSEC_ASSERT(sav != NULL, ("Null secasvar"));
	IPSEC_ASSERT(m != NULL, ("Null mbuf"));

	/*
	 * XXX Currently, there is a difference of bytes size
	 * between inbound and outbound processing.
	 */
	counter_u64_add(sav->lft_c_bytes, m->m_pkthdr.len);

	/*
	 * We use the number of packets as the unit of
	 * allocations.  We increment the variable
	 * whenever {esp,ah}_{in,out}put is called.
	 */
	counter_u64_add(sav->lft_c_allocations, 1);

	/*
	 * NOTE: We record CURRENT usetime by using wall clock,
	 * in seconds.  HARD and SOFT lifetime are measured by the time
	 * difference (again in seconds) from usetime.
	 *
	 *	usetime
	 *	v     expire   expire
	 * -----+-----+--------+---> t
	 *	<--------------> HARD
	 *	<-----> SOFT
	 */
	if (sav->firstused == 0)
		sav->firstused = time_second;
}

/*
 * Take one of the kernel's security keys and convert it into a PF_KEY
 * structure within an mbuf, suitable for sending up to a waiting
 * application in user land.
 * 
 * IN: 
 *    src: A pointer to a kernel security key.
 *    exttype: Which type of key this is. Refer to the PF_KEY data structures.
 * OUT:
 *    a valid mbuf or NULL indicating an error
 *
 */

static struct mbuf *
key_setkey(struct seckey *src, u_int16_t exttype) 
{
	struct mbuf *m;
	struct sadb_key *p;
	int len;

	if (src == NULL)
		return NULL;

	len = PFKEY_ALIGN8(sizeof(struct sadb_key) + _KEYLEN(src));
	m = m_get2(len, M_NOWAIT, MT_DATA, 0);
	if (m == NULL)
		return NULL;
	m_align(m, len);
	m->m_len = len;
	p = mtod(m, struct sadb_key *);
	bzero(p, len);
	p->sadb_key_len = PFKEY_UNIT64(len);
	p->sadb_key_exttype = exttype;
	p->sadb_key_bits = src->bits;
	bcopy(src->key_data, _KEYBUF(p), _KEYLEN(src));

	return m;
}

/*
 * Take one of the kernel's lifetime data structures and convert it
 * into a PF_KEY structure within an mbuf, suitable for sending up to
 * a waiting application in user land.
 * 
 * IN: 
 *    src: A pointer to a kernel lifetime structure.
 *    exttype: Which type of lifetime this is. Refer to the PF_KEY 
 *             data structures for more information.
 * OUT:
 *    a valid mbuf or NULL indicating an error
 *
 */

static struct mbuf *
key_setlifetime(struct seclifetime *src, u_int16_t exttype)
{
	struct mbuf *m = NULL;
	struct sadb_lifetime *p;
	int len = PFKEY_ALIGN8(sizeof(struct sadb_lifetime));

	if (src == NULL)
		return NULL;

	m = m_get2(len, M_NOWAIT, MT_DATA, 0);
	if (m == NULL)
		return m;
	m_align(m, len);
	m->m_len = len;
	p = mtod(m, struct sadb_lifetime *);

	bzero(p, len);
	p->sadb_lifetime_len = PFKEY_UNIT64(len);
	p->sadb_lifetime_exttype = exttype;
	p->sadb_lifetime_allocations = src->allocations;
	p->sadb_lifetime_bytes = src->bytes;
	p->sadb_lifetime_addtime = src->addtime;
	p->sadb_lifetime_usetime = src->usetime;
	
	return m;

}<|MERGE_RESOLUTION|>--- conflicted
+++ resolved
@@ -2965,6 +2965,7 @@
 {
 	const struct sadb_sa *sa0;
 	const struct sadb_key *key0;
+	uint32_t replay;
 	size_t len;
 	int error;
 
@@ -2979,17 +2980,8 @@
 		goto fail;
 
 	/* SA */
-<<<<<<< HEAD
 	if (!SADB_CHECKHDR(mhp, SADB_EXT_SA)) {
 		if (SADB_CHECKLEN(mhp, SADB_EXT_SA)) {
-=======
-	if (mhp->ext[SADB_EXT_SA] != NULL) {
-		const struct sadb_sa *sa0;
-		u_int32_t replay;
-
-		sa0 = (const struct sadb_sa *)mhp->ext[SADB_EXT_SA];
-		if (mhp->extlen[SADB_EXT_SA] < sizeof(*sa0)) {
->>>>>>> aaf1f842
 			error = EINVAL;
 			goto fail;
 		}
@@ -2998,60 +2990,57 @@
 		sav->alg_enc = sa0->sadb_sa_encrypt;
 		sav->flags = sa0->sadb_sa_flags;
 
-<<<<<<< HEAD
-		/* replay window */
-		if ((sa0->sadb_sa_flags & SADB_X_EXT_OLD) == 0) {
-			sav->replay = malloc(sizeof(struct secreplay) +
-			    sa0->sadb_sa_replay, M_IPSEC_MISC,
-			    M_NOWAIT | M_ZERO);
-			if (sav->replay == NULL) {
-				PFKEYSTAT_INC(in_nomem);
-=======
 		/* Optional replay window */
 		replay = 0;
 		if ((sa0->sadb_sa_flags & SADB_X_EXT_OLD) == 0)
 			replay = sa0->sadb_sa_replay;
-		if ((mhp->ext[SADB_X_EXT_SA_REPLAY]) != NULL) {
-			replay = ((const struct sadb_x_sa_replay *)
-				mhp->ext[SADB_X_EXT_SA_REPLAY])->sadb_x_sa_replay_replay;
-
-			if (replay > UINT32_MAX - 32) {
-				ipseclog((LOG_DEBUG, "%s: replay window too big.\n",
-					__func__));
+		if (!SADB_CHECKHDR(mhp, SADB_X_EXT_SA_REPLAY)) {
+			if (SADB_CHECKLEN(mhp, SADB_X_EXT_SA_REPLAY)) {
 				error = EINVAL;
 				goto fail;
 			}
+			replay = ((const struct sadb_x_sa_replay *)
+			    mhp->ext[SADB_X_EXT_SA_REPLAY])->sadb_x_sa_replay_replay;
+
+			if (replay > UINT32_MAX - 32) {
+				ipseclog((LOG_DEBUG,
+				    "%s: replay window too big.\n", __func__));
+				error = EINVAL;
+				goto fail;
+			}
 
 			replay = (replay + 7) >> 3;
 		}
 
-		sav->replay = (struct secreplay *)
-			malloc(sizeof(struct secreplay),
-					M_IPSEC_MISC, M_NOWAIT|M_ZERO);
+		sav->replay = malloc(sizeof(struct secreplay), M_IPSEC_MISC,
+		    M_NOWAIT | M_ZERO);
 		if (sav->replay == NULL) {
+			PFKEYSTAT_INC(in_nomem);
 			ipseclog((LOG_DEBUG, "%s: No more memory.\n",
-						__func__));
+			    __func__));
 			error = ENOBUFS;
 			goto fail;
 		}
 
 		if (replay != 0) {
 			/* number of 32b blocks to be allocated */
-			u_int32_t bitmap_size;
+			uint32_t bitmap_size;
 
 			/* RFC 6479:
-			 * - the allocated replay window size must be a power of two
-			 * - use an extra 32b block as a redundant window
+			 * - the allocated replay window size must be
+			 *   a power of two.
+			 * - use an extra 32b block as a redundant window.
 			 */
 			bitmap_size = 1;
 			while (replay + 4 > bitmap_size)
 				bitmap_size <<= 1;
 			bitmap_size = bitmap_size / 4;
 
-			sav->replay->bitmap = malloc(bitmap_size*sizeof(u_int32_t),
-					M_IPSEC_MISC, M_NOWAIT|M_ZERO);
+			sav->replay->bitmap = malloc(
+			    bitmap_size * sizeof(uint32_t), M_IPSEC_MISC,
+			    M_NOWAIT | M_ZERO);
 			if (sav->replay->bitmap == NULL) {
->>>>>>> aaf1f842
+				PFKEYSTAT_INC(in_nomem);
 				ipseclog((LOG_DEBUG, "%s: No more memory.\n",
 					__func__));
 				error = ENOBUFS;
@@ -3232,127 +3221,22 @@
 key_setdumpsa(struct secasvar *sav, uint8_t type, uint8_t satype,
     uint32_t seq, uint32_t pid)
 {
-<<<<<<< HEAD
 	struct seclifetime lft_c;
 	struct mbuf *result = NULL, *tres = NULL, *m;
 	int i, dumporder[] = {
-		SADB_EXT_SA, SADB_X_EXT_SA2,
+		SADB_EXT_SA, SADB_X_EXT_SA2, SADB_X_EXT_SA_REPLAY,
 		SADB_EXT_LIFETIME_HARD, SADB_EXT_LIFETIME_SOFT,
 		SADB_EXT_LIFETIME_CURRENT, SADB_EXT_ADDRESS_SRC,
 		SADB_EXT_ADDRESS_DST, SADB_EXT_ADDRESS_PROXY,
 		SADB_EXT_KEY_AUTH, SADB_EXT_KEY_ENCRYPT,
 		SADB_EXT_IDENTITY_SRC, SADB_EXT_IDENTITY_DST,
 		SADB_EXT_SENSITIVITY,
-=======
-	int error;
-
-	/* check SPI value */
-	switch (sav->sah->saidx.proto) {
-	case IPPROTO_ESP:
-	case IPPROTO_AH:
-		/*
-		 * RFC 4302, 2.4. Security Parameters Index (SPI), SPI values
-		 * 1-255 reserved by IANA for future use,
-		 * 0 for implementation specific, local use.
-		 */
-		if (ntohl(sav->spi) <= 255) {
-			ipseclog((LOG_DEBUG, "%s: illegal range of SPI %u.\n",
-			    __func__, (u_int32_t)ntohl(sav->spi)));
-			return EINVAL;
-		}
-		break;
-	}
-
-	/* check satype */
-	switch (sav->sah->saidx.proto) {
-	case IPPROTO_ESP:
-		/* check flags */
-		if ((sav->flags & (SADB_X_EXT_OLD|SADB_X_EXT_DERIV)) ==
-		    (SADB_X_EXT_OLD|SADB_X_EXT_DERIV)) {
-			ipseclog((LOG_DEBUG, "%s: invalid flag (derived) "
-				"given to old-esp.\n", __func__));
-			return EINVAL;
-		}
-		error = xform_init(sav, XF_ESP);
-		break;
-	case IPPROTO_AH:
-		/* check flags */
-		if (sav->flags & SADB_X_EXT_DERIV) {
-			ipseclog((LOG_DEBUG, "%s: invalid flag (derived) "
-				"given to AH SA.\n", __func__));
-			return EINVAL;
-		}
-		if (sav->alg_enc != SADB_EALG_NONE) {
-			ipseclog((LOG_DEBUG, "%s: protocol and algorithm "
-				"mismated.\n", __func__));
-			return(EINVAL);
-		}
-		error = xform_init(sav, XF_AH);
-		break;
-	case IPPROTO_IPCOMP:
-		if (sav->alg_auth != SADB_AALG_NONE) {
-			ipseclog((LOG_DEBUG, "%s: protocol and algorithm "
-				"mismated.\n", __func__));
-			return(EINVAL);
-		}
-		if ((sav->flags & SADB_X_EXT_RAWCPI) == 0
-		 && ntohl(sav->spi) >= 0x10000) {
-			ipseclog((LOG_DEBUG, "%s: invalid cpi for IPComp.\n",
-				__func__));
-			return(EINVAL);
-		}
-		error = xform_init(sav, XF_IPCOMP);
-		break;
-	case IPPROTO_TCP:
-		if (sav->alg_enc != SADB_EALG_NONE) {
-			ipseclog((LOG_DEBUG, "%s: protocol and algorithm "
-				"mismated.\n", __func__));
-			return(EINVAL);
-		}
-		error = xform_init(sav, XF_TCPSIGNATURE);
-		break;
-	default:
-		ipseclog((LOG_DEBUG, "%s: Invalid satype.\n", __func__));
-		error = EPROTONOSUPPORT;
-		break;
-	}
-	if (error == 0) {
-		SAHTREE_LOCK();
-		key_sa_chgstate(sav, SADB_SASTATE_MATURE);
-		SAHTREE_UNLOCK();
-	}
-	return (error);
-}
-
-/*
- * subroutine for SADB_GET and SADB_DUMP.
- */
-static struct mbuf *
-key_setdumpsa(struct secasvar *sav, u_int8_t type, u_int8_t satype,
-    u_int32_t seq, u_int32_t pid)
-{
-	struct mbuf *result = NULL, *tres = NULL, *m;
-	int i;
-	int dumporder[] = {
-		SADB_EXT_SA, SADB_X_EXT_SA2, SADB_X_EXT_SA_REPLAY,
-		SADB_EXT_LIFETIME_HARD, SADB_EXT_LIFETIME_SOFT,
-		SADB_EXT_LIFETIME_CURRENT, SADB_EXT_ADDRESS_SRC,
-		SADB_EXT_ADDRESS_DST, SADB_EXT_ADDRESS_PROXY, SADB_EXT_KEY_AUTH,
-		SADB_EXT_KEY_ENCRYPT, SADB_EXT_IDENTITY_SRC,
-		SADB_EXT_IDENTITY_DST, SADB_EXT_SENSITIVITY,
-#ifdef IPSEC_NAT_T
->>>>>>> aaf1f842
 		SADB_X_EXT_NAT_T_TYPE,
 		SADB_X_EXT_NAT_T_SPORT, SADB_X_EXT_NAT_T_DPORT,
 		SADB_X_EXT_NAT_T_OAI, SADB_X_EXT_NAT_T_OAR,
 		SADB_X_EXT_NAT_T_FRAG,
-<<<<<<< HEAD
 	};
-=======
-#endif
-	};
-	u_int32_t replay_count;
->>>>>>> aaf1f842
+	uint32_t replay_count;
 
 	m = key_setsadbmsg(type, 0, satype, seq, pid, sav->refcnt);
 	if (m == NULL)
@@ -3380,7 +3264,7 @@
 
 		case SADB_X_EXT_SA_REPLAY:
 			if (sav->replay == NULL ||
-				sav->replay->wsize <= UINT8_MAX)
+			    sav->replay->wsize <= UINT8_MAX)
 				continue;
 
 			m = key_setsadbxsareplay(sav->replay->wsize);
@@ -3600,8 +3484,8 @@
 	p->sadb_sa_exttype = SADB_EXT_SA;
 	p->sadb_sa_spi = sav->spi;
 	p->sadb_sa_replay = sav->replay ?
-		(sav->replay->wsize > UINT8_MAX ?
-		 	UINT8_MAX : sav->replay->wsize) : 0;
+	    (sav->replay->wsize > UINT8_MAX ? UINT8_MAX :
+		sav->replay->wsize): 0;
 	p->sadb_sa_state = sav->state;
 	p->sadb_sa_auth = sav->alg_auth;
 	p->sadb_sa_encrypt = sav->alg_enc;
@@ -3686,8 +3570,6 @@
 	return m;
 }
 
-<<<<<<< HEAD
-=======
 /*
  * Set data into sadb_x_sa_replay.
  */
@@ -3714,8 +3596,6 @@
 	return m;
 }
 
-#ifdef IPSEC_NAT_T
->>>>>>> aaf1f842
 /*
  * Set a type in sadb_x_nat_t_type.
  */
@@ -6838,12 +6718,9 @@
 {
 	struct mbuf *result = NULL, *m;
 	struct sadb_lifetime *lt;
-<<<<<<< HEAD
+	uint32_t replay_count;
 	int error, len;
 	uint8_t satype;
-=======
-	u_int32_t replay_count;
->>>>>>> aaf1f842
 
 	IPSEC_ASSERT (sav != NULL, ("null sav"));
 	IPSEC_ASSERT (sav->sah != NULL, ("null sa header"));
@@ -7628,11 +7505,7 @@
 		case SADB_X_EXT_NAT_T_OAI:
 		case SADB_X_EXT_NAT_T_OAR:
 		case SADB_X_EXT_NAT_T_FRAG:
-<<<<<<< HEAD
-=======
-#endif
 		case SADB_X_EXT_SA_REPLAY:
->>>>>>> aaf1f842
 			/* duplicate check */
 			/*
 			 * XXX Are there duplication payloads of either
