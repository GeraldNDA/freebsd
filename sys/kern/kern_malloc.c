/*-
 * SPDX-License-Identifier: BSD-3-Clause
 *
 * Copyright (c) 1987, 1991, 1993
 *	The Regents of the University of California.
 * Copyright (c) 2005-2009 Robert N. M. Watson
 * Copyright (c) 2008 Otto Moerbeek <otto@drijf.net> (mallocarray)
 * All rights reserved.
 *
 * Redistribution and use in source and binary forms, with or without
 * modification, are permitted provided that the following conditions
 * are met:
 * 1. Redistributions of source code must retain the above copyright
 *    notice, this list of conditions and the following disclaimer.
 * 2. Redistributions in binary form must reproduce the above copyright
 *    notice, this list of conditions and the following disclaimer in the
 *    documentation and/or other materials provided with the distribution.
 * 3. Neither the name of the University nor the names of its contributors
 *    may be used to endorse or promote products derived from this software
 *    without specific prior written permission.
 *
 * THIS SOFTWARE IS PROVIDED BY THE REGENTS AND CONTRIBUTORS ``AS IS'' AND
 * ANY EXPRESS OR IMPLIED WARRANTIES, INCLUDING, BUT NOT LIMITED TO, THE
 * IMPLIED WARRANTIES OF MERCHANTABILITY AND FITNESS FOR A PARTICULAR PURPOSE
 * ARE DISCLAIMED.  IN NO EVENT SHALL THE REGENTS OR CONTRIBUTORS BE LIABLE
 * FOR ANY DIRECT, INDIRECT, INCIDENTAL, SPECIAL, EXEMPLARY, OR CONSEQUENTIAL
 * DAMAGES (INCLUDING, BUT NOT LIMITED TO, PROCUREMENT OF SUBSTITUTE GOODS
 * OR SERVICES; LOSS OF USE, DATA, OR PROFITS; OR BUSINESS INTERRUPTION)
 * HOWEVER CAUSED AND ON ANY THEORY OF LIABILITY, WHETHER IN CONTRACT, STRICT
 * LIABILITY, OR TORT (INCLUDING NEGLIGENCE OR OTHERWISE) ARISING IN ANY WAY
 * OUT OF THE USE OF THIS SOFTWARE, EVEN IF ADVISED OF THE POSSIBILITY OF
 * SUCH DAMAGE.
 *
 *	@(#)kern_malloc.c	8.3 (Berkeley) 1/4/94
 */

/*
 * Kernel malloc(9) implementation -- general purpose kernel memory allocator
 * based on memory types.  Back end is implemented using the UMA(9) zone
 * allocator.  A set of fixed-size buckets are used for smaller allocations,
 * and a special UMA allocation interface is used for larger allocations.
 * Callers declare memory types, and statistics are maintained independently
 * for each memory type.  Statistics are maintained per-CPU for performance
 * reasons.  See malloc(9) and comments in malloc.h for a detailed
 * description.
 */

#include <sys/cdefs.h>
__FBSDID("$FreeBSD$");

#include "opt_ddb.h"
#include "opt_vm.h"

#include <sys/param.h>
#include <sys/systm.h>
#include <sys/kdb.h>
#include <sys/kernel.h>
#include <sys/lock.h>
#include <sys/malloc.h>
#include <sys/mutex.h>
#include <sys/vmmeter.h>
#include <sys/proc.h>
#include <sys/sbuf.h>
#include <sys/sysctl.h>
#include <sys/time.h>
#include <sys/vmem.h>

#include <vm/vm.h>
#include <vm/pmap.h>
#include <vm/vm_pageout.h>
#include <vm/vm_param.h>
#include <vm/vm_kern.h>
#include <vm/vm_extern.h>
#include <vm/vm_map.h>
#include <vm/vm_page.h>
#include <vm/uma.h>
#include <vm/uma_int.h>
#include <vm/uma_dbg.h>

#ifdef DEBUG_MEMGUARD
#include <vm/memguard.h>
#endif
#ifdef DEBUG_REDZONE
#include <vm/redzone.h>
#endif

#if defined(INVARIANTS) && defined(__i386__)
#include <machine/cpu.h>
#endif

#include <ddb/ddb.h>

#ifdef KDTRACE_HOOKS
#include <sys/dtrace_bsd.h>

dtrace_malloc_probe_func_t	dtrace_malloc_probe;
#endif

#if defined(INVARIANTS) || defined(MALLOC_MAKE_FAILURES) ||		\
    defined(DEBUG_MEMGUARD) || defined(DEBUG_REDZONE)
#define	MALLOC_DEBUG	1
#endif

/*
 * When realloc() is called, if the new size is sufficiently smaller than
 * the old size, realloc() will allocate a new, smaller block to avoid
 * wasting memory. 'Sufficiently smaller' is defined as: newsize <=
 * oldsize / 2^n, where REALLOC_FRACTION defines the value of 'n'.
 */
#ifndef REALLOC_FRACTION
#define	REALLOC_FRACTION	1	/* new block if <= half the size */
#endif

/*
 * Centrally define some common malloc types.
 */
MALLOC_DEFINE(M_CACHE, "cache", "Various Dynamically allocated caches");
MALLOC_DEFINE(M_DEVBUF, "devbuf", "device driver memory");
MALLOC_DEFINE(M_TEMP, "temp", "misc temporary data buffers");

static struct malloc_type *kmemstatistics;
static int kmemcount;

#define KMEM_ZSHIFT	4
#define KMEM_ZBASE	16
#define KMEM_ZMASK	(KMEM_ZBASE - 1)

#define KMEM_ZMAX	65536
#define KMEM_ZSIZE	(KMEM_ZMAX >> KMEM_ZSHIFT)
static uint8_t kmemsize[KMEM_ZSIZE + 1];

#ifndef MALLOC_DEBUG_MAXZONES
#define	MALLOC_DEBUG_MAXZONES	1
#endif
static int numzones = MALLOC_DEBUG_MAXZONES;

/*
 * Small malloc(9) memory allocations are allocated from a set of UMA buckets
 * of various sizes.
 *
 * XXX: The comment here used to read "These won't be powers of two for
 * long."  It's possible that a significant amount of wasted memory could be
 * recovered by tuning the sizes of these buckets.
 */
struct {
	int kz_size;
	char *kz_name;
	uma_zone_t kz_zone[MALLOC_DEBUG_MAXZONES];
} kmemzones[] = {
	{16, "16", },
	{32, "32", },
	{64, "64", },
	{128, "128", },
	{256, "256", },
	{512, "512", },
	{1024, "1024", },
	{2048, "2048", },
	{4096, "4096", },
	{8192, "8192", },
	{16384, "16384", },
	{32768, "32768", },
	{65536, "65536", },
	{0, NULL},
};

/*
 * Zone to allocate malloc type descriptions from.  For ABI reasons, memory
 * types are described by a data structure passed by the declaring code, but
 * the malloc(9) implementation has its own data structure describing the
 * type and statistics.  This permits the malloc(9)-internal data structures
 * to be modified without breaking binary-compiled kernel modules that
 * declare malloc types.
 */
static uma_zone_t mt_zone;

u_long vm_kmem_size;
SYSCTL_ULONG(_vm, OID_AUTO, kmem_size, CTLFLAG_RDTUN, &vm_kmem_size, 0,
    "Size of kernel memory");

static u_long kmem_zmax = KMEM_ZMAX;
SYSCTL_ULONG(_vm, OID_AUTO, kmem_zmax, CTLFLAG_RDTUN, &kmem_zmax, 0,
    "Maximum allocation size that malloc(9) would use UMA as backend");

static u_long vm_kmem_size_min;
SYSCTL_ULONG(_vm, OID_AUTO, kmem_size_min, CTLFLAG_RDTUN, &vm_kmem_size_min, 0,
    "Minimum size of kernel memory");

static u_long vm_kmem_size_max;
SYSCTL_ULONG(_vm, OID_AUTO, kmem_size_max, CTLFLAG_RDTUN, &vm_kmem_size_max, 0,
    "Maximum size of kernel memory");

static u_int vm_kmem_size_scale;
SYSCTL_UINT(_vm, OID_AUTO, kmem_size_scale, CTLFLAG_RDTUN, &vm_kmem_size_scale, 0,
    "Scale factor for kernel memory size");

static int sysctl_kmem_map_size(SYSCTL_HANDLER_ARGS);
SYSCTL_PROC(_vm, OID_AUTO, kmem_map_size,
    CTLFLAG_RD | CTLTYPE_ULONG | CTLFLAG_MPSAFE, NULL, 0,
    sysctl_kmem_map_size, "LU", "Current kmem allocation size");

static int sysctl_kmem_map_free(SYSCTL_HANDLER_ARGS);
SYSCTL_PROC(_vm, OID_AUTO, kmem_map_free,
    CTLFLAG_RD | CTLTYPE_ULONG | CTLFLAG_MPSAFE, NULL, 0,
    sysctl_kmem_map_free, "LU", "Free space in kmem");

/*
 * The malloc_mtx protects the kmemstatistics linked list.
 */
struct mtx malloc_mtx;

#ifdef MALLOC_PROFILE
uint64_t krequests[KMEM_ZSIZE + 1];

static int sysctl_kern_mprof(SYSCTL_HANDLER_ARGS);
#endif

static int sysctl_kern_malloc_stats(SYSCTL_HANDLER_ARGS);

/*
 * time_uptime of the last malloc(9) failure (induced or real).
 */
static time_t t_malloc_fail;

#if defined(MALLOC_MAKE_FAILURES) || (MALLOC_DEBUG_MAXZONES > 1)
static SYSCTL_NODE(_debug, OID_AUTO, malloc, CTLFLAG_RD, 0,
    "Kernel malloc debugging options");
#endif

/*
 * malloc(9) fault injection -- cause malloc failures every (n) mallocs when
 * the caller specifies M_NOWAIT.  If set to 0, no failures are caused.
 */
#ifdef MALLOC_MAKE_FAILURES
static int malloc_failure_rate;
static int malloc_nowait_count;
static int malloc_failure_count;
SYSCTL_INT(_debug_malloc, OID_AUTO, failure_rate, CTLFLAG_RWTUN,
    &malloc_failure_rate, 0, "Every (n) mallocs with M_NOWAIT will fail");
SYSCTL_INT(_debug_malloc, OID_AUTO, failure_count, CTLFLAG_RD,
    &malloc_failure_count, 0, "Number of imposed M_NOWAIT malloc failures");
#endif

static int
sysctl_kmem_map_size(SYSCTL_HANDLER_ARGS)
{
	u_long size;

	size = uma_size();
	return (sysctl_handle_long(oidp, &size, 0, req));
}

static int
sysctl_kmem_map_free(SYSCTL_HANDLER_ARGS)
{
	u_long size, limit;

	/* The sysctl is unsigned, implement as a saturation value. */
	size = uma_size();
	limit = uma_limit();
	if (size > limit)
		size = 0;
	else
		size = limit - size;
	return (sysctl_handle_long(oidp, &size, 0, req));
}

/*
 * malloc(9) uma zone separation -- sub-page buffer overruns in one
 * malloc type will affect only a subset of other malloc types.
 */
#if MALLOC_DEBUG_MAXZONES > 1
static void
tunable_set_numzones(void)
{

	TUNABLE_INT_FETCH("debug.malloc.numzones",
	    &numzones);

	/* Sanity check the number of malloc uma zones. */
	if (numzones <= 0)
		numzones = 1;
	if (numzones > MALLOC_DEBUG_MAXZONES)
		numzones = MALLOC_DEBUG_MAXZONES;
}
SYSINIT(numzones, SI_SUB_TUNABLES, SI_ORDER_ANY, tunable_set_numzones, NULL);
SYSCTL_INT(_debug_malloc, OID_AUTO, numzones, CTLFLAG_RDTUN | CTLFLAG_NOFETCH,
    &numzones, 0, "Number of malloc uma subzones");

/*
 * Any number that changes regularly is an okay choice for the
 * offset.  Build numbers are pretty good of you have them.
 */
static u_int zone_offset = __FreeBSD_version;
TUNABLE_INT("debug.malloc.zone_offset", &zone_offset);
SYSCTL_UINT(_debug_malloc, OID_AUTO, zone_offset, CTLFLAG_RDTUN,
    &zone_offset, 0, "Separate malloc types by examining the "
    "Nth character in the malloc type short description.");

static u_int
mtp_get_subzone(const char *desc)
{
	size_t len;
	u_int val;

	if (desc == NULL || (len = strlen(desc)) == 0)
		return (0);
	val = desc[zone_offset % len];
	return (val % numzones);
}
#elif MALLOC_DEBUG_MAXZONES == 0
#error "MALLOC_DEBUG_MAXZONES must be positive."
#else
static inline u_int
mtp_get_subzone(const char *desc)
{

	return (0);
}
#endif /* MALLOC_DEBUG_MAXZONES > 1 */

int
malloc_last_fail(void)
{

	return (time_uptime - t_malloc_fail);
}

/*
 * An allocation has succeeded -- update malloc type statistics for the
 * amount of bucket size.  Occurs within a critical section so that the
 * thread isn't preempted and doesn't migrate while updating per-PCU
 * statistics.
 */
static void
malloc_type_zone_allocated(struct malloc_type *mtp, unsigned long size,
    int zindx)
{
	struct malloc_type_internal *mtip;
	struct malloc_type_stats *mtsp;

	critical_enter();
	mtip = mtp->ks_handle;
	mtsp = &mtip->mti_stats[curcpu];
	if (size > 0) {
		mtsp->mts_memalloced += size;
		mtsp->mts_numallocs++;
	}
	if (zindx != -1)
		mtsp->mts_size |= 1 << zindx;

#ifdef KDTRACE_HOOKS
	if (dtrace_malloc_probe != NULL) {
		uint32_t probe_id = mtip->mti_probes[DTMALLOC_PROBE_MALLOC];
		if (probe_id != 0)
			(dtrace_malloc_probe)(probe_id,
			    (uintptr_t) mtp, (uintptr_t) mtip,
			    (uintptr_t) mtsp, size, zindx);
	}
#endif

	critical_exit();
}

void
malloc_type_allocated(struct malloc_type *mtp, unsigned long size)
{

	if (size > 0)
		malloc_type_zone_allocated(mtp, size, -1);
}

/*
 * A free operation has occurred -- update malloc type statistics for the
 * amount of the bucket size.  Occurs within a critical section so that the
 * thread isn't preempted and doesn't migrate while updating per-CPU
 * statistics.
 */
void
malloc_type_freed(struct malloc_type *mtp, unsigned long size)
{
	struct malloc_type_internal *mtip;
	struct malloc_type_stats *mtsp;

	critical_enter();
	mtip = mtp->ks_handle;
	mtsp = &mtip->mti_stats[curcpu];
	mtsp->mts_memfreed += size;
	mtsp->mts_numfrees++;

#ifdef KDTRACE_HOOKS
	if (dtrace_malloc_probe != NULL) {
		uint32_t probe_id = mtip->mti_probes[DTMALLOC_PROBE_FREE];
		if (probe_id != 0)
			(dtrace_malloc_probe)(probe_id,
			    (uintptr_t) mtp, (uintptr_t) mtip,
			    (uintptr_t) mtsp, size, 0);
	}
#endif

	critical_exit();
}

/*
 *	contigmalloc:
 *
 *	Allocate a block of physically contiguous memory.
 *
 *	If M_NOWAIT is set, this routine will not block and return NULL if
 *	the allocation fails.
 */
void *
contigmalloc(unsigned long size, struct malloc_type *type, int flags,
    vm_paddr_t low, vm_paddr_t high, unsigned long alignment,
    vm_paddr_t boundary)
{
	void *ret;

	ret = (void *)kmem_alloc_contig(kernel_arena, size, flags, low, high,
	    alignment, boundary, VM_MEMATTR_DEFAULT);
	if (ret != NULL)
		malloc_type_allocated(type, round_page(size));
	return (ret);
}

void *
contigmalloc_domain(unsigned long size, struct malloc_type *type,
    int domain, int flags, vm_paddr_t low, vm_paddr_t high,
    unsigned long alignment, vm_paddr_t boundary)
{
	void *ret;

	ret = (void *)kmem_alloc_contig_domain(domain, size, flags, low, high,
	    alignment, boundary, VM_MEMATTR_DEFAULT);
	if (ret != NULL)
		malloc_type_allocated(type, round_page(size));
	return (ret);
}

/*
 *	contigfree:
 *
 *	Free a block of memory allocated by contigmalloc.
 *
 *	This routine may not block.
 */
void
contigfree(void *addr, unsigned long size, struct malloc_type *type)
{

	kmem_free(kernel_arena, (vm_offset_t)addr, size);
	malloc_type_freed(type, round_page(size));
}

#ifdef MALLOC_DEBUG
static int
malloc_dbg(caddr_t *vap, unsigned long *sizep, struct malloc_type *mtp,
    int flags)
{
#ifdef INVARIANTS
	int indx;

	KASSERT(mtp->ks_magic == M_MAGIC, ("malloc: bad malloc type magic"));
	/*
	 * Check that exactly one of M_WAITOK or M_NOWAIT is specified.
	 */
	indx = flags & (M_WAITOK | M_NOWAIT);
	if (indx != M_NOWAIT && indx != M_WAITOK) {
		static	struct timeval lasterr;
		static	int curerr, once;
		if (once == 0 && ppsratecheck(&lasterr, &curerr, 1)) {
			printf("Bad malloc flags: %x\n", indx);
			kdb_backtrace();
			flags |= M_WAITOK;
			once++;
		}
	}
#endif
#ifdef MALLOC_MAKE_FAILURES
	if ((flags & M_NOWAIT) && (malloc_failure_rate != 0)) {
		atomic_add_int(&malloc_nowait_count, 1);
		if ((malloc_nowait_count % malloc_failure_rate) == 0) {
			atomic_add_int(&malloc_failure_count, 1);
			t_malloc_fail = time_uptime;
			*vap = NULL;
			return (EJUSTRETURN);
		}
	}
#endif
	if (flags & M_WAITOK)
		KASSERT(curthread->td_intr_nesting_level == 0,
		   ("malloc(M_WAITOK) in interrupt context"));
	KASSERT(curthread->td_critnest == 0 || SCHEDULER_STOPPED(),
	    ("malloc: called with spinlock or critical section held"));

#ifdef DEBUG_MEMGUARD
	if (memguard_cmp_mtp(mtp, *sizep)) {
		*vap = memguard_alloc(*sizep, flags);
		if (*vap != NULL)
			return (EJUSTRETURN);
		/* This is unfortunate but should not be fatal. */
	}
#endif

#ifdef DEBUG_REDZONE
	*sizep = redzone_size_ntor(*sizep);
#endif

	return (0);
}
#endif

/*
 *	malloc:
 *
 *	Allocate a block of memory.
 *
 *	If M_NOWAIT is set, this routine will not block and return NULL if
 *	the allocation fails.
 */
void *
malloc(unsigned long size, struct malloc_type *mtp, int flags)
{
	int indx;
	struct malloc_type_internal *mtip;
	caddr_t va;
	uma_zone_t zone;
#if defined(DEBUG_REDZONE)
	unsigned long osize = size;
#endif

#ifdef MALLOC_DEBUG
	if (malloc_dbg(&va, &size, mtp, flags) != 0)
		return (va);
#endif

	if (size <= kmem_zmax) {
		mtip = mtp->ks_handle;
		if (size & KMEM_ZMASK)
			size = (size & ~KMEM_ZMASK) + KMEM_ZBASE;
		indx = kmemsize[size >> KMEM_ZSHIFT];
		KASSERT(mtip->mti_zone < numzones,
		    ("mti_zone %u out of range %d",
		    mtip->mti_zone, numzones));
		zone = kmemzones[indx].kz_zone[mtip->mti_zone];
#ifdef MALLOC_PROFILE
		krequests[size >> KMEM_ZSHIFT]++;
#endif
		va = uma_zalloc(zone, flags);
		if (va != NULL)
			size = zone->uz_size;
		malloc_type_zone_allocated(mtp, va == NULL ? 0 : size, indx);
	} else {
		size = roundup(size, PAGE_SIZE);
		zone = NULL;
		va = uma_large_malloc(size, flags);
		malloc_type_allocated(mtp, va == NULL ? 0 : size);
	}
	if (flags & M_WAITOK)
		KASSERT(va != NULL, ("malloc(M_WAITOK) returned NULL"));
	else if (va == NULL)
		t_malloc_fail = time_uptime;
#ifdef DEBUG_REDZONE
	if (va != NULL)
		va = redzone_setup(va, osize);
#endif
	return ((void *) va);
}

void *
malloc_domain(unsigned long size, struct malloc_type *mtp, int domain,
    int flags)
{
	int indx;
	struct malloc_type_internal *mtip;
	caddr_t va;
	uma_zone_t zone;
#if defined(DEBUG_REDZONE)
	unsigned long osize = size;
#endif

#ifdef MALLOC_DEBUG
	if (malloc_dbg(&va, &size, mtp, flags) != 0)
		return (va);
#endif
	if (size <= kmem_zmax) {
		mtip = mtp->ks_handle;
		if (size & KMEM_ZMASK)
			size = (size & ~KMEM_ZMASK) + KMEM_ZBASE;
		indx = kmemsize[size >> KMEM_ZSHIFT];
		KASSERT(mtip->mti_zone < numzones,
		    ("mti_zone %u out of range %d",
		    mtip->mti_zone, numzones));
		zone = kmemzones[indx].kz_zone[mtip->mti_zone];
#ifdef MALLOC_PROFILE
		krequests[size >> KMEM_ZSHIFT]++;
#endif
		va = uma_zalloc_domain(zone, NULL, domain, flags);
		if (va != NULL)
			size = zone->uz_size;
		malloc_type_zone_allocated(mtp, va == NULL ? 0 : size, indx);
	} else {
		size = roundup(size, PAGE_SIZE);
		zone = NULL;
		va = uma_large_malloc_domain(size, domain, flags);
		malloc_type_allocated(mtp, va == NULL ? 0 : size);
	}
	if (flags & M_WAITOK)
		KASSERT(va != NULL, ("malloc(M_WAITOK) returned NULL"));
	else if (va == NULL)
		t_malloc_fail = time_uptime;
#ifdef DEBUG_REDZONE
	if (va != NULL)
		va = redzone_setup(va, osize);
#endif
	return ((void *) va);
}

<<<<<<< HEAD
#ifdef INVARIANTS
static void
free_save_type(void *addr, struct malloc_type *mtp, u_long size)
=======
/*
 * This is sqrt(SIZE_MAX+1), as s1*s2 <= SIZE_MAX
 * if both s1 < MUL_NO_OVERFLOW and s2 < MUL_NO_OVERFLOW
 */
#define MUL_NO_OVERFLOW		(1UL << (sizeof(size_t) * 8 / 2))
void *
mallocarray(size_t nmemb, size_t size, struct malloc_type *type, int flags)
{

	if ((nmemb >= MUL_NO_OVERFLOW || size >= MUL_NO_OVERFLOW) &&
	    nmemb > 0 && SIZE_MAX / nmemb < size)
		return (NULL);

	return (malloc(size * nmemb, type, flags));
}

/*
 *	free:
 *
 *	Free a block of memory allocated by malloc.
 *
 *	This routine may not block.
 */
void
free(void *addr, struct malloc_type *mtp)
>>>>>>> 5b15d0d7
{
	struct malloc_type **mtpp = addr;

	/*
	 * Cache a pointer to the malloc_type that most recently freed
	 * this memory here.  This way we know who is most likely to
	 * have stepped on it later.
	 *
	 * This code assumes that size is a multiple of 8 bytes for
	 * 64 bit machines
	 */
	mtpp = (struct malloc_type **) ((unsigned long)mtpp & ~UMA_ALIGN_PTR);
	mtpp += (size - sizeof(struct malloc_type *)) /
	    sizeof(struct malloc_type *);
	*mtpp = mtp;
}
#endif

#ifdef MALLOC_DEBUG
static int
free_dbg(void **addrp, struct malloc_type *mtp)
{
	void *addr;

	addr = *addrp;
	KASSERT(mtp->ks_magic == M_MAGIC, ("free: bad malloc type magic"));
	KASSERT(curthread->td_critnest == 0 || SCHEDULER_STOPPED(),
	    ("free: called with spinlock or critical section held"));

	/* free(NULL, ...) does nothing */
	if (addr == NULL)
		return (EJUSTRETURN);

#ifdef DEBUG_MEMGUARD
	if (is_memguard_addr(addr)) {
		memguard_free(addr);
		return (EJUSTRETURN);
	}
#endif

#ifdef DEBUG_REDZONE
	redzone_check(addr);
	*addrp = redzone_addr_ntor(addr);
#endif

	return (0);
}
#endif

/*
 *	free:
 *
 *	Free a block of memory allocated by malloc.
 *
 *	This routine may not block.
 */
void
free(void *addr, struct malloc_type *mtp)
{
	uma_slab_t slab;
	u_long size;

#ifdef MALLOC_DEBUG
	if (free_dbg(&addr, mtp) != 0)
		return;
#endif
	/* free(NULL, ...) does nothing */
	if (addr == NULL)
		return;

	slab = vtoslab((vm_offset_t)addr & (~UMA_SLAB_MASK));
	if (slab == NULL)
		panic("free: address %p(%p) has not been allocated.\n",
		    addr, (void *)((u_long)addr & (~UMA_SLAB_MASK)));

	if (!(slab->us_flags & UMA_SLAB_MALLOC)) {
		size = slab->us_keg->uk_size;
#ifdef INVARIANTS
		free_save_type(addr, mtp, size);
#endif
		uma_zfree_arg(LIST_FIRST(&slab->us_keg->uk_zones), addr, slab);
	} else {
		size = slab->us_size;
		uma_large_free(slab);
	}
	malloc_type_freed(mtp, size);
}

void
free_domain(void *addr, struct malloc_type *mtp)
{
	uma_slab_t slab;
	u_long size;

#ifdef MALLOC_DEBUG
	if (free_dbg(&addr, mtp) != 0)
		return;
#endif

	/* free(NULL, ...) does nothing */
	if (addr == NULL)
		return;

	slab = vtoslab((vm_offset_t)addr & (~UMA_SLAB_MASK));
	if (slab == NULL)
		panic("free_domain: address %p(%p) has not been allocated.\n",
		    addr, (void *)((u_long)addr & (~UMA_SLAB_MASK)));

	if (!(slab->us_flags & UMA_SLAB_MALLOC)) {
		size = slab->us_keg->uk_size;
#ifdef INVARIANTS
		free_save_type(addr, mtp, size);
#endif
		uma_zfree_domain(LIST_FIRST(&slab->us_keg->uk_zones),
		    addr, slab);
	} else {
		size = slab->us_size;
		uma_large_free(slab);
	}
	malloc_type_freed(mtp, size);
}

/*
 *	realloc: change the size of a memory block
 */
void *
realloc(void *addr, unsigned long size, struct malloc_type *mtp, int flags)
{
	uma_slab_t slab;
	unsigned long alloc;
	void *newaddr;

	KASSERT(mtp->ks_magic == M_MAGIC,
	    ("realloc: bad malloc type magic"));
	KASSERT(curthread->td_critnest == 0 || SCHEDULER_STOPPED(),
	    ("realloc: called with spinlock or critical section held"));

	/* realloc(NULL, ...) is equivalent to malloc(...) */
	if (addr == NULL)
		return (malloc(size, mtp, flags));

	/*
	 * XXX: Should report free of old memory and alloc of new memory to
	 * per-CPU stats.
	 */

#ifdef DEBUG_MEMGUARD
	if (is_memguard_addr(addr))
		return (memguard_realloc(addr, size, mtp, flags));
#endif

#ifdef DEBUG_REDZONE
	slab = NULL;
	alloc = redzone_get_size(addr);
#else
	slab = vtoslab((vm_offset_t)addr & ~(UMA_SLAB_MASK));

	/* Sanity check */
	KASSERT(slab != NULL,
	    ("realloc: address %p out of range", (void *)addr));

	/* Get the size of the original block */
	if (!(slab->us_flags & UMA_SLAB_MALLOC))
		alloc = slab->us_keg->uk_size;
	else
		alloc = slab->us_size;

	/* Reuse the original block if appropriate */
	if (size <= alloc
	    && (size > (alloc >> REALLOC_FRACTION) || alloc == MINALLOCSIZE))
		return (addr);
#endif /* !DEBUG_REDZONE */

	/* Allocate a new, bigger (or smaller) block */
	if ((newaddr = malloc(size, mtp, flags)) == NULL)
		return (NULL);

	/* Copy over original contents */
	bcopy(addr, newaddr, min(size, alloc));
	free(addr, mtp);
	return (newaddr);
}

/*
 *	reallocf: same as realloc() but free memory on failure.
 */
void *
reallocf(void *addr, unsigned long size, struct malloc_type *mtp, int flags)
{
	void *mem;

	if ((mem = realloc(addr, size, mtp, flags)) == NULL)
		free(addr, mtp);
	return (mem);
}

#ifndef __sparc64__
CTASSERT(VM_KMEM_SIZE_SCALE >= 1);
#endif

/*
 * Initialize the kernel memory (kmem) arena.
 */
void
kmeminit(void)
{
	u_long mem_size;
	u_long tmp;

#ifdef VM_KMEM_SIZE
	if (vm_kmem_size == 0)
		vm_kmem_size = VM_KMEM_SIZE;
#endif
#ifdef VM_KMEM_SIZE_MIN
	if (vm_kmem_size_min == 0)
		vm_kmem_size_min = VM_KMEM_SIZE_MIN;
#endif
#ifdef VM_KMEM_SIZE_MAX
	if (vm_kmem_size_max == 0)
		vm_kmem_size_max = VM_KMEM_SIZE_MAX;
#endif
	/*
	 * Calculate the amount of kernel virtual address (KVA) space that is
	 * preallocated to the kmem arena.  In order to support a wide range
	 * of machines, it is a function of the physical memory size,
	 * specifically,
	 *
	 *	min(max(physical memory size / VM_KMEM_SIZE_SCALE,
	 *	    VM_KMEM_SIZE_MIN), VM_KMEM_SIZE_MAX)
	 *
	 * Every architecture must define an integral value for
	 * VM_KMEM_SIZE_SCALE.  However, the definitions of VM_KMEM_SIZE_MIN
	 * and VM_KMEM_SIZE_MAX, which represent respectively the floor and
	 * ceiling on this preallocation, are optional.  Typically,
	 * VM_KMEM_SIZE_MAX is itself a function of the available KVA space on
	 * a given architecture.
	 */
	mem_size = vm_cnt.v_page_count;
	if (mem_size <= 32768) /* delphij XXX 128MB */
		kmem_zmax = PAGE_SIZE;

	if (vm_kmem_size_scale < 1)
		vm_kmem_size_scale = VM_KMEM_SIZE_SCALE;

	/*
	 * Check if we should use defaults for the "vm_kmem_size"
	 * variable:
	 */
	if (vm_kmem_size == 0) {
		vm_kmem_size = (mem_size / vm_kmem_size_scale) * PAGE_SIZE;

		if (vm_kmem_size_min > 0 && vm_kmem_size < vm_kmem_size_min)
			vm_kmem_size = vm_kmem_size_min;
		if (vm_kmem_size_max > 0 && vm_kmem_size >= vm_kmem_size_max)
			vm_kmem_size = vm_kmem_size_max;
	}

	/*
	 * The amount of KVA space that is preallocated to the
	 * kmem arena can be set statically at compile-time or manually
	 * through the kernel environment.  However, it is still limited to
	 * twice the physical memory size, which has been sufficient to handle
	 * the most severe cases of external fragmentation in the kmem arena. 
	 */
	if (vm_kmem_size / 2 / PAGE_SIZE > mem_size)
		vm_kmem_size = 2 * mem_size * PAGE_SIZE;

	vm_kmem_size = round_page(vm_kmem_size);
#ifdef DEBUG_MEMGUARD
	tmp = memguard_fudge(vm_kmem_size, kernel_map);
#else
	tmp = vm_kmem_size;
#endif
	uma_set_limit(tmp);

#ifdef DEBUG_MEMGUARD
	/*
	 * Initialize MemGuard if support compiled in.  MemGuard is a
	 * replacement allocator used for detecting tamper-after-free
	 * scenarios as they occur.  It is only used for debugging.
	 */
	memguard_init(kernel_arena);
#endif
}

/*
 * Initialize the kernel memory allocator
 */
/* ARGSUSED*/
static void
mallocinit(void *dummy)
{
	int i;
	uint8_t indx;

	mtx_init(&malloc_mtx, "malloc", NULL, MTX_DEF);

	kmeminit();

	uma_startup2();

	if (kmem_zmax < PAGE_SIZE || kmem_zmax > KMEM_ZMAX)
		kmem_zmax = KMEM_ZMAX;

	mt_zone = uma_zcreate("mt_zone", sizeof(struct malloc_type_internal),
#ifdef INVARIANTS
	    mtrash_ctor, mtrash_dtor, mtrash_init, mtrash_fini,
#else
	    NULL, NULL, NULL, NULL,
#endif
	    UMA_ALIGN_PTR, UMA_ZONE_MALLOC);
	for (i = 0, indx = 0; kmemzones[indx].kz_size != 0; indx++) {
		int size = kmemzones[indx].kz_size;
		char *name = kmemzones[indx].kz_name;
		int subzone;

		for (subzone = 0; subzone < numzones; subzone++) {
			kmemzones[indx].kz_zone[subzone] =
			    uma_zcreate(name, size,
#ifdef INVARIANTS
			    mtrash_ctor, mtrash_dtor, mtrash_init, mtrash_fini,
#else
			    NULL, NULL, NULL, NULL,
#endif
			    UMA_ALIGN_PTR, UMA_ZONE_MALLOC);
		}		    
		for (;i <= size; i+= KMEM_ZBASE)
			kmemsize[i >> KMEM_ZSHIFT] = indx;

	}
}
SYSINIT(kmem, SI_SUB_KMEM, SI_ORDER_SECOND, mallocinit, NULL);

void
malloc_init(void *data)
{
	struct malloc_type_internal *mtip;
	struct malloc_type *mtp;

	KASSERT(vm_cnt.v_page_count != 0, ("malloc_register before vm_init"));

	mtp = data;
	if (mtp->ks_magic != M_MAGIC)
		panic("malloc_init: bad malloc type magic");

	mtip = uma_zalloc(mt_zone, M_WAITOK | M_ZERO);
	mtp->ks_handle = mtip;
	mtip->mti_zone = mtp_get_subzone(mtp->ks_shortdesc);

	mtx_lock(&malloc_mtx);
	mtp->ks_next = kmemstatistics;
	kmemstatistics = mtp;
	kmemcount++;
	mtx_unlock(&malloc_mtx);
}

void
malloc_uninit(void *data)
{
	struct malloc_type_internal *mtip;
	struct malloc_type_stats *mtsp;
	struct malloc_type *mtp, *temp;
	uma_slab_t slab;
	long temp_allocs, temp_bytes;
	int i;

	mtp = data;
	KASSERT(mtp->ks_magic == M_MAGIC,
	    ("malloc_uninit: bad malloc type magic"));
	KASSERT(mtp->ks_handle != NULL, ("malloc_deregister: cookie NULL"));

	mtx_lock(&malloc_mtx);
	mtip = mtp->ks_handle;
	mtp->ks_handle = NULL;
	if (mtp != kmemstatistics) {
		for (temp = kmemstatistics; temp != NULL;
		    temp = temp->ks_next) {
			if (temp->ks_next == mtp) {
				temp->ks_next = mtp->ks_next;
				break;
			}
		}
		KASSERT(temp,
		    ("malloc_uninit: type '%s' not found", mtp->ks_shortdesc));
	} else
		kmemstatistics = mtp->ks_next;
	kmemcount--;
	mtx_unlock(&malloc_mtx);

	/*
	 * Look for memory leaks.
	 */
	temp_allocs = temp_bytes = 0;
	for (i = 0; i < MAXCPU; i++) {
		mtsp = &mtip->mti_stats[i];
		temp_allocs += mtsp->mts_numallocs;
		temp_allocs -= mtsp->mts_numfrees;
		temp_bytes += mtsp->mts_memalloced;
		temp_bytes -= mtsp->mts_memfreed;
	}
	if (temp_allocs > 0 || temp_bytes > 0) {
		printf("Warning: memory type %s leaked memory on destroy "
		    "(%ld allocations, %ld bytes leaked).\n", mtp->ks_shortdesc,
		    temp_allocs, temp_bytes);
	}

	slab = vtoslab((vm_offset_t) mtip & (~UMA_SLAB_MASK));
	uma_zfree_arg(mt_zone, mtip, slab);
}

struct malloc_type *
malloc_desc2type(const char *desc)
{
	struct malloc_type *mtp;

	mtx_assert(&malloc_mtx, MA_OWNED);
	for (mtp = kmemstatistics; mtp != NULL; mtp = mtp->ks_next) {
		if (strcmp(mtp->ks_shortdesc, desc) == 0)
			return (mtp);
	}
	return (NULL);
}

static int
sysctl_kern_malloc_stats(SYSCTL_HANDLER_ARGS)
{
	struct malloc_type_stream_header mtsh;
	struct malloc_type_internal *mtip;
	struct malloc_type_header mth;
	struct malloc_type *mtp;
	int error, i;
	struct sbuf sbuf;

	error = sysctl_wire_old_buffer(req, 0);
	if (error != 0)
		return (error);
	sbuf_new_for_sysctl(&sbuf, NULL, 128, req);
	sbuf_clear_flags(&sbuf, SBUF_INCLUDENUL);
	mtx_lock(&malloc_mtx);

	/*
	 * Insert stream header.
	 */
	bzero(&mtsh, sizeof(mtsh));
	mtsh.mtsh_version = MALLOC_TYPE_STREAM_VERSION;
	mtsh.mtsh_maxcpus = MAXCPU;
	mtsh.mtsh_count = kmemcount;
	(void)sbuf_bcat(&sbuf, &mtsh, sizeof(mtsh));

	/*
	 * Insert alternating sequence of type headers and type statistics.
	 */
	for (mtp = kmemstatistics; mtp != NULL; mtp = mtp->ks_next) {
		mtip = (struct malloc_type_internal *)mtp->ks_handle;

		/*
		 * Insert type header.
		 */
		bzero(&mth, sizeof(mth));
		strlcpy(mth.mth_name, mtp->ks_shortdesc, MALLOC_MAX_NAME);
		(void)sbuf_bcat(&sbuf, &mth, sizeof(mth));

		/*
		 * Insert type statistics for each CPU.
		 */
		for (i = 0; i < MAXCPU; i++) {
			(void)sbuf_bcat(&sbuf, &mtip->mti_stats[i],
			    sizeof(mtip->mti_stats[i]));
		}
	}
	mtx_unlock(&malloc_mtx);
	error = sbuf_finish(&sbuf);
	sbuf_delete(&sbuf);
	return (error);
}

SYSCTL_PROC(_kern, OID_AUTO, malloc_stats, CTLFLAG_RD|CTLTYPE_STRUCT,
    0, 0, sysctl_kern_malloc_stats, "s,malloc_type_ustats",
    "Return malloc types");

SYSCTL_INT(_kern, OID_AUTO, malloc_count, CTLFLAG_RD, &kmemcount, 0,
    "Count of kernel malloc types");

void
malloc_type_list(malloc_type_list_func_t *func, void *arg)
{
	struct malloc_type *mtp, **bufmtp;
	int count, i;
	size_t buflen;

	mtx_lock(&malloc_mtx);
restart:
	mtx_assert(&malloc_mtx, MA_OWNED);
	count = kmemcount;
	mtx_unlock(&malloc_mtx);

	buflen = sizeof(struct malloc_type *) * count;
	bufmtp = malloc(buflen, M_TEMP, M_WAITOK);

	mtx_lock(&malloc_mtx);

	if (count < kmemcount) {
		free(bufmtp, M_TEMP);
		goto restart;
	}

	for (mtp = kmemstatistics, i = 0; mtp != NULL; mtp = mtp->ks_next, i++)
		bufmtp[i] = mtp;

	mtx_unlock(&malloc_mtx);

	for (i = 0; i < count; i++)
		(func)(bufmtp[i], arg);

	free(bufmtp, M_TEMP);
}

#ifdef DDB
DB_SHOW_COMMAND(malloc, db_show_malloc)
{
	struct malloc_type_internal *mtip;
	struct malloc_type *mtp;
	uint64_t allocs, frees;
	uint64_t alloced, freed;
	int i;

	db_printf("%18s %12s  %12s %12s\n", "Type", "InUse", "MemUse",
	    "Requests");
	for (mtp = kmemstatistics; mtp != NULL; mtp = mtp->ks_next) {
		mtip = (struct malloc_type_internal *)mtp->ks_handle;
		allocs = 0;
		frees = 0;
		alloced = 0;
		freed = 0;
		for (i = 0; i < MAXCPU; i++) {
			allocs += mtip->mti_stats[i].mts_numallocs;
			frees += mtip->mti_stats[i].mts_numfrees;
			alloced += mtip->mti_stats[i].mts_memalloced;
			freed += mtip->mti_stats[i].mts_memfreed;
		}
		db_printf("%18s %12ju %12juK %12ju\n",
		    mtp->ks_shortdesc, allocs - frees,
		    (alloced - freed + 1023) / 1024, allocs);
		if (db_pager_quit)
			break;
	}
}

#if MALLOC_DEBUG_MAXZONES > 1
DB_SHOW_COMMAND(multizone_matches, db_show_multizone_matches)
{
	struct malloc_type_internal *mtip;
	struct malloc_type *mtp;
	u_int subzone;

	if (!have_addr) {
		db_printf("Usage: show multizone_matches <malloc type/addr>\n");
		return;
	}
	mtp = (void *)addr;
	if (mtp->ks_magic != M_MAGIC) {
		db_printf("Magic %lx does not match expected %x\n",
		    mtp->ks_magic, M_MAGIC);
		return;
	}

	mtip = mtp->ks_handle;
	subzone = mtip->mti_zone;

	for (mtp = kmemstatistics; mtp != NULL; mtp = mtp->ks_next) {
		mtip = mtp->ks_handle;
		if (mtip->mti_zone != subzone)
			continue;
		db_printf("%s\n", mtp->ks_shortdesc);
		if (db_pager_quit)
			break;
	}
}
#endif /* MALLOC_DEBUG_MAXZONES > 1 */
#endif /* DDB */

#ifdef MALLOC_PROFILE

static int
sysctl_kern_mprof(SYSCTL_HANDLER_ARGS)
{
	struct sbuf sbuf;
	uint64_t count;
	uint64_t waste;
	uint64_t mem;
	int error;
	int rsize;
	int size;
	int i;

	waste = 0;
	mem = 0;

	error = sysctl_wire_old_buffer(req, 0);
	if (error != 0)
		return (error);
	sbuf_new_for_sysctl(&sbuf, NULL, 128, req);
	sbuf_printf(&sbuf, 
	    "\n  Size                    Requests  Real Size\n");
	for (i = 0; i < KMEM_ZSIZE; i++) {
		size = i << KMEM_ZSHIFT;
		rsize = kmemzones[kmemsize[i]].kz_size;
		count = (long long unsigned)krequests[i];

		sbuf_printf(&sbuf, "%6d%28llu%11d\n", size,
		    (unsigned long long)count, rsize);

		if ((rsize * count) > (size * count))
			waste += (rsize * count) - (size * count);
		mem += (rsize * count);
	}
	sbuf_printf(&sbuf,
	    "\nTotal memory used:\t%30llu\nTotal Memory wasted:\t%30llu\n",
	    (unsigned long long)mem, (unsigned long long)waste);
	error = sbuf_finish(&sbuf);
	sbuf_delete(&sbuf);
	return (error);
}

SYSCTL_OID(_kern, OID_AUTO, mprof, CTLTYPE_STRING|CTLFLAG_RD,
    NULL, 0, sysctl_kern_mprof, "A", "Malloc Profiling");
#endif /* MALLOC_PROFILE */<|MERGE_RESOLUTION|>--- conflicted
+++ resolved
@@ -615,37 +615,25 @@
 	return ((void *) va);
 }
 
-<<<<<<< HEAD
+/*
+ * This is sqrt(SIZE_MAX+1), as s1*s2 <= SIZE_MAX
+ * if both s1 < MUL_NO_OVERFLOW and s2 < MUL_NO_OVERFLOW
+ */
+#define MUL_NO_OVERFLOW		(1UL << (sizeof(size_t) * 8 / 2))
+void *
+mallocarray(size_t nmemb, size_t size, struct malloc_type *type, int flags)
+{
+
+	if ((nmemb >= MUL_NO_OVERFLOW || size >= MUL_NO_OVERFLOW) &&
+	    nmemb > 0 && SIZE_MAX / nmemb < size)
+		return (NULL);
+
+	return (malloc(size * nmemb, type, flags));
+}
+
 #ifdef INVARIANTS
 static void
 free_save_type(void *addr, struct malloc_type *mtp, u_long size)
-=======
-/*
- * This is sqrt(SIZE_MAX+1), as s1*s2 <= SIZE_MAX
- * if both s1 < MUL_NO_OVERFLOW and s2 < MUL_NO_OVERFLOW
- */
-#define MUL_NO_OVERFLOW		(1UL << (sizeof(size_t) * 8 / 2))
-void *
-mallocarray(size_t nmemb, size_t size, struct malloc_type *type, int flags)
-{
-
-	if ((nmemb >= MUL_NO_OVERFLOW || size >= MUL_NO_OVERFLOW) &&
-	    nmemb > 0 && SIZE_MAX / nmemb < size)
-		return (NULL);
-
-	return (malloc(size * nmemb, type, flags));
-}
-
-/*
- *	free:
- *
- *	Free a block of memory allocated by malloc.
- *
- *	This routine may not block.
- */
-void
-free(void *addr, struct malloc_type *mtp)
->>>>>>> 5b15d0d7
 {
 	struct malloc_type **mtpp = addr;
 
