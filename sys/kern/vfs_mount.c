/*-
 * Copyright (c) 1999-2004 Poul-Henning Kamp
 * Copyright (c) 1999 Michael Smith
 * Copyright (c) 1989, 1993
 *	The Regents of the University of California.  All rights reserved.
 * (c) UNIX System Laboratories, Inc.
 * All or some portions of this file are derived from material licensed
 * to the University of California by American Telephone and Telegraph
 * Co. or Unix System Laboratories, Inc. and are reproduced herein with
 * the permission of UNIX System Laboratories, Inc.
 *
 * Redistribution and use in source and binary forms, with or without
 * modification, are permitted provided that the following conditions
 * are met:
 * 1. Redistributions of source code must retain the above copyright
 *    notice, this list of conditions and the following disclaimer.
 * 2. Redistributions in binary form must reproduce the above copyright
 *    notice, this list of conditions and the following disclaimer in the
 *    documentation and/or other materials provided with the distribution.
 * 4. Neither the name of the University nor the names of its contributors
 *    may be used to endorse or promote products derived from this software
 *    without specific prior written permission.
 *
 * THIS SOFTWARE IS PROVIDED BY THE AUTHOR AND CONTRIBUTORS ``AS IS'' AND
 * ANY EXPRESS OR IMPLIED WARRANTIES, INCLUDING, BUT NOT LIMITED TO, THE
 * IMPLIED WARRANTIES OF MERCHANTABILITY AND FITNESS FOR A PARTICULAR PURPOSE
 * ARE DISCLAIMED.  IN NO EVENT SHALL THE AUTHOR OR CONTRIBUTORS BE LIABLE
 * FOR ANY DIRECT, INDIRECT, INCIDENTAL, SPECIAL, EXEMPLARY, OR CONSEQUENTIAL
 * DAMAGES (INCLUDING, BUT NOT LIMITED TO, PROCUREMENT OF SUBSTITUTE GOODS
 * OR SERVICES; LOSS OF USE, DATA, OR PROFITS; OR BUSINESS INTERRUPTION)
 * HOWEVER CAUSED AND ON ANY THEORY OF LIABILITY, WHETHER IN CONTRACT, STRICT
 * LIABILITY, OR TORT (INCLUDING NEGLIGENCE OR OTHERWISE) ARISING IN ANY WAY
 * OUT OF THE USE OF THIS SOFTWARE, EVEN IF ADVISED OF THE POSSIBILITY OF
 * SUCH DAMAGE.
 */

#include <sys/cdefs.h>
__FBSDID("$FreeBSD$");

#include <sys/param.h>
#include <sys/conf.h>
#include <sys/fcntl.h>
#include <sys/jail.h>
#include <sys/kernel.h>
#include <sys/libkern.h>
#include <sys/malloc.h>
#include <sys/mount.h>
#include <sys/mutex.h>
#include <sys/namei.h>
#include <sys/priv.h>
#include <sys/proc.h>
#include <sys/filedesc.h>
#include <sys/reboot.h>
#include <sys/syscallsubr.h>
#include <sys/sysproto.h>
#include <sys/sx.h>
#include <sys/sysctl.h>
#include <sys/sysent.h>
#include <sys/systm.h>
#include <sys/vnode.h>
#include <vm/uma.h>

#include <geom/geom.h>

#include <machine/stdarg.h>

#include <security/audit/audit.h>
#include <security/mac/mac_framework.h>

#include "opt_rootdevname.h"

#define	ROOTNAME		"root_device"
#define	VFS_MOUNTARG_SIZE_MAX	(1024 * 64)

static void	set_rootvnode(void);
static int	vfs_domount(struct thread *td, const char *fstype,
		    char *fspath, int fsflags, void *fsdata);
static int	vfs_mountroot_ask(void);
static int	vfs_mountroot_try(const char *mountfrom, const char *options);
static void	free_mntarg(struct mntarg *ma);

static int	usermount = 0;
SYSCTL_INT(_vfs, OID_AUTO, usermount, CTLFLAG_RW, &usermount, 0,
    "Unprivileged users may mount and unmount file systems");

MALLOC_DEFINE(M_MOUNT, "mount", "vfs mount structure");
MALLOC_DEFINE(M_VNODE_MARKER, "vnodemarker", "vnode marker");
static uma_zone_t mount_zone;

/* List of mounted filesystems. */
struct mntlist mountlist = TAILQ_HEAD_INITIALIZER(mountlist);

/* For any iteration/modification of mountlist */
struct mtx mountlist_mtx;
MTX_SYSINIT(mountlist, &mountlist_mtx, "mountlist", MTX_DEF);

/*
 * The vnode of the system's root (/ in the filesystem, without chroot
 * active.)
 */
struct vnode	*rootvnode;

/*
 * The root filesystem is detailed in the kernel environment variable
 * vfs.root.mountfrom, which is expected to be in the general format
 *
 * <vfsname>:[<path>]
 * vfsname   := the name of a VFS known to the kernel and capable
 *              of being mounted as root
 * path      := disk device name or other data used by the filesystem
 *              to locate its physical store
 *
 * The environment variable vfs.root.mountfrom options is a comma delimited
 * set of string mount options.  These mount options must be parseable
 * by nmount() in the kernel.
 */

/*
 * Global opts, taken by all filesystems
 */
static const char *global_opts[] = {
	"errmsg",
	"fstype",
	"fspath",
	"ro",
	"rw",
	"nosuid",
	"noexec",
	NULL
};

/*
 * The root specifiers we will try if RB_CDROM is specified.
 */
static char *cdrom_rootdevnames[] = {
	"cd9660:cd0",
	"cd9660:acd0",
	NULL
};

/* legacy find-root code */
char		*rootdevnames[2] = {NULL, NULL};
#ifndef ROOTDEVNAME
#  define ROOTDEVNAME NULL
#endif
static const char	*ctrootdevname = ROOTDEVNAME;

/*
 * ---------------------------------------------------------------------
 * Functions for building and sanitizing the mount options
 */

/* Remove one mount option. */
static void
vfs_freeopt(struct vfsoptlist *opts, struct vfsopt *opt)
{

	TAILQ_REMOVE(opts, opt, link);
	free(opt->name, M_MOUNT);
	if (opt->value != NULL)
		free(opt->value, M_MOUNT);
	free(opt, M_MOUNT);
}

/* Release all resources related to the mount options. */
void
vfs_freeopts(struct vfsoptlist *opts)
{
	struct vfsopt *opt;

	while (!TAILQ_EMPTY(opts)) {
		opt = TAILQ_FIRST(opts);
		vfs_freeopt(opts, opt);
	}
	free(opts, M_MOUNT);
}

void
vfs_deleteopt(struct vfsoptlist *opts, const char *name)
{
	struct vfsopt *opt, *temp;

	if (opts == NULL)
		return;
	TAILQ_FOREACH_SAFE(opt, opts, link, temp)  {
		if (strcmp(opt->name, name) == 0)
			vfs_freeopt(opts, opt);
	}
}

/*
 * Check if options are equal (with or without the "no" prefix).
 */
static int
vfs_equalopts(const char *opt1, const char *opt2)
{
	char *p;

	/* "opt" vs. "opt" or "noopt" vs. "noopt" */
	if (strcmp(opt1, opt2) == 0)
		return (1);
	/* "noopt" vs. "opt" */
	if (strncmp(opt1, "no", 2) == 0 && strcmp(opt1 + 2, opt2) == 0)
		return (1);
	/* "opt" vs. "noopt" */
	if (strncmp(opt2, "no", 2) == 0 && strcmp(opt1, opt2 + 2) == 0)
		return (1);
	while ((p = strchr(opt1, '.')) != NULL &&
	    !strncmp(opt1, opt2, ++p - opt1)) {
		opt2 += p - opt1;
		opt1 = p;
		/* "foo.noopt" vs. "foo.opt" */
		if (strncmp(opt1, "no", 2) == 0 && strcmp(opt1 + 2, opt2) == 0)
			return (1);
		/* "foo.opt" vs. "foo.noopt" */
		if (strncmp(opt2, "no", 2) == 0 && strcmp(opt1, opt2 + 2) == 0)
			return (1);
	}
	return (0);
}

/*
 * If a mount option is specified several times,
 * (with or without the "no" prefix) only keep
 * the last occurence of it.
 */
static void
vfs_sanitizeopts(struct vfsoptlist *opts)
{
	struct vfsopt *opt, *opt2, *tmp;

	TAILQ_FOREACH_REVERSE(opt, opts, vfsoptlist, link) {
		opt2 = TAILQ_PREV(opt, vfsoptlist, link);
		while (opt2 != NULL) {
			if (vfs_equalopts(opt->name, opt2->name)) {
				tmp = TAILQ_PREV(opt2, vfsoptlist, link);
				vfs_freeopt(opts, opt2);
				opt2 = tmp;
			} else {
				opt2 = TAILQ_PREV(opt2, vfsoptlist, link);
			}
		}
	}
}

/*
 * Build a linked list of mount options from a struct uio.
 */
int
vfs_buildopts(struct uio *auio, struct vfsoptlist **options)
{
	struct vfsoptlist *opts;
	struct vfsopt *opt;
	size_t memused, namelen, optlen;
	unsigned int i, iovcnt;
	int error;

	opts = malloc(sizeof(struct vfsoptlist), M_MOUNT, M_WAITOK);
	TAILQ_INIT(opts);
	memused = 0;
	iovcnt = auio->uio_iovcnt;
	for (i = 0; i < iovcnt; i += 2) {
		namelen = auio->uio_iov[i].iov_len;
		optlen = auio->uio_iov[i + 1].iov_len;
		memused += sizeof(struct vfsopt) + optlen + namelen;
		/*
		 * Avoid consuming too much memory, and attempts to overflow
		 * memused.
		 */
		if (memused > VFS_MOUNTARG_SIZE_MAX ||
		    optlen > VFS_MOUNTARG_SIZE_MAX ||
		    namelen > VFS_MOUNTARG_SIZE_MAX) {
			error = EINVAL;
			goto bad;
		}

		opt = malloc(sizeof(struct vfsopt), M_MOUNT, M_WAITOK);
		opt->name = malloc(namelen, M_MOUNT, M_WAITOK);
		opt->value = NULL;
		opt->len = 0;
		opt->pos = i / 2;
		opt->seen = 0;

		/*
		 * Do this early, so jumps to "bad" will free the current
		 * option.
		 */
		TAILQ_INSERT_TAIL(opts, opt, link);

		if (auio->uio_segflg == UIO_SYSSPACE) {
			bcopy(auio->uio_iov[i].iov_base, opt->name, namelen);
		} else {
			error = copyin(auio->uio_iov[i].iov_base, opt->name,
			    namelen);
			if (error)
				goto bad;
		}
		/* Ensure names are null-terminated strings. */
		if (namelen == 0 || opt->name[namelen - 1] != '\0') {
			error = EINVAL;
			goto bad;
		}
		if (optlen != 0) {
			opt->len = optlen;
			opt->value = malloc(optlen, M_MOUNT, M_WAITOK);
			if (auio->uio_segflg == UIO_SYSSPACE) {
				bcopy(auio->uio_iov[i + 1].iov_base, opt->value,
				    optlen);
			} else {
				error = copyin(auio->uio_iov[i + 1].iov_base,
				    opt->value, optlen);
				if (error)
					goto bad;
			}
		}
	}
	vfs_sanitizeopts(opts);
	*options = opts;
	return (0);
bad:
	vfs_freeopts(opts);
	return (error);
}

/*
 * Merge the old mount options with the new ones passed
 * in the MNT_UPDATE case.
 *
 * XXX This function will keep a "nofoo" option in the
 *     new options if there is no matching "foo" option
 *     to be cancelled in the old options.  This is a bug
 *     if the option's canonical name is "foo".  E.g., "noro"
 *     shouldn't end up in the mount point's active options,
 *     but it can.
 */
static void
vfs_mergeopts(struct vfsoptlist *toopts, struct vfsoptlist *opts)
{
	struct vfsopt *opt, *opt2, *new;

	TAILQ_FOREACH(opt, opts, link) {
		/*
		 * Check that this option hasn't been redefined
		 * nor cancelled with a "no" mount option.
		 */
		opt2 = TAILQ_FIRST(toopts);
		while (opt2 != NULL) {
			if (strcmp(opt2->name, opt->name) == 0)
				goto next;
			if (strncmp(opt2->name, "no", 2) == 0 &&
			    strcmp(opt2->name + 2, opt->name) == 0) {
				vfs_freeopt(toopts, opt2);
				goto next;
			}
			opt2 = TAILQ_NEXT(opt2, link);
		}
		/* We want this option, duplicate it. */
		new = malloc(sizeof(struct vfsopt), M_MOUNT, M_WAITOK);
		new->name = malloc(strlen(opt->name) + 1, M_MOUNT, M_WAITOK);
		strcpy(new->name, opt->name);
		if (opt->len != 0) {
			new->value = malloc(opt->len, M_MOUNT, M_WAITOK);
			bcopy(opt->value, new->value, opt->len);
		} else {
			new->value = NULL;
		}
		new->len = opt->len;
		new->seen = opt->seen;
		TAILQ_INSERT_TAIL(toopts, new, link);
next:
		continue;
	}
}

/*
 * Mount a filesystem.
 */
int
nmount(td, uap)
	struct thread *td;
	struct nmount_args /* {
		struct iovec *iovp;
		unsigned int iovcnt;
		int flags;
	} */ *uap;
{
	struct uio *auio;
	int error;
	u_int iovcnt;

	AUDIT_ARG_FFLAGS(uap->flags);
	CTR4(KTR_VFS, "%s: iovp %p with iovcnt %d and flags %d", __func__,
	    uap->iovp, uap->iovcnt, uap->flags);

	/*
	 * Filter out MNT_ROOTFS.  We do not want clients of nmount() in
	 * userspace to set this flag, but we must filter it out if we want
	 * MNT_UPDATE on the root file system to work.
	 * MNT_ROOTFS should only be set in the kernel in vfs_mountroot_try().
	 */
	uap->flags &= ~MNT_ROOTFS;

	iovcnt = uap->iovcnt;
	/*
	 * Check that we have an even number of iovec's
	 * and that we have at least two options.
	 */
	if ((iovcnt & 1) || (iovcnt < 4)) {
		CTR2(KTR_VFS, "%s: failed for invalid iovcnt %d", __func__,
		    uap->iovcnt);
		return (EINVAL);
	}

	error = copyinuio(uap->iovp, iovcnt, &auio);
	if (error) {
		CTR2(KTR_VFS, "%s: failed for invalid uio op with %d errno",
		    __func__, error);
		return (error);
	}
	error = vfs_donmount(td, uap->flags, auio);

	free(auio, M_IOV);
	return (error);
}

/*
 * ---------------------------------------------------------------------
 * Various utility functions
 */

void
vfs_ref(struct mount *mp)
{

	CTR2(KTR_VFS, "%s: mp %p", __func__, mp);
	MNT_ILOCK(mp);
	MNT_REF(mp);
	MNT_IUNLOCK(mp);
}

void
vfs_rel(struct mount *mp)
{

	CTR2(KTR_VFS, "%s: mp %p", __func__, mp);
	MNT_ILOCK(mp);
	MNT_REL(mp);
	MNT_IUNLOCK(mp);
}

static int
mount_init(void *mem, int size, int flags)
{
	struct mount *mp;

	mp = (struct mount *)mem;
	mtx_init(&mp->mnt_mtx, "struct mount mtx", NULL, MTX_DEF);
	lockinit(&mp->mnt_explock, PVFS, "explock", 0, 0);
	return (0);
}

static void
mount_fini(void *mem, int size)
{
	struct mount *mp;

	mp = (struct mount *)mem;
	lockdestroy(&mp->mnt_explock);
	mtx_destroy(&mp->mnt_mtx);
}

/*
 * Allocate and initialize the mount point struct.
 */
struct mount *
vfs_mount_alloc(struct vnode *vp, struct vfsconf *vfsp, const char *fspath,
    struct ucred *cred)
{
	struct mount *mp;

	mp = uma_zalloc(mount_zone, M_WAITOK);
	bzero(&mp->mnt_startzero,
	    __rangeof(struct mount, mnt_startzero, mnt_endzero));
	TAILQ_INIT(&mp->mnt_nvnodelist);
	mp->mnt_nvnodelistsize = 0;
	mp->mnt_ref = 0;
	(void) vfs_busy(mp, MBF_NOWAIT);
	mp->mnt_op = vfsp->vfc_vfsops;
	mp->mnt_vfc = vfsp;
	vfsp->vfc_refcount++;	/* XXX Unlocked */
	mp->mnt_stat.f_type = vfsp->vfc_typenum;
	mp->mnt_gen++;
	strlcpy(mp->mnt_stat.f_fstypename, vfsp->vfc_name, MFSNAMELEN);
	mp->mnt_vnodecovered = vp;
	mp->mnt_cred = crdup(cred);
	mp->mnt_stat.f_owner = cred->cr_uid;
	strlcpy(mp->mnt_stat.f_mntonname, fspath, MNAMELEN);
	mp->mnt_iosize_max = DFLTPHYS;
#ifdef MAC
	mac_mount_init(mp);
	mac_mount_create(cred, mp);
#endif
	arc4rand(&mp->mnt_hashseed, sizeof mp->mnt_hashseed, 0);
	return (mp);
}

/*
 * Destroy the mount struct previously allocated by vfs_mount_alloc().
 */
void
vfs_mount_destroy(struct mount *mp)
{

	MNT_ILOCK(mp);
	mp->mnt_kern_flag |= MNTK_REFEXPIRE;
	if (mp->mnt_kern_flag & MNTK_MWAIT) {
		mp->mnt_kern_flag &= ~MNTK_MWAIT;
		wakeup(mp);
	}
	while (mp->mnt_ref)
		msleep(mp, MNT_MTX(mp), PVFS, "mntref", 0);
	KASSERT(mp->mnt_ref == 0,
	    ("%s: invalid refcount in the drain path @ %s:%d", __func__,
	    __FILE__, __LINE__));
	if (mp->mnt_writeopcount != 0)
		panic("vfs_mount_destroy: nonzero writeopcount");
	if (mp->mnt_secondary_writes != 0)
		panic("vfs_mount_destroy: nonzero secondary_writes");
	mp->mnt_vfc->vfc_refcount--;
	if (!TAILQ_EMPTY(&mp->mnt_nvnodelist)) {
		struct vnode *vp;

		TAILQ_FOREACH(vp, &mp->mnt_nvnodelist, v_nmntvnodes)
			vprint("", vp);
		panic("unmount: dangling vnode");
	}
	if (mp->mnt_nvnodelistsize != 0)
		panic("vfs_mount_destroy: nonzero nvnodelistsize");
	if (mp->mnt_lockref != 0)
		panic("vfs_mount_destroy: nonzero lock refcount");
	MNT_IUNLOCK(mp);
#ifdef MAC
	mac_mount_destroy(mp);
#endif
	if (mp->mnt_opt != NULL)
		vfs_freeopts(mp->mnt_opt);
	crfree(mp->mnt_cred);
	uma_zfree(mount_zone, mp);
}

int
vfs_donmount(struct thread *td, int fsflags, struct uio *fsoptions)
{
	struct vfsoptlist *optlist;
	struct vfsopt *opt, *noro_opt, *tmp_opt;
	char *fstype, *fspath, *errmsg;
	int error, fstypelen, fspathlen, errmsg_len, errmsg_pos;
	int has_rw, has_noro;

	errmsg = fspath = NULL;
	errmsg_len = has_noro = has_rw = fspathlen = 0;
	errmsg_pos = -1;

	error = vfs_buildopts(fsoptions, &optlist);
	if (error)
		return (error);

	if (vfs_getopt(optlist, "errmsg", (void **)&errmsg, &errmsg_len) == 0)
		errmsg_pos = vfs_getopt_pos(optlist, "errmsg");

	/*
	 * We need these two options before the others,
	 * and they are mandatory for any filesystem.
	 * Ensure they are NUL terminated as well.
	 */
	fstypelen = 0;
	error = vfs_getopt(optlist, "fstype", (void **)&fstype, &fstypelen);
	if (error || fstype[fstypelen - 1] != '\0') {
		error = EINVAL;
		if (errmsg != NULL)
			strncpy(errmsg, "Invalid fstype", errmsg_len);
		goto bail;
	}
	fspathlen = 0;
	error = vfs_getopt(optlist, "fspath", (void **)&fspath, &fspathlen);
	if (error || fspath[fspathlen - 1] != '\0') {
		error = EINVAL;
		if (errmsg != NULL)
			strncpy(errmsg, "Invalid fspath", errmsg_len);
		goto bail;
	}

	/*
	 * We need to see if we have the "update" option
	 * before we call vfs_domount(), since vfs_domount() has special
	 * logic based on MNT_UPDATE.  This is very important
	 * when we want to update the root filesystem.
	 */
	TAILQ_FOREACH_SAFE(opt, optlist, link, tmp_opt) {
		if (strcmp(opt->name, "update") == 0) {
			fsflags |= MNT_UPDATE;
			vfs_freeopt(optlist, opt);
		}
		else if (strcmp(opt->name, "async") == 0)
			fsflags |= MNT_ASYNC;
		else if (strcmp(opt->name, "force") == 0) {
			fsflags |= MNT_FORCE;
			vfs_freeopt(optlist, opt);
		}
		else if (strcmp(opt->name, "reload") == 0) {
			fsflags |= MNT_RELOAD;
			vfs_freeopt(optlist, opt);
		}
		else if (strcmp(opt->name, "multilabel") == 0)
			fsflags |= MNT_MULTILABEL;
		else if (strcmp(opt->name, "noasync") == 0)
			fsflags &= ~MNT_ASYNC;
		else if (strcmp(opt->name, "noatime") == 0)
			fsflags |= MNT_NOATIME;
		else if (strcmp(opt->name, "atime") == 0) {
			free(opt->name, M_MOUNT);
			opt->name = strdup("nonoatime", M_MOUNT);
		}
		else if (strcmp(opt->name, "noclusterr") == 0)
			fsflags |= MNT_NOCLUSTERR;
		else if (strcmp(opt->name, "clusterr") == 0) {
			free(opt->name, M_MOUNT);
			opt->name = strdup("nonoclusterr", M_MOUNT);
		}
		else if (strcmp(opt->name, "noclusterw") == 0)
			fsflags |= MNT_NOCLUSTERW;
		else if (strcmp(opt->name, "clusterw") == 0) {
			free(opt->name, M_MOUNT);
			opt->name = strdup("nonoclusterw", M_MOUNT);
		}
		else if (strcmp(opt->name, "noexec") == 0)
			fsflags |= MNT_NOEXEC;
		else if (strcmp(opt->name, "exec") == 0) {
			free(opt->name, M_MOUNT);
			opt->name = strdup("nonoexec", M_MOUNT);
		}
		else if (strcmp(opt->name, "nosuid") == 0)
			fsflags |= MNT_NOSUID;
		else if (strcmp(opt->name, "suid") == 0) {
			free(opt->name, M_MOUNT);
			opt->name = strdup("nonosuid", M_MOUNT);
		}
		else if (strcmp(opt->name, "nosymfollow") == 0)
			fsflags |= MNT_NOSYMFOLLOW;
		else if (strcmp(opt->name, "symfollow") == 0) {
			free(opt->name, M_MOUNT);
			opt->name = strdup("nonosymfollow", M_MOUNT);
		}
		else if (strcmp(opt->name, "noro") == 0) {
			fsflags &= ~MNT_RDONLY;
			has_noro = 1;
		}
		else if (strcmp(opt->name, "rw") == 0) {
			fsflags &= ~MNT_RDONLY;
			has_rw = 1;
		}
		else if (strcmp(opt->name, "ro") == 0)
			fsflags |= MNT_RDONLY;
		else if (strcmp(opt->name, "rdonly") == 0) {
			free(opt->name, M_MOUNT);
			opt->name = strdup("ro", M_MOUNT);
			fsflags |= MNT_RDONLY;
		}
		else if (strcmp(opt->name, "suiddir") == 0)
			fsflags |= MNT_SUIDDIR;
		else if (strcmp(opt->name, "sync") == 0)
			fsflags |= MNT_SYNCHRONOUS;
		else if (strcmp(opt->name, "union") == 0)
			fsflags |= MNT_UNION;
	}

	/*
	 * If "rw" was specified as a mount option, and we
	 * are trying to update a mount-point from "ro" to "rw",
	 * we need a mount option "noro", since in vfs_mergeopts(),
	 * "noro" will cancel "ro", but "rw" will not do anything.
	 */
	if (has_rw && !has_noro) {
		noro_opt = malloc(sizeof(struct vfsopt), M_MOUNT, M_WAITOK);
		noro_opt->name = strdup("noro", M_MOUNT);
		noro_opt->value = NULL;
		noro_opt->len = 0;
		noro_opt->pos = -1;
		noro_opt->seen = 1;
		TAILQ_INSERT_TAIL(optlist, noro_opt, link);
	}

	/*
	 * Be ultra-paranoid about making sure the type and fspath
	 * variables will fit in our mp buffers, including the
	 * terminating NUL.
	 */
	if (fstypelen >= MFSNAMELEN - 1 || fspathlen >= MNAMELEN - 1) {
		error = ENAMETOOLONG;
		goto bail;
	}

	mtx_lock(&Giant);
	error = vfs_domount(td, fstype, fspath, fsflags, optlist);
	mtx_unlock(&Giant);
bail:
	/* copyout the errmsg */
	if (errmsg_pos != -1 && ((2 * errmsg_pos + 1) < fsoptions->uio_iovcnt)
	    && errmsg_len > 0 && errmsg != NULL) {
		if (fsoptions->uio_segflg == UIO_SYSSPACE) {
			bcopy(errmsg,
			    fsoptions->uio_iov[2 * errmsg_pos + 1].iov_base,
			    fsoptions->uio_iov[2 * errmsg_pos + 1].iov_len);
		} else {
			copyout(errmsg,
			    fsoptions->uio_iov[2 * errmsg_pos + 1].iov_base,
			    fsoptions->uio_iov[2 * errmsg_pos + 1].iov_len);
		}
	}

	if (error != 0)
		vfs_freeopts(optlist);
	return (error);
}

/*
 * Old mount API.
 */
#ifndef _SYS_SYSPROTO_H_
struct mount_args {
	char	*type;
	char	*path;
	int	flags;
	caddr_t	data;
};
#endif
/* ARGSUSED */
int
mount(td, uap)
	struct thread *td;
	struct mount_args /* {
		char *type;
		char *path;
		int flags;
		caddr_t data;
	} */ *uap;
{
	char *fstype;
	struct vfsconf *vfsp = NULL;
	struct mntarg *ma = NULL;
	int error;

	AUDIT_ARG_FFLAGS(uap->flags);

	/*
	 * Filter out MNT_ROOTFS.  We do not want clients of mount() in
	 * userspace to set this flag, but we must filter it out if we want
	 * MNT_UPDATE on the root file system to work.
	 * MNT_ROOTFS should only be set in the kernel in vfs_mountroot_try().
	 */
	uap->flags &= ~MNT_ROOTFS;

	fstype = malloc(MFSNAMELEN, M_TEMP, M_WAITOK);
	error = copyinstr(uap->type, fstype, MFSNAMELEN, NULL);
	if (error) {
		free(fstype, M_TEMP);
		return (error);
	}

	AUDIT_ARG_TEXT(fstype);
	mtx_lock(&Giant);
	vfsp = vfs_byname_kld(fstype, td, &error);
	free(fstype, M_TEMP);
	if (vfsp == NULL) {
		mtx_unlock(&Giant);
		return (ENOENT);
	}
	if (vfsp->vfc_vfsops->vfs_cmount == NULL) {
		mtx_unlock(&Giant);
		return (EOPNOTSUPP);
	}

	ma = mount_argsu(ma, "fstype", uap->type, MNAMELEN);
	ma = mount_argsu(ma, "fspath", uap->path, MNAMELEN);
	ma = mount_argb(ma, uap->flags & MNT_RDONLY, "noro");
	ma = mount_argb(ma, !(uap->flags & MNT_NOSUID), "nosuid");
	ma = mount_argb(ma, !(uap->flags & MNT_NOEXEC), "noexec");

	error = vfsp->vfc_vfsops->vfs_cmount(ma, uap->data, uap->flags);
	mtx_unlock(&Giant);
	return (error);
}


/*
 * vfs_domount(): actually attempt a filesystem mount.
 */
static int
vfs_domount(
	struct thread *td,	/* Calling thread. */
	const char *fstype,	/* Filesystem type. */
	char *fspath,		/* Mount path. */
	int fsflags,		/* Flags common to all filesystems. */
	void *fsdata		/* Options local to the filesystem. */
	)
{
	struct vnode *vp;
	struct mount *mp;
	struct vfsconf *vfsp;
	struct oexport_args oexport;
	struct export_args export;
	int error, flag = 0;
	struct vattr va;
	struct nameidata nd;

	mtx_assert(&Giant, MA_OWNED);
	/*
	 * Be ultra-paranoid about making sure the type and fspath
	 * variables will fit in our mp buffers, including the
	 * terminating NUL.
	 */
	if (strlen(fstype) >= MFSNAMELEN || strlen(fspath) >= MNAMELEN)
		return (ENAMETOOLONG);

	if (jailed(td->td_ucred) || usermount == 0) {
		if ((error = priv_check(td, PRIV_VFS_MOUNT)) != 0)
			return (error);
	}

	/*
	 * Do not allow NFS export or MNT_SUIDDIR by unprivileged users.
	 */
	if (fsflags & MNT_EXPORTED) {
		error = priv_check(td, PRIV_VFS_MOUNT_EXPORTED);
		if (error)
			return (error);
	}
	if (fsflags & MNT_SUIDDIR) {
		error = priv_check(td, PRIV_VFS_MOUNT_SUIDDIR);
		if (error)
			return (error);
	}
	/*
	 * Silently enforce MNT_NOSUID and MNT_USER for unprivileged users.
	 */
	if ((fsflags & (MNT_NOSUID | MNT_USER)) != (MNT_NOSUID | MNT_USER)) {
		if (priv_check(td, PRIV_VFS_MOUNT_NONUSER) != 0)
			fsflags |= MNT_NOSUID | MNT_USER;
	}

	/* Load KLDs before we lock the covered vnode to avoid reversals. */
	vfsp = NULL;
	if ((fsflags & MNT_UPDATE) == 0) {
		/* Don't try to load KLDs if we're mounting the root. */
		if (fsflags & MNT_ROOTFS)
			vfsp = vfs_byname(fstype);
		else
			vfsp = vfs_byname_kld(fstype, td, &error);
		if (vfsp == NULL)
			return (ENODEV);
		if (jailed(td->td_ucred) && !(vfsp->vfc_flags & VFCF_JAIL))
			return (EPERM);
	}
	/*
	 * Get vnode to be covered
	 */
	NDINIT(&nd, LOOKUP, FOLLOW | LOCKLEAF | AUDITVNODE1, UIO_SYSSPACE,
	    fspath, td);
	if ((error = namei(&nd)) != 0)
		return (error);
	NDFREE(&nd, NDF_ONLY_PNBUF);
	vp = nd.ni_vp;
	if (fsflags & MNT_UPDATE) {
		if ((vp->v_vflag & VV_ROOT) == 0) {
			vput(vp);
			return (EINVAL);
		}
		mp = vp->v_mount;
		MNT_ILOCK(mp);
		flag = mp->mnt_flag;
		/*
		 * We only allow the filesystem to be reloaded if it
		 * is currently mounted read-only.
		 */
		if ((fsflags & MNT_RELOAD) &&
		    ((mp->mnt_flag & MNT_RDONLY) == 0)) {
			MNT_IUNLOCK(mp);
			vput(vp);
			return (EOPNOTSUPP);	/* Needs translation */
		}
		MNT_IUNLOCK(mp);
		/*
		 * Only privileged root, or (if MNT_USER is set) the user that
		 * did the original mount is permitted to update it.
		 */
		error = vfs_suser(mp, td);
		if (error) {
			vput(vp);
			return (error);
		}
		if (vfs_busy(mp, MBF_NOWAIT)) {
			vput(vp);
			return (EBUSY);
		}
		VI_LOCK(vp);
		if ((vp->v_iflag & VI_MOUNT) != 0 ||
		    vp->v_mountedhere != NULL) {
			VI_UNLOCK(vp);
			vfs_unbusy(mp);
			vput(vp);
			return (EBUSY);
		}
		vp->v_iflag |= VI_MOUNT;
		VI_UNLOCK(vp);
		MNT_ILOCK(mp);
		mp->mnt_flag |= fsflags &
		    (MNT_RELOAD | MNT_FORCE | MNT_UPDATE | MNT_SNAPSHOT | MNT_ROOTFS);
		MNT_IUNLOCK(mp);
		VOP_UNLOCK(vp, 0);
		mp->mnt_optnew = fsdata;
		vfs_mergeopts(mp->mnt_optnew, mp->mnt_opt);
	} else {
		/*
		 * If the user is not root, ensure that they own the directory
		 * onto which we are attempting to mount.
		 */
		error = VOP_GETATTR(vp, &va, td->td_ucred);
		if (error) {
			vput(vp);
			return (error);
		}
		if (va.va_uid != td->td_ucred->cr_uid) {
			error = priv_check_cred(td->td_ucred, PRIV_VFS_ADMIN,
			    0);
			if (error) {
				vput(vp);
				return (error);
			}
		}
		error = vinvalbuf(vp, V_SAVE, 0, 0);
		if (error != 0) {
			vput(vp);
			return (error);
		}
		if (vp->v_type != VDIR) {
			vput(vp);
			return (ENOTDIR);
		}
		VI_LOCK(vp);
		if ((vp->v_iflag & VI_MOUNT) != 0 ||
		    vp->v_mountedhere != NULL) {
			VI_UNLOCK(vp);
			vput(vp);
			return (EBUSY);
		}
		vp->v_iflag |= VI_MOUNT;
		VI_UNLOCK(vp);

		/*
		 * Allocate and initialize the filesystem.
		 */
		mp = vfs_mount_alloc(vp, vfsp, fspath, td->td_ucred);
		VOP_UNLOCK(vp, 0);

		/* XXXMAC: pass to vfs_mount_alloc? */
		mp->mnt_optnew = fsdata;
	}

	/*
	 * Set the mount level flags.
	 */
	MNT_ILOCK(mp);
	mp->mnt_flag = (mp->mnt_flag & ~MNT_UPDATEMASK) |
		(fsflags & (MNT_UPDATEMASK | MNT_FORCE | MNT_ROOTFS |
			    MNT_RDONLY));
	if ((mp->mnt_flag & MNT_ASYNC) == 0)
		mp->mnt_kern_flag &= ~MNTK_ASYNC;
	MNT_IUNLOCK(mp);
	/*
	 * Mount the filesystem.
	 * XXX The final recipients of VFS_MOUNT just overwrite the ndp they
	 * get.  No freeing of cn_pnbuf.
	 */
        error = VFS_MOUNT(mp);

	/*
	 * Process the export option only if we are
	 * updating mount options.
	 */
	if (!error && (fsflags & MNT_UPDATE)) {
		if (vfs_copyopt(mp->mnt_optnew, "export", &export,
		    sizeof(export)) == 0)
			error = vfs_export(mp, &export);
		else if (vfs_copyopt(mp->mnt_optnew, "export", &oexport,
			sizeof(oexport)) == 0) {
			export.ex_flags = oexport.ex_flags;
			export.ex_root = oexport.ex_root;
			export.ex_anon = oexport.ex_anon;
			export.ex_addr = oexport.ex_addr;
			export.ex_addrlen = oexport.ex_addrlen;
			export.ex_mask = oexport.ex_mask;
			export.ex_masklen = oexport.ex_masklen;
			export.ex_indexfile = oexport.ex_indexfile;
			export.ex_numsecflavors = 0;
			error = vfs_export(mp, &export);
		}
	}

	if (!error) {
		if (mp->mnt_opt != NULL)
			vfs_freeopts(mp->mnt_opt);
		mp->mnt_opt = mp->mnt_optnew;
		(void)VFS_STATFS(mp, &mp->mnt_stat);
	}
	/*
	 * Prevent external consumers of mount options from reading
	 * mnt_optnew.
	*/
	mp->mnt_optnew = NULL;
	if (mp->mnt_flag & MNT_UPDATE) {
		MNT_ILOCK(mp);
		if (error)
			mp->mnt_flag = (mp->mnt_flag & MNT_QUOTA) |
				(flag & ~MNT_QUOTA);
		else
			mp->mnt_flag &=	~(MNT_UPDATE | MNT_RELOAD |
					  MNT_FORCE | MNT_SNAPSHOT);
		if ((mp->mnt_flag & MNT_ASYNC) != 0 && mp->mnt_noasync == 0)
			mp->mnt_kern_flag |= MNTK_ASYNC;
		else
			mp->mnt_kern_flag &= ~MNTK_ASYNC;
		MNT_IUNLOCK(mp);
		if ((mp->mnt_flag & MNT_RDONLY) == 0) {
			if (mp->mnt_syncer == NULL)
				error = vfs_allocate_syncvnode(mp);
		} else {
			if (mp->mnt_syncer != NULL)
				vrele(mp->mnt_syncer);
			mp->mnt_syncer = NULL;
		}
		vfs_unbusy(mp);
		VI_LOCK(vp);
		vp->v_iflag &= ~VI_MOUNT;
		VI_UNLOCK(vp);
		vrele(vp);
		return (error);
	}
	MNT_ILOCK(mp);
	if ((mp->mnt_flag & MNT_ASYNC) != 0 && mp->mnt_noasync == 0)
		mp->mnt_kern_flag |= MNTK_ASYNC;
	else
		mp->mnt_kern_flag &= ~MNTK_ASYNC;
	MNT_IUNLOCK(mp);
	vn_lock(vp, LK_EXCLUSIVE | LK_RETRY);
	/*
	 * Put the new filesystem on the mount list after root.
	 */
	cache_purge(vp);
	if (!error) {
		struct vnode *newdp;

		VI_LOCK(vp);
		vp->v_iflag &= ~VI_MOUNT;
		VI_UNLOCK(vp);
		vp->v_mountedhere = mp;
		mtx_lock(&mountlist_mtx);
		TAILQ_INSERT_TAIL(&mountlist, mp, mnt_list);
		mtx_unlock(&mountlist_mtx);
		vfs_event_signal(NULL, VQ_MOUNT, 0);
		if (VFS_ROOT(mp, LK_EXCLUSIVE, &newdp))
			panic("mount: lost mount");
		VOP_UNLOCK(newdp, 0);
		VOP_UNLOCK(vp, 0);
		mountcheckdirs(vp, newdp);
		vrele(newdp);
		if ((mp->mnt_flag & MNT_RDONLY) == 0)
			error = vfs_allocate_syncvnode(mp);
		vfs_unbusy(mp);
		if (error)
			vrele(vp);
	} else {
		VI_LOCK(vp);
		vp->v_iflag &= ~VI_MOUNT;
		VI_UNLOCK(vp);
		vfs_unbusy(mp);
		vfs_mount_destroy(mp);
		vput(vp);
	}
	return (error);
}

/*
 * Unmount a filesystem.
 *
 * Note: unmount takes a path to the vnode mounted on as argument, not
 * special file (as before).
 */
#ifndef _SYS_SYSPROTO_H_
struct unmount_args {
	char	*path;
	int	flags;
};
#endif
/* ARGSUSED */
int
unmount(td, uap)
	struct thread *td;
	register struct unmount_args /* {
		char *path;
		int flags;
	} */ *uap;
{
	struct mount *mp;
	char *pathbuf;
	int error, id0, id1;

	AUDIT_ARG_VALUE(uap->flags);
	if (jailed(td->td_ucred) || usermount == 0) {
		error = priv_check(td, PRIV_VFS_UNMOUNT);
		if (error)
			return (error);
	}

	pathbuf = malloc(MNAMELEN, M_TEMP, M_WAITOK);
	error = copyinstr(uap->path, pathbuf, MNAMELEN, NULL);
	if (error) {
		free(pathbuf, M_TEMP);
		return (error);
	}
<<<<<<< HEAD
	AUDIT_ARG_UPATH(td, pathbuf, ARG_UPATH1);
=======
>>>>>>> 43b02493
	mtx_lock(&Giant);
	if (uap->flags & MNT_BYFSID) {
		AUDIT_ARG_TEXT(pathbuf);
		/* Decode the filesystem ID. */
		if (sscanf(pathbuf, "FSID:%d:%d", &id0, &id1) != 2) {
			mtx_unlock(&Giant);
			free(pathbuf, M_TEMP);
			return (EINVAL);
		}

		mtx_lock(&mountlist_mtx);
		TAILQ_FOREACH_REVERSE(mp, &mountlist, mntlist, mnt_list) {
			if (mp->mnt_stat.f_fsid.val[0] == id0 &&
			    mp->mnt_stat.f_fsid.val[1] == id1)
				break;
		}
		mtx_unlock(&mountlist_mtx);
	} else {
		AUDIT_ARG_UPATH1(td, pathbuf);
		mtx_lock(&mountlist_mtx);
		TAILQ_FOREACH_REVERSE(mp, &mountlist, mntlist, mnt_list) {
			if (strcmp(mp->mnt_stat.f_mntonname, pathbuf) == 0)
				break;
		}
		mtx_unlock(&mountlist_mtx);
	}
	free(pathbuf, M_TEMP);
	if (mp == NULL) {
		/*
		 * Previously we returned ENOENT for a nonexistent path and
		 * EINVAL for a non-mountpoint.  We cannot tell these apart
		 * now, so in the !MNT_BYFSID case return the more likely
		 * EINVAL for compatibility.
		 */
		mtx_unlock(&Giant);
		return ((uap->flags & MNT_BYFSID) ? ENOENT : EINVAL);
	}

	/*
	 * Don't allow unmounting the root filesystem.
	 */
	if (mp->mnt_flag & MNT_ROOTFS) {
		mtx_unlock(&Giant);
		return (EINVAL);
	}
	error = dounmount(mp, uap->flags, td);
	mtx_unlock(&Giant);
	return (error);
}

/*
 * Do the actual filesystem unmount.
 */
int
dounmount(mp, flags, td)
	struct mount *mp;
	int flags;
	struct thread *td;
{
	struct vnode *coveredvp, *fsrootvp;
	int error;
	int async_flag;
	int mnt_gen_r;

	mtx_assert(&Giant, MA_OWNED);

	if ((coveredvp = mp->mnt_vnodecovered) != NULL) {
		mnt_gen_r = mp->mnt_gen;
		VI_LOCK(coveredvp);
		vholdl(coveredvp);
		vn_lock(coveredvp, LK_EXCLUSIVE | LK_INTERLOCK | LK_RETRY);
		vdrop(coveredvp);
		/*
		 * Check for mp being unmounted while waiting for the
		 * covered vnode lock.
		 */
		if (coveredvp->v_mountedhere != mp ||
		    coveredvp->v_mountedhere->mnt_gen != mnt_gen_r) {
			VOP_UNLOCK(coveredvp, 0);
			return (EBUSY);
		}
	}
	/*
	 * Only privileged root, or (if MNT_USER is set) the user that did the
	 * original mount is permitted to unmount this filesystem.
	 */
	error = vfs_suser(mp, td);
	if (error) {
		if (coveredvp)
			VOP_UNLOCK(coveredvp, 0);
		return (error);
	}

	MNT_ILOCK(mp);
	if (mp->mnt_kern_flag & MNTK_UNMOUNT) {
		MNT_IUNLOCK(mp);
		if (coveredvp)
			VOP_UNLOCK(coveredvp, 0);
		return (EBUSY);
	}
	mp->mnt_kern_flag |= MNTK_UNMOUNT | MNTK_NOINSMNTQ;
	/* Allow filesystems to detect that a forced unmount is in progress. */
	if (flags & MNT_FORCE)
		mp->mnt_kern_flag |= MNTK_UNMOUNTF;
	error = 0;
	if (mp->mnt_lockref) {
		if ((flags & MNT_FORCE) == 0) {
			mp->mnt_kern_flag &= ~(MNTK_UNMOUNT | MNTK_NOINSMNTQ |
			    MNTK_UNMOUNTF);
			if (mp->mnt_kern_flag & MNTK_MWAIT) {
				mp->mnt_kern_flag &= ~MNTK_MWAIT;
				wakeup(mp);
			}
			MNT_IUNLOCK(mp);
			if (coveredvp)
				VOP_UNLOCK(coveredvp, 0);
			return (EBUSY);
		}
		mp->mnt_kern_flag |= MNTK_DRAINING;
		error = msleep(&mp->mnt_lockref, MNT_MTX(mp), PVFS,
		    "mount drain", 0);
	}
	MNT_IUNLOCK(mp);
	KASSERT(mp->mnt_lockref == 0,
	    ("%s: invalid lock refcount in the drain path @ %s:%d",
	    __func__, __FILE__, __LINE__));
	KASSERT(error == 0,
	    ("%s: invalid return value for msleep in the drain path @ %s:%d",
	    __func__, __FILE__, __LINE__));
	vn_start_write(NULL, &mp, V_WAIT);

	if (mp->mnt_flag & MNT_EXPUBLIC)
		vfs_setpublicfs(NULL, NULL, NULL);

	vfs_msync(mp, MNT_WAIT);
	MNT_ILOCK(mp);
	async_flag = mp->mnt_flag & MNT_ASYNC;
	mp->mnt_flag &= ~MNT_ASYNC;
	mp->mnt_kern_flag &= ~MNTK_ASYNC;
	MNT_IUNLOCK(mp);
	cache_purgevfs(mp);	/* remove cache entries for this file sys */
	if (mp->mnt_syncer != NULL)
		vrele(mp->mnt_syncer);
	/*
	 * For forced unmounts, move process cdir/rdir refs on the fs root
	 * vnode to the covered vnode.  For non-forced unmounts we want
	 * such references to cause an EBUSY error.
	 */
	if ((flags & MNT_FORCE) &&
	    VFS_ROOT(mp, LK_EXCLUSIVE, &fsrootvp) == 0) {
		if (mp->mnt_vnodecovered != NULL)
			mountcheckdirs(fsrootvp, mp->mnt_vnodecovered);
		if (fsrootvp == rootvnode) {
			vrele(rootvnode);
			rootvnode = NULL;
		}
		vput(fsrootvp);
	}
	if (((mp->mnt_flag & MNT_RDONLY) ||
	     (error = VFS_SYNC(mp, MNT_WAIT)) == 0) || (flags & MNT_FORCE) != 0)
		error = VFS_UNMOUNT(mp, flags);
	vn_finished_write(mp);
	/*
	 * If we failed to flush the dirty blocks for this mount point,
	 * undo all the cdir/rdir and rootvnode changes we made above.
	 * Unless we failed to do so because the device is reporting that
	 * it doesn't exist anymore.
	 */
	if (error && error != ENXIO) {
		if ((flags & MNT_FORCE) &&
		    VFS_ROOT(mp, LK_EXCLUSIVE, &fsrootvp) == 0) {
			if (mp->mnt_vnodecovered != NULL)
				mountcheckdirs(mp->mnt_vnodecovered, fsrootvp);
			if (rootvnode == NULL) {
				rootvnode = fsrootvp;
				vref(rootvnode);
			}
			vput(fsrootvp);
		}
		MNT_ILOCK(mp);
		mp->mnt_kern_flag &= ~MNTK_NOINSMNTQ;
		if ((mp->mnt_flag & MNT_RDONLY) == 0 && mp->mnt_syncer == NULL) {
			MNT_IUNLOCK(mp);
			(void) vfs_allocate_syncvnode(mp);
			MNT_ILOCK(mp);
		}
		mp->mnt_kern_flag &= ~(MNTK_UNMOUNT | MNTK_UNMOUNTF);
		mp->mnt_flag |= async_flag;
		if ((mp->mnt_flag & MNT_ASYNC) != 0 && mp->mnt_noasync == 0)
			mp->mnt_kern_flag |= MNTK_ASYNC;
		if (mp->mnt_kern_flag & MNTK_MWAIT) {
			mp->mnt_kern_flag &= ~MNTK_MWAIT;
			wakeup(mp);
		}
		MNT_IUNLOCK(mp);
		if (coveredvp)
			VOP_UNLOCK(coveredvp, 0);
		return (error);
	}
	mtx_lock(&mountlist_mtx);
	TAILQ_REMOVE(&mountlist, mp, mnt_list);
	mtx_unlock(&mountlist_mtx);
	if (coveredvp != NULL) {
		coveredvp->v_mountedhere = NULL;
		vput(coveredvp);
	}
	vfs_event_signal(NULL, VQ_UNMOUNT, 0);
	vfs_mount_destroy(mp);
	return (0);
}

/*
 * ---------------------------------------------------------------------
 * Mounting of root filesystem
 *
 */

struct root_hold_token {
	const char			*who;
	LIST_ENTRY(root_hold_token)	list;
};

static LIST_HEAD(, root_hold_token)	root_holds =
    LIST_HEAD_INITIALIZER(&root_holds);

static int root_mount_complete;

/*
 * Hold root mount.
 */
struct root_hold_token *
root_mount_hold(const char *identifier)
{
	struct root_hold_token *h;

	if (root_mounted())
		return (NULL);

	h = malloc(sizeof *h, M_DEVBUF, M_ZERO | M_WAITOK);
	h->who = identifier;
	mtx_lock(&mountlist_mtx);
	LIST_INSERT_HEAD(&root_holds, h, list);
	mtx_unlock(&mountlist_mtx);
	return (h);
}

/*
 * Release root mount.
 */
void
root_mount_rel(struct root_hold_token *h)
{

	if (h == NULL)
		return;
	mtx_lock(&mountlist_mtx);
	LIST_REMOVE(h, list);
	wakeup(&root_holds);
	mtx_unlock(&mountlist_mtx);
	free(h, M_DEVBUF);
}

/*
 * Wait for all subsystems to release root mount.
 */
static void
root_mount_prepare(void)
{
	struct root_hold_token *h;
	struct timeval lastfail;
	int curfail = 0;

	for (;;) {
		DROP_GIANT();
		g_waitidle();
		PICKUP_GIANT();
		mtx_lock(&mountlist_mtx);
		if (LIST_EMPTY(&root_holds)) {
			mtx_unlock(&mountlist_mtx);
			break;
		}
		if (ppsratecheck(&lastfail, &curfail, 1)) {
			printf("Root mount waiting for:");
			LIST_FOREACH(h, &root_holds, list)
				printf(" %s", h->who);
			printf("\n");
		}
		msleep(&root_holds, &mountlist_mtx, PZERO | PDROP, "roothold",
		    hz);
	}
}

/*
 * Root was mounted, share the good news.
 */
static void
root_mount_done(void)
{

	/* Keep prison0's root in sync with the global rootvnode. */
	mtx_lock(&prison0.pr_mtx);
	prison0.pr_root = rootvnode;
	vref(prison0.pr_root);
	mtx_unlock(&prison0.pr_mtx);
	/*
	 * Use a mutex to prevent the wakeup being missed and waiting for
	 * an extra 1 second sleep.
	 */
	mtx_lock(&mountlist_mtx);
	root_mount_complete = 1;
	wakeup(&root_mount_complete);
	mtx_unlock(&mountlist_mtx);
}

/*
 * Return true if root is already mounted.
 */
int
root_mounted(void)
{

	/* No mutex is acquired here because int stores are atomic. */
	return (root_mount_complete);
}

/*
 * Wait until root is mounted.
 */
void
root_mount_wait(void)
{

	/*
	 * Panic on an obvious deadlock - the function can't be called from
	 * a thread which is doing the whole SYSINIT stuff.
	 */
	KASSERT(curthread->td_proc->p_pid != 0,
	    ("root_mount_wait: cannot be called from the swapper thread"));
	mtx_lock(&mountlist_mtx);
	while (!root_mount_complete) {
		msleep(&root_mount_complete, &mountlist_mtx, PZERO, "rootwait",
		    hz);
	}
	mtx_unlock(&mountlist_mtx);
}

static void
set_rootvnode()
{
	struct proc *p;

	if (VFS_ROOT(TAILQ_FIRST(&mountlist), LK_EXCLUSIVE, &rootvnode))
		panic("Cannot find root vnode");

	VOP_UNLOCK(rootvnode, 0);

	p = curthread->td_proc;
	FILEDESC_XLOCK(p->p_fd);

	if (p->p_fd->fd_cdir != NULL)
		vrele(p->p_fd->fd_cdir);
	p->p_fd->fd_cdir = rootvnode;
	VREF(rootvnode);

	if (p->p_fd->fd_rdir != NULL)
		vrele(p->p_fd->fd_rdir);
	p->p_fd->fd_rdir = rootvnode;
	VREF(rootvnode);

	FILEDESC_XUNLOCK(p->p_fd);

	EVENTHANDLER_INVOKE(mountroot);
}

/*
 * Mount /devfs as our root filesystem, but do not put it on the mountlist
 * yet.  Create a /dev -> / symlink so that absolute pathnames will lookup.
 */

static void
devfs_first(void)
{
	struct thread *td = curthread;
	struct vfsoptlist *opts;
	struct vfsconf *vfsp;
	struct mount *mp = NULL;
	int error;

	vfsp = vfs_byname("devfs");
	KASSERT(vfsp != NULL, ("Could not find devfs by name"));
	if (vfsp == NULL)
		return;

	mp = vfs_mount_alloc(NULLVP, vfsp, "/dev", td->td_ucred);

	error = VFS_MOUNT(mp);
	KASSERT(error == 0, ("VFS_MOUNT(devfs) failed %d", error));
	if (error)
		return;

	opts = malloc(sizeof(struct vfsoptlist), M_MOUNT, M_WAITOK);
	TAILQ_INIT(opts);
	mp->mnt_opt = opts;

	mtx_lock(&mountlist_mtx);
	TAILQ_INSERT_HEAD(&mountlist, mp, mnt_list);
	mtx_unlock(&mountlist_mtx);

	set_rootvnode();

	error = kern_symlink(td, "/", "dev", UIO_SYSSPACE);
	if (error)
		printf("kern_symlink /dev -> / returns %d\n", error);
}

/*
 * Surgically move our devfs to be mounted on /dev.
 */

static void
devfs_fixup(struct thread *td)
{
	struct nameidata nd;
	int error;
	struct vnode *vp, *dvp;
	struct mount *mp;

	/* Remove our devfs mount from the mountlist and purge the cache */
	mtx_lock(&mountlist_mtx);
	mp = TAILQ_FIRST(&mountlist);
	TAILQ_REMOVE(&mountlist, mp, mnt_list);
	mtx_unlock(&mountlist_mtx);
	cache_purgevfs(mp);

	VFS_ROOT(mp, LK_EXCLUSIVE, &dvp);
	VI_LOCK(dvp);
	dvp->v_iflag &= ~VI_MOUNT;
	VI_UNLOCK(dvp);
	dvp->v_mountedhere = NULL;

	/* Set up the real rootvnode, and purge the cache */
	TAILQ_FIRST(&mountlist)->mnt_vnodecovered = NULL;
	set_rootvnode();
	cache_purgevfs(rootvnode->v_mount);

	NDINIT(&nd, LOOKUP, FOLLOW | LOCKLEAF, UIO_SYSSPACE, "/dev", td);
	error = namei(&nd);
	if (error) {
		printf("Lookup of /dev for devfs, error: %d\n", error);
		return;
	}
	NDFREE(&nd, NDF_ONLY_PNBUF);
	vp = nd.ni_vp;
	if (vp->v_type != VDIR) {
		vput(vp);
	}
	error = vinvalbuf(vp, V_SAVE, 0, 0);
	if (error) {
		vput(vp);
	}
	cache_purge(vp);
	mp->mnt_vnodecovered = vp;
	vp->v_mountedhere = mp;
	mtx_lock(&mountlist_mtx);
	TAILQ_INSERT_TAIL(&mountlist, mp, mnt_list);
	mtx_unlock(&mountlist_mtx);
	VOP_UNLOCK(vp, 0);
	vput(dvp);
	vfs_unbusy(mp);

	/* Unlink the no longer needed /dev/dev -> / symlink */
	kern_unlink(td, "/dev/dev", UIO_SYSSPACE);
}

/*
 * Report errors during filesystem mounting.
 */
void
vfs_mount_error(struct mount *mp, const char *fmt, ...)
{
	struct vfsoptlist *moptlist = mp->mnt_optnew;
	va_list ap;
	int error, len;
	char *errmsg;

	error = vfs_getopt(moptlist, "errmsg", (void **)&errmsg, &len);
	if (error || errmsg == NULL || len <= 0)
		return;

	va_start(ap, fmt);
	vsnprintf(errmsg, (size_t)len, fmt, ap);
	va_end(ap);
}

void
vfs_opterror(struct vfsoptlist *opts, const char *fmt, ...)
{
	va_list ap;
	int error, len;
	char *errmsg;

	error = vfs_getopt(opts, "errmsg", (void **)&errmsg, &len);
	if (error || errmsg == NULL || len <= 0)
		return;

	va_start(ap, fmt);
	vsnprintf(errmsg, (size_t)len, fmt, ap);
	va_end(ap);
}

/*
 * Find and mount the root filesystem
 */
void
vfs_mountroot(void)
{
	char *cp, *options;
	int error, i, asked = 0;

	options = NULL;

	root_mount_prepare();

	mount_zone = uma_zcreate("Mountpoints", sizeof(struct mount),
	    NULL, NULL, mount_init, mount_fini,
	    UMA_ALIGN_PTR, UMA_ZONE_NOFREE);
	devfs_first();

	/*
	 * We are booted with instructions to prompt for the root filesystem.
	 */
	if (boothowto & RB_ASKNAME) {
		if (!vfs_mountroot_ask())
			goto mounted;
		asked = 1;
	}

	options = getenv("vfs.root.mountfrom.options");

	/*
	 * The root filesystem information is compiled in, and we are
	 * booted with instructions to use it.
	 */
	if (ctrootdevname != NULL && (boothowto & RB_DFLTROOT)) {
		if (!vfs_mountroot_try(ctrootdevname, options))
			goto mounted;
		ctrootdevname = NULL;
	}

	/*
	 * We've been given the generic "use CDROM as root" flag.  This is
	 * necessary because one media may be used in many different
	 * devices, so we need to search for them.
	 */
	if (boothowto & RB_CDROM) {
		for (i = 0; cdrom_rootdevnames[i] != NULL; i++) {
			if (!vfs_mountroot_try(cdrom_rootdevnames[i], options))
				goto mounted;
		}
	}

	/*
	 * Try to use the value read by the loader from /etc/fstab, or
	 * supplied via some other means.  This is the preferred
	 * mechanism.
	 */
	cp = getenv("vfs.root.mountfrom");
	if (cp != NULL) {
		error = vfs_mountroot_try(cp, options);
		freeenv(cp);
		if (!error)
			goto mounted;
	}

	/*
	 * Try values that may have been computed by code during boot
	 */
	if (!vfs_mountroot_try(rootdevnames[0], options))
		goto mounted;
	if (!vfs_mountroot_try(rootdevnames[1], options))
		goto mounted;

	/*
	 * If we (still) have a compiled-in default, try it.
	 */
	if (ctrootdevname != NULL)
		if (!vfs_mountroot_try(ctrootdevname, options))
			goto mounted;
	/*
	 * Everything so far has failed, prompt on the console if we haven't
	 * already tried that.
	 */
	if (!asked)
		if (!vfs_mountroot_ask())
			goto mounted;

	panic("Root mount failed, startup aborted.");

mounted:
	root_mount_done();
	freeenv(options);
}

static struct mntarg *
parse_mountroot_options(struct mntarg *ma, const char *options)
{
	char *p;
	char *name, *name_arg;
	char *val, *val_arg;
	char *opts;

	if (options == NULL || options[0] == '\0')
		return (ma);

	p = opts = strdup(options, M_MOUNT);
	if (opts == NULL) {
		return (ma);
	} 

	while((name = strsep(&p, ",")) != NULL) {
		if (name[0] == '\0')
			break;

		val = strchr(name, '=');
		if (val != NULL) {
			*val = '\0';
			++val;
		}
		if( strcmp(name, "rw") == 0 ||
		    strcmp(name, "noro") == 0) {
			/*
			 * The first time we mount the root file system,
			 * we need to mount 'ro', so We need to ignore
			 * 'rw' and 'noro' mount options.
			 */
			continue;
		}
		name_arg = strdup(name, M_MOUNT);
		val_arg = NULL;
		if (val != NULL) 
			val_arg = strdup(val, M_MOUNT);

		ma = mount_arg(ma, name_arg, val_arg,
		    (val_arg != NULL ? -1 : 0));
	}
	free(opts, M_MOUNT);
	return (ma);
}

/*
 * Mount (mountfrom) as the root filesystem.
 */
static int
vfs_mountroot_try(const char *mountfrom, const char *options)
{
	struct mount	*mp;
	struct mntarg	*ma;
	char		*vfsname, *path;
	time_t		timebase;
	int		error;
	char		patt[32];
	char		errmsg[255];

	vfsname = NULL;
	path    = NULL;
	mp      = NULL;
	ma	= NULL;
	error   = EINVAL;
	bzero(errmsg, sizeof(errmsg));

	if (mountfrom == NULL)
		return (error);		/* don't complain */
	printf("Trying to mount root from %s\n", mountfrom);

	/* parse vfs name and path */
	vfsname = malloc(MFSNAMELEN, M_MOUNT, M_WAITOK);
	path = malloc(MNAMELEN, M_MOUNT, M_WAITOK);
	vfsname[0] = path[0] = 0;
	sprintf(patt, "%%%d[a-z0-9]:%%%ds", MFSNAMELEN, MNAMELEN);
	if (sscanf(mountfrom, patt, vfsname, path) < 1)
		goto out;

	if (path[0] == '\0')
		strcpy(path, ROOTNAME);

	ma = mount_arg(ma, "fstype", vfsname, -1);
	ma = mount_arg(ma, "fspath", "/", -1);
	ma = mount_arg(ma, "from", path, -1);
	ma = mount_arg(ma, "errmsg", errmsg, sizeof(errmsg));
	ma = mount_arg(ma, "ro", NULL, 0);
	ma = parse_mountroot_options(ma, options);
	error = kernel_mount(ma, MNT_ROOTFS);

	if (error == 0) {
		/*
		 * We mount devfs prior to mounting the / FS, so the first
		 * entry will typically be devfs.
		 */
		mp = TAILQ_FIRST(&mountlist);
		KASSERT(mp != NULL, ("%s: mountlist is empty", __func__));

		/*
		 * Iterate over all currently mounted file systems and use
		 * the time stamp found to check and/or initialize the RTC.
		 * Typically devfs has no time stamp and the only other FS
		 * is the actual / FS.
		 * Call inittodr() only once and pass it the largest of the
		 * timestamps we encounter.
		 */
		timebase = 0;
		do {
			if (mp->mnt_time > timebase)
				timebase = mp->mnt_time;
			mp = TAILQ_NEXT(mp, mnt_list);
		} while (mp != NULL);
		inittodr(timebase);

		devfs_fixup(curthread);
	}

	if (error != 0 ) {
		printf("ROOT MOUNT ERROR: %s\n", errmsg);
		printf("If you have invalid mount options, reboot, and ");
		printf("first try the following from\n");
		printf("the loader prompt:\n\n");
		printf("     set vfs.root.mountfrom.options=rw\n\n");
		printf("and then remove invalid mount options from ");
		printf("/etc/fstab.\n\n");
	}
out:
	free(path, M_MOUNT);
	free(vfsname, M_MOUNT);
	return (error);
}

/*
 * ---------------------------------------------------------------------
 * Interactive root filesystem selection code.
 */

static int
vfs_mountroot_ask(void)
{
	char name[128];
	char *mountfrom;
	char *options;

	for(;;) {
		printf("Loader variables:\n");
		printf("vfs.root.mountfrom=");
		mountfrom = getenv("vfs.root.mountfrom");
		if (mountfrom != NULL) {
			printf("%s", mountfrom);
		}
		printf("\n");
		printf("vfs.root.mountfrom.options=");
		options = getenv("vfs.root.mountfrom.options");
		if (options != NULL) {
			printf("%s", options);
		}
		printf("\n");
		freeenv(mountfrom);
		freeenv(options);
		printf("\nManual root filesystem specification:\n");
		printf("  <fstype>:<device>  Mount <device> using filesystem <fstype>\n");
		printf("                       eg. ufs:/dev/da0s1a\n");
		printf("                       eg. cd9660:/dev/acd0\n");
		printf("                       This is equivalent to: ");
		printf("mount -t cd9660 /dev/acd0 /\n"); 
		printf("\n");
		printf("  ?                  List valid disk boot devices\n");
		printf("  <empty line>       Abort manual input\n");
		printf("\nmountroot> ");
		gets(name, sizeof(name), 1);
		if (name[0] == '\0')
			return (1);
		if (name[0] == '?') {
			printf("\nList of GEOM managed disk devices:\n  ");
			g_dev_print();
			continue;
		}
		if (!vfs_mountroot_try(name, NULL))
			return (0);
	}
}

/*
 * ---------------------------------------------------------------------
 * Functions for querying mount options/arguments from filesystems.
 */

/*
 * Check that no unknown options are given
 */
int
vfs_filteropt(struct vfsoptlist *opts, const char **legal)
{
	struct vfsopt *opt;
	char errmsg[255];
	const char **t, *p, *q;
	int ret = 0;

	TAILQ_FOREACH(opt, opts, link) {
		p = opt->name;
		q = NULL;
		if (p[0] == 'n' && p[1] == 'o')
			q = p + 2;
		for(t = global_opts; *t != NULL; t++) {
			if (strcmp(*t, p) == 0)
				break;
			if (q != NULL) {
				if (strcmp(*t, q) == 0)
					break;
			}
		}
		if (*t != NULL)
			continue;
		for(t = legal; *t != NULL; t++) {
			if (strcmp(*t, p) == 0)
				break;
			if (q != NULL) {
				if (strcmp(*t, q) == 0)
					break;
			}
		}
		if (*t != NULL)
			continue;
		snprintf(errmsg, sizeof(errmsg),
		    "mount option <%s> is unknown", p);
		printf("%s\n", errmsg);
		ret = EINVAL;
	}
	if (ret != 0) {
		TAILQ_FOREACH(opt, opts, link) {
			if (strcmp(opt->name, "errmsg") == 0) {
				strncpy((char *)opt->value, errmsg, opt->len);
			}
		}
	}
	return (ret);
}

/*
 * Get a mount option by its name.
 *
 * Return 0 if the option was found, ENOENT otherwise.
 * If len is non-NULL it will be filled with the length
 * of the option. If buf is non-NULL, it will be filled
 * with the address of the option.
 */
int
vfs_getopt(opts, name, buf, len)
	struct vfsoptlist *opts;
	const char *name;
	void **buf;
	int *len;
{
	struct vfsopt *opt;

	KASSERT(opts != NULL, ("vfs_getopt: caller passed 'opts' as NULL"));

	TAILQ_FOREACH(opt, opts, link) {
		if (strcmp(name, opt->name) == 0) {
			opt->seen = 1;
			if (len != NULL)
				*len = opt->len;
			if (buf != NULL)
				*buf = opt->value;
			return (0);
		}
	}
	return (ENOENT);
}

int
vfs_getopt_pos(struct vfsoptlist *opts, const char *name)
{
	struct vfsopt *opt;

	if (opts == NULL)
		return (-1);

	TAILQ_FOREACH(opt, opts, link) {
		if (strcmp(name, opt->name) == 0) {
			opt->seen = 1;
			return (opt->pos);
		}
	}
	return (-1);
}

char *
vfs_getopts(struct vfsoptlist *opts, const char *name, int *error)
{
	struct vfsopt *opt;

	*error = 0;
	TAILQ_FOREACH(opt, opts, link) {
		if (strcmp(name, opt->name) != 0)
			continue;
		opt->seen = 1;
		if (opt->len == 0 ||
		    ((char *)opt->value)[opt->len - 1] != '\0') {
			*error = EINVAL;
			return (NULL);
		}
		return (opt->value);
	}
	*error = ENOENT;
	return (NULL);
}

int
vfs_flagopt(struct vfsoptlist *opts, const char *name, u_int *w, u_int val)
{
	struct vfsopt *opt;

	TAILQ_FOREACH(opt, opts, link) {
		if (strcmp(name, opt->name) == 0) {
			opt->seen = 1;
			if (w != NULL)
				*w |= val;
			return (1);
		}
	}
	if (w != NULL)
		*w &= ~val;
	return (0);
}

int
vfs_scanopt(struct vfsoptlist *opts, const char *name, const char *fmt, ...)
{
	va_list ap;
	struct vfsopt *opt;
	int ret;

	KASSERT(opts != NULL, ("vfs_getopt: caller passed 'opts' as NULL"));

	TAILQ_FOREACH(opt, opts, link) {
		if (strcmp(name, opt->name) != 0)
			continue;
		opt->seen = 1;
		if (opt->len == 0 || opt->value == NULL)
			return (0);
		if (((char *)opt->value)[opt->len - 1] != '\0')
			return (0);
		va_start(ap, fmt);
		ret = vsscanf(opt->value, fmt, ap);
		va_end(ap);
		return (ret);
	}
	return (0);
}

int
vfs_setopt(struct vfsoptlist *opts, const char *name, void *value, int len)
{
	struct vfsopt *opt;

	TAILQ_FOREACH(opt, opts, link) {
		if (strcmp(name, opt->name) != 0)
			continue;
		opt->seen = 1;
		if (opt->value == NULL)
			opt->len = len;
		else {
			if (opt->len != len)
				return (EINVAL);
			bcopy(value, opt->value, len);
		}
		return (0);
	}
	return (ENOENT);
}

int
vfs_setopt_part(struct vfsoptlist *opts, const char *name, void *value, int len)
{
	struct vfsopt *opt;

	TAILQ_FOREACH(opt, opts, link) {
		if (strcmp(name, opt->name) != 0)
			continue;
		opt->seen = 1;
		if (opt->value == NULL)
			opt->len = len;
		else {
			if (opt->len < len)
				return (EINVAL);
			opt->len = len;
			bcopy(value, opt->value, len);
		}
		return (0);
	}
	return (ENOENT);
}

int
vfs_setopts(struct vfsoptlist *opts, const char *name, const char *value)
{
	struct vfsopt *opt;

	TAILQ_FOREACH(opt, opts, link) {
		if (strcmp(name, opt->name) != 0)
			continue;
		opt->seen = 1;
		if (opt->value == NULL)
			opt->len = strlen(value) + 1;
		else if (strlcpy(opt->value, value, opt->len) >= opt->len)
			return (EINVAL);
		return (0);
	}
	return (ENOENT);
}

/*
 * Find and copy a mount option.
 *
 * The size of the buffer has to be specified
 * in len, if it is not the same length as the
 * mount option, EINVAL is returned.
 * Returns ENOENT if the option is not found.
 */
int
vfs_copyopt(opts, name, dest, len)
	struct vfsoptlist *opts;
	const char *name;
	void *dest;
	int len;
{
	struct vfsopt *opt;

	KASSERT(opts != NULL, ("vfs_copyopt: caller passed 'opts' as NULL"));

	TAILQ_FOREACH(opt, opts, link) {
		if (strcmp(name, opt->name) == 0) {
			opt->seen = 1;
			if (len != opt->len)
				return (EINVAL);
			bcopy(opt->value, dest, opt->len);
			return (0);
		}
	}
	return (ENOENT);
}

/*
 * This is a helper function for filesystems to traverse their
 * vnodes.  See MNT_VNODE_FOREACH() in sys/mount.h
 */

struct vnode *
__mnt_vnode_next(struct vnode **mvp, struct mount *mp)
{
	struct vnode *vp;

	mtx_assert(MNT_MTX(mp), MA_OWNED);

	KASSERT((*mvp)->v_mount == mp, ("marker vnode mount list mismatch"));
	if ((*mvp)->v_yield++ == 500) {
		MNT_IUNLOCK(mp);
		(*mvp)->v_yield = 0;
		uio_yield();
		MNT_ILOCK(mp);
	}
	vp = TAILQ_NEXT(*mvp, v_nmntvnodes);
	while (vp != NULL && vp->v_type == VMARKER)
		vp = TAILQ_NEXT(vp, v_nmntvnodes);

	/* Check if we are done */
	if (vp == NULL) {
		__mnt_vnode_markerfree(mvp, mp);
		return (NULL);
	}
	TAILQ_REMOVE(&mp->mnt_nvnodelist, *mvp, v_nmntvnodes);
	TAILQ_INSERT_AFTER(&mp->mnt_nvnodelist, vp, *mvp, v_nmntvnodes);
	return (vp);
}

struct vnode *
__mnt_vnode_first(struct vnode **mvp, struct mount *mp)
{
	struct vnode *vp;

	mtx_assert(MNT_MTX(mp), MA_OWNED);

	vp = TAILQ_FIRST(&mp->mnt_nvnodelist);
	while (vp != NULL && vp->v_type == VMARKER)
		vp = TAILQ_NEXT(vp, v_nmntvnodes);

	/* Check if we are done */
	if (vp == NULL) {
		*mvp = NULL;
		return (NULL);
	}
	MNT_REF(mp);
	MNT_IUNLOCK(mp);
	*mvp = (struct vnode *) malloc(sizeof(struct vnode),
				       M_VNODE_MARKER,
				       M_WAITOK | M_ZERO);
	MNT_ILOCK(mp);
	(*mvp)->v_type = VMARKER;

	vp = TAILQ_FIRST(&mp->mnt_nvnodelist);
	while (vp != NULL && vp->v_type == VMARKER)
		vp = TAILQ_NEXT(vp, v_nmntvnodes);

	/* Check if we are done */
	if (vp == NULL) {
		MNT_IUNLOCK(mp);
		free(*mvp, M_VNODE_MARKER);
		MNT_ILOCK(mp);
		*mvp = NULL;
		MNT_REL(mp);
		return (NULL);
	}
	(*mvp)->v_mount = mp;
	TAILQ_INSERT_AFTER(&mp->mnt_nvnodelist, vp, *mvp, v_nmntvnodes);
	return (vp);
}


void
__mnt_vnode_markerfree(struct vnode **mvp, struct mount *mp)
{

	if (*mvp == NULL)
		return;

	mtx_assert(MNT_MTX(mp), MA_OWNED);

	KASSERT((*mvp)->v_mount == mp, ("marker vnode mount list mismatch"));
	TAILQ_REMOVE(&mp->mnt_nvnodelist, *mvp, v_nmntvnodes);
	MNT_IUNLOCK(mp);
	free(*mvp, M_VNODE_MARKER);
	MNT_ILOCK(mp);
	*mvp = NULL;
	MNT_REL(mp);
}


int
__vfs_statfs(struct mount *mp, struct statfs *sbp)
{
	int error;

	error = mp->mnt_op->vfs_statfs(mp, &mp->mnt_stat);
	if (sbp != &mp->mnt_stat)
		*sbp = mp->mnt_stat;
	return (error);
}

void
vfs_mountedfrom(struct mount *mp, const char *from)
{

	bzero(mp->mnt_stat.f_mntfromname, sizeof mp->mnt_stat.f_mntfromname);
	strlcpy(mp->mnt_stat.f_mntfromname, from,
	    sizeof mp->mnt_stat.f_mntfromname);
}

/*
 * ---------------------------------------------------------------------
 * This is the api for building mount args and mounting filesystems from
 * inside the kernel.
 *
 * The API works by accumulation of individual args.  First error is
 * latched.
 *
 * XXX: should be documented in new manpage kernel_mount(9)
 */

/* A memory allocation which must be freed when we are done */
struct mntaarg {
	SLIST_ENTRY(mntaarg)	next;
};

/* The header for the mount arguments */
struct mntarg {
	struct iovec *v;
	int len;
	int error;
	SLIST_HEAD(, mntaarg)	list;
};

/*
 * Add a boolean argument.
 *
 * flag is the boolean value.
 * name must start with "no".
 */
struct mntarg *
mount_argb(struct mntarg *ma, int flag, const char *name)
{

	KASSERT(name[0] == 'n' && name[1] == 'o',
	    ("mount_argb(...,%s): name must start with 'no'", name));

	return (mount_arg(ma, name + (flag ? 2 : 0), NULL, 0));
}

/*
 * Add an argument printf style
 */
struct mntarg *
mount_argf(struct mntarg *ma, const char *name, const char *fmt, ...)
{
	va_list ap;
	struct mntaarg *maa;
	struct sbuf *sb;
	int len;

	if (ma == NULL) {
		ma = malloc(sizeof *ma, M_MOUNT, M_WAITOK | M_ZERO);
		SLIST_INIT(&ma->list);
	}
	if (ma->error)
		return (ma);

	ma->v = realloc(ma->v, sizeof *ma->v * (ma->len + 2),
	    M_MOUNT, M_WAITOK);
	ma->v[ma->len].iov_base = (void *)(uintptr_t)name;
	ma->v[ma->len].iov_len = strlen(name) + 1;
	ma->len++;

	sb = sbuf_new_auto();
	va_start(ap, fmt);
	sbuf_vprintf(sb, fmt, ap);
	va_end(ap);
	sbuf_finish(sb);
	len = sbuf_len(sb) + 1;
	maa = malloc(sizeof *maa + len, M_MOUNT, M_WAITOK | M_ZERO);
	SLIST_INSERT_HEAD(&ma->list, maa, next);
	bcopy(sbuf_data(sb), maa + 1, len);
	sbuf_delete(sb);

	ma->v[ma->len].iov_base = maa + 1;
	ma->v[ma->len].iov_len = len;
	ma->len++;

	return (ma);
}

/*
 * Add an argument which is a userland string.
 */
struct mntarg *
mount_argsu(struct mntarg *ma, const char *name, const void *val, int len)
{
	struct mntaarg *maa;
	char *tbuf;

	if (val == NULL)
		return (ma);
	if (ma == NULL) {
		ma = malloc(sizeof *ma, M_MOUNT, M_WAITOK | M_ZERO);
		SLIST_INIT(&ma->list);
	}
	if (ma->error)
		return (ma);
	maa = malloc(sizeof *maa + len, M_MOUNT, M_WAITOK | M_ZERO);
	SLIST_INSERT_HEAD(&ma->list, maa, next);
	tbuf = (void *)(maa + 1);
	ma->error = copyinstr(val, tbuf, len, NULL);
	return (mount_arg(ma, name, tbuf, -1));
}

/*
 * Plain argument.
 *
 * If length is -1, treat value as a C string.
 */
struct mntarg *
mount_arg(struct mntarg *ma, const char *name, const void *val, int len)
{

	if (ma == NULL) {
		ma = malloc(sizeof *ma, M_MOUNT, M_WAITOK | M_ZERO);
		SLIST_INIT(&ma->list);
	}
	if (ma->error)
		return (ma);

	ma->v = realloc(ma->v, sizeof *ma->v * (ma->len + 2),
	    M_MOUNT, M_WAITOK);
	ma->v[ma->len].iov_base = (void *)(uintptr_t)name;
	ma->v[ma->len].iov_len = strlen(name) + 1;
	ma->len++;

	ma->v[ma->len].iov_base = (void *)(uintptr_t)val;
	if (len < 0)
		ma->v[ma->len].iov_len = strlen(val) + 1;
	else
		ma->v[ma->len].iov_len = len;
	ma->len++;
	return (ma);
}

/*
 * Free a mntarg structure
 */
static void
free_mntarg(struct mntarg *ma)
{
	struct mntaarg *maa;

	while (!SLIST_EMPTY(&ma->list)) {
		maa = SLIST_FIRST(&ma->list);
		SLIST_REMOVE_HEAD(&ma->list, next);
		free(maa, M_MOUNT);
	}
	free(ma->v, M_MOUNT);
	free(ma, M_MOUNT);
}

/*
 * Mount a filesystem
 */
int
kernel_mount(struct mntarg *ma, int flags)
{
	struct uio auio;
	int error;

	KASSERT(ma != NULL, ("kernel_mount NULL ma"));
	KASSERT(ma->v != NULL, ("kernel_mount NULL ma->v"));
	KASSERT(!(ma->len & 1), ("kernel_mount odd ma->len (%d)", ma->len));

	auio.uio_iov = ma->v;
	auio.uio_iovcnt = ma->len;
	auio.uio_segflg = UIO_SYSSPACE;

	error = ma->error;
	if (!error)
		error = vfs_donmount(curthread, flags, &auio);
	free_mntarg(ma);
	return (error);
}

/*
 * A printflike function to mount a filesystem.
 */
int
kernel_vmount(int flags, ...)
{
	struct mntarg *ma = NULL;
	va_list ap;
	const char *cp;
	const void *vp;
	int error;

	va_start(ap, flags);
	for (;;) {
		cp = va_arg(ap, const char *);
		if (cp == NULL)
			break;
		vp = va_arg(ap, const void *);
		ma = mount_arg(ma, cp, vp, (vp != NULL ? -1 : 0));
	}
	va_end(ap);

	error = kernel_mount(ma, flags);
	return (error);
}<|MERGE_RESOLUTION|>--- conflicted
+++ resolved
@@ -1127,10 +1127,6 @@
 		free(pathbuf, M_TEMP);
 		return (error);
 	}
-<<<<<<< HEAD
-	AUDIT_ARG_UPATH(td, pathbuf, ARG_UPATH1);
-=======
->>>>>>> 43b02493
 	mtx_lock(&Giant);
 	if (uap->flags & MNT_BYFSID) {
 		AUDIT_ARG_TEXT(pathbuf);
