/*-
 * SPDX-License-Identifier: BSD-2-Clause-FreeBSD
 *
 * Copyright (c)2006,2007,2008,2009 YAMAMOTO Takashi,
 * Copyright (c) 2013 EMC Corp.
 * All rights reserved.
 *
 * Redistribution and use in source and binary forms, with or without
 * modification, are permitted provided that the following conditions
 * are met:
 * 1. Redistributions of source code must retain the above copyright
 *    notice, this list of conditions and the following disclaimer.
 * 2. Redistributions in binary form must reproduce the above copyright
 *    notice, this list of conditions and the following disclaimer in the
 *    documentation and/or other materials provided with the distribution.
 *
 * THIS SOFTWARE IS PROVIDED BY THE AUTHOR AND CONTRIBUTORS ``AS IS'' AND
 * ANY EXPRESS OR IMPLIED WARRANTIES, INCLUDING, BUT NOT LIMITED TO, THE
 * IMPLIED WARRANTIES OF MERCHANTABILITY AND FITNESS FOR A PARTICULAR PURPOSE
 * ARE DISCLAIMED.  IN NO EVENT SHALL THE AUTHOR OR CONTRIBUTORS BE LIABLE
 * FOR ANY DIRECT, INDIRECT, INCIDENTAL, SPECIAL, EXEMPLARY, OR CONSEQUENTIAL
 * DAMAGES (INCLUDING, BUT NOT LIMITED TO, PROCUREMENT OF SUBSTITUTE GOODS
 * OR SERVICES; LOSS OF USE, DATA, OR PROFITS; OR BUSINESS INTERRUPTION)
 * HOWEVER CAUSED AND ON ANY THEORY OF LIABILITY, WHETHER IN CONTRACT, STRICT
 * LIABILITY, OR TORT (INCLUDING NEGLIGENCE OR OTHERWISE) ARISING IN ANY WAY
 * OUT OF THE USE OF THIS SOFTWARE, EVEN IF ADVISED OF THE POSSIBILITY OF
 * SUCH DAMAGE.
 */

/*
 * From:
 *	$NetBSD: vmem_impl.h,v 1.2 2013/01/29 21:26:24 para Exp $
 *	$NetBSD: subr_vmem.c,v 1.83 2013/03/06 11:20:10 yamt Exp $
 */

/*
 * reference:
 * -	Magazines and Vmem: Extending the Slab Allocator
 *	to Many CPUs and Arbitrary Resources
 *	http://www.usenix.org/event/usenix01/bonwick.html
 */

#include <sys/cdefs.h>
__FBSDID("$FreeBSD$");

#include "opt_ddb.h"

#include <sys/param.h>
#include <sys/systm.h>
#include <sys/kernel.h>
#include <sys/queue.h>
#include <sys/callout.h>
#include <sys/hash.h>
#include <sys/lock.h>
#include <sys/malloc.h>
#include <sys/mutex.h>
#include <sys/smp.h>
#include <sys/condvar.h>
#include <sys/sysctl.h>
#include <sys/taskqueue.h>
#include <sys/vmem.h>
#include <sys/vmmeter.h>

#include "opt_vm.h"

#include <vm/uma.h>
#include <vm/vm.h>
#include <vm/pmap.h>
#include <vm/vm_map.h>
#include <vm/vm_object.h>
#include <vm/vm_kern.h>
#include <vm/vm_extern.h>
#include <vm/vm_param.h>
#include <vm/vm_page.h>
#include <vm/vm_pageout.h>
#include <vm/vm_phys.h>
#include <vm/vm_pagequeue.h>
<<<<<<< HEAD
=======
#include <vm/uma_int.h>

int	vmem_startup_count(void);
>>>>>>> 999ae367

#define	VMEM_OPTORDER		5
#define	VMEM_OPTVALUE		(1 << VMEM_OPTORDER)
#define	VMEM_MAXORDER						\
    (VMEM_OPTVALUE - 1 + sizeof(vmem_size_t) * NBBY - VMEM_OPTORDER)

#define	VMEM_HASHSIZE_MIN	16
#define	VMEM_HASHSIZE_MAX	131072

#define	VMEM_QCACHE_IDX_MAX	16

#define	VMEM_FITMASK	(M_BESTFIT | M_FIRSTFIT)

#define	VMEM_FLAGS						\
    (M_NOWAIT | M_WAITOK | M_USE_RESERVE | M_NOVM | M_BESTFIT | M_FIRSTFIT)

#define	BT_FLAGS	(M_NOWAIT | M_WAITOK | M_USE_RESERVE | M_NOVM)

#define	QC_NAME_MAX	16

/*
 * Data structures private to vmem.
 */
MALLOC_DEFINE(M_VMEM, "vmem", "vmem internal structures");

typedef struct vmem_btag bt_t;

TAILQ_HEAD(vmem_seglist, vmem_btag);
LIST_HEAD(vmem_freelist, vmem_btag);
LIST_HEAD(vmem_hashlist, vmem_btag);

struct qcache {
	uma_zone_t	qc_cache;
	vmem_t 		*qc_vmem;
	vmem_size_t	qc_size;
	char		qc_name[QC_NAME_MAX];
};
typedef struct qcache qcache_t;
#define	QC_POOL_TO_QCACHE(pool)	((qcache_t *)(pool->pr_qcache))

#define	VMEM_NAME_MAX	16

/* vmem arena */
struct vmem {
	struct mtx_padalign	vm_lock;
	struct cv		vm_cv;
	char			vm_name[VMEM_NAME_MAX+1];
	LIST_ENTRY(vmem)	vm_alllist;
	struct vmem_hashlist	vm_hash0[VMEM_HASHSIZE_MIN];
	struct vmem_freelist	vm_freelist[VMEM_MAXORDER];
	struct vmem_seglist	vm_seglist;
	struct vmem_hashlist	*vm_hashlist;
	vmem_size_t		vm_hashsize;

	/* Constant after init */
	vmem_size_t		vm_qcache_max;
	vmem_size_t		vm_quantum_mask;
	vmem_size_t		vm_import_quantum;
	int			vm_quantum_shift;

	/* Written on alloc/free */
	LIST_HEAD(, vmem_btag)	vm_freetags;
	int			vm_nfreetags;
	int			vm_nbusytag;
	vmem_size_t		vm_inuse;
	vmem_size_t		vm_size;
	vmem_size_t		vm_limit;

	/* Used on import. */
	vmem_import_t		*vm_importfn;
	vmem_release_t		*vm_releasefn;
	void			*vm_arg;

	/* Space exhaustion callback. */
	vmem_reclaim_t		*vm_reclaimfn;

	/* quantum cache */
	qcache_t		vm_qcache[VMEM_QCACHE_IDX_MAX];
};

/* boundary tag */
struct vmem_btag {
	TAILQ_ENTRY(vmem_btag) bt_seglist;
	union {
		LIST_ENTRY(vmem_btag) u_freelist; /* BT_TYPE_FREE */
		LIST_ENTRY(vmem_btag) u_hashlist; /* BT_TYPE_BUSY */
	} bt_u;
#define	bt_hashlist	bt_u.u_hashlist
#define	bt_freelist	bt_u.u_freelist
	vmem_addr_t	bt_start;
	vmem_size_t	bt_size;
	int		bt_type;
};

#define	BT_TYPE_SPAN		1	/* Allocated from importfn */
#define	BT_TYPE_SPAN_STATIC	2	/* vmem_add() or create. */
#define	BT_TYPE_FREE		3	/* Available space. */
#define	BT_TYPE_BUSY		4	/* Used space. */
#define	BT_ISSPAN_P(bt)	((bt)->bt_type <= BT_TYPE_SPAN_STATIC)

#define	BT_END(bt)	((bt)->bt_start + (bt)->bt_size - 1)

#if defined(DIAGNOSTIC)
static int enable_vmem_check = 1;
SYSCTL_INT(_debug, OID_AUTO, vmem_check, CTLFLAG_RWTUN,
    &enable_vmem_check, 0, "Enable vmem check");
static void vmem_check(vmem_t *);
#endif

static struct callout	vmem_periodic_ch;
static int		vmem_periodic_interval;
static struct task	vmem_periodic_wk;

static struct mtx_padalign __exclusive_cache_line vmem_list_lock;
static LIST_HEAD(, vmem) vmem_list = LIST_HEAD_INITIALIZER(vmem_list);
static uma_zone_t vmem_zone;

/* ---- misc */
#define	VMEM_CONDVAR_INIT(vm, wchan)	cv_init(&vm->vm_cv, wchan)
#define	VMEM_CONDVAR_DESTROY(vm)	cv_destroy(&vm->vm_cv)
#define	VMEM_CONDVAR_WAIT(vm)		cv_wait(&vm->vm_cv, &vm->vm_lock)
#define	VMEM_CONDVAR_BROADCAST(vm)	cv_broadcast(&vm->vm_cv)


#define	VMEM_LOCK(vm)		mtx_lock(&vm->vm_lock)
#define	VMEM_TRYLOCK(vm)	mtx_trylock(&vm->vm_lock)
#define	VMEM_UNLOCK(vm)		mtx_unlock(&vm->vm_lock)
#define	VMEM_LOCK_INIT(vm, name) mtx_init(&vm->vm_lock, (name), NULL, MTX_DEF)
#define	VMEM_LOCK_DESTROY(vm)	mtx_destroy(&vm->vm_lock)
#define	VMEM_ASSERT_LOCKED(vm)	mtx_assert(&vm->vm_lock, MA_OWNED);

#define	VMEM_ALIGNUP(addr, align)	(-(-(addr) & -(align)))

#define	VMEM_CROSS_P(addr1, addr2, boundary) \
	((((addr1) ^ (addr2)) & -(boundary)) != 0)

#define	ORDER2SIZE(order)	((order) < VMEM_OPTVALUE ? ((order) + 1) : \
    (vmem_size_t)1 << ((order) - (VMEM_OPTVALUE - VMEM_OPTORDER - 1)))
#define	SIZE2ORDER(size)	((size) <= VMEM_OPTVALUE ? ((size) - 1) : \
    (flsl(size) + (VMEM_OPTVALUE - VMEM_OPTORDER - 2)))

/*
 * Maximum number of boundary tags that may be required to satisfy an
 * allocation.  Two may be required to import.  Another two may be
 * required to clip edges.
 */
#define	BT_MAXALLOC	4

/*
 * Max free limits the number of locally cached boundary tags.  We
 * just want to avoid hitting the zone allocator for every call.
 */
#define BT_MAXFREE	(BT_MAXALLOC * 8)

/* Allocator for boundary tags. */
static uma_zone_t vmem_bt_zone;

/* boot time arena storage. */
static struct vmem kernel_arena_storage;
static struct vmem buffer_arena_storage;
static struct vmem transient_arena_storage;
/* kernel and kmem arenas are aliased for backwards KPI compat. */
vmem_t *kernel_arena = &kernel_arena_storage;
vmem_t *kmem_arena = &kernel_arena_storage;
vmem_t *buffer_arena = &buffer_arena_storage;
vmem_t *transient_arena = &transient_arena_storage;

#ifdef DEBUG_MEMGUARD
static struct vmem memguard_arena_storage;
vmem_t *memguard_arena = &memguard_arena_storage;
#endif

/*
 * Fill the vmem's boundary tag cache.  We guarantee that boundary tag
 * allocation will not fail once bt_fill() passes.  To do so we cache
 * at least the maximum possible tag allocations in the arena.
 */
static int
bt_fill(vmem_t *vm, int flags)
{
	bt_t *bt;

	VMEM_ASSERT_LOCKED(vm);

	/*
	 * Only allow the kernel arena and arenas derived from kernel arena to
	 * dip into reserve tags.  They are where new tags come from.
	 */
	flags &= BT_FLAGS;
	if (vm != kernel_arena && vm->vm_arg != kernel_arena)
		flags &= ~M_USE_RESERVE;

	/*
	 * Loop until we meet the reserve.  To minimize the lock shuffle
	 * and prevent simultaneous fills we first try a NOWAIT regardless
	 * of the caller's flags.  Specify M_NOVM so we don't recurse while
	 * holding a vmem lock.
	 */
	while (vm->vm_nfreetags < BT_MAXALLOC) {
		bt = uma_zalloc(vmem_bt_zone,
		    (flags & M_USE_RESERVE) | M_NOWAIT | M_NOVM);
		if (bt == NULL) {
			VMEM_UNLOCK(vm);
			bt = uma_zalloc(vmem_bt_zone, flags);
			VMEM_LOCK(vm);
			if (bt == NULL && (flags & M_NOWAIT) != 0)
				break;
		}
		LIST_INSERT_HEAD(&vm->vm_freetags, bt, bt_freelist);
		vm->vm_nfreetags++;
	}

	if (vm->vm_nfreetags < BT_MAXALLOC)
		return ENOMEM;

	return 0;
}

/*
 * Pop a tag off of the freetag stack.
 */
static bt_t *
bt_alloc(vmem_t *vm)
{
	bt_t *bt;

	VMEM_ASSERT_LOCKED(vm);
	bt = LIST_FIRST(&vm->vm_freetags);
	MPASS(bt != NULL);
	LIST_REMOVE(bt, bt_freelist);
	vm->vm_nfreetags--;

	return bt;
}

/*
 * Trim the per-vmem free list.  Returns with the lock released to
 * avoid allocator recursions.
 */
static void
bt_freetrim(vmem_t *vm, int freelimit)
{
	LIST_HEAD(, vmem_btag) freetags;
	bt_t *bt;

	LIST_INIT(&freetags);
	VMEM_ASSERT_LOCKED(vm);
	while (vm->vm_nfreetags > freelimit) {
		bt = LIST_FIRST(&vm->vm_freetags);
		LIST_REMOVE(bt, bt_freelist);
		vm->vm_nfreetags--;
		LIST_INSERT_HEAD(&freetags, bt, bt_freelist);
	}
	VMEM_UNLOCK(vm);
	while ((bt = LIST_FIRST(&freetags)) != NULL) {
		LIST_REMOVE(bt, bt_freelist);
		uma_zfree(vmem_bt_zone, bt);
	}
}

static inline void
bt_free(vmem_t *vm, bt_t *bt)
{

	VMEM_ASSERT_LOCKED(vm);
	MPASS(LIST_FIRST(&vm->vm_freetags) != bt);
	LIST_INSERT_HEAD(&vm->vm_freetags, bt, bt_freelist);
	vm->vm_nfreetags++;
}

/*
 * freelist[0] ... [1, 1]
 * freelist[1] ... [2, 2]
 *  :
 * freelist[29] ... [30, 30]
 * freelist[30] ... [31, 31]
 * freelist[31] ... [32, 63]
 * freelist[33] ... [64, 127]
 *  :
 * freelist[n] ... [(1 << (n - 26)), (1 << (n - 25)) - 1]
 *  :
 */

static struct vmem_freelist *
bt_freehead_tofree(vmem_t *vm, vmem_size_t size)
{
	const vmem_size_t qsize = size >> vm->vm_quantum_shift;
	const int idx = SIZE2ORDER(qsize);

	MPASS(size != 0 && qsize != 0);
	MPASS((size & vm->vm_quantum_mask) == 0);
	MPASS(idx >= 0);
	MPASS(idx < VMEM_MAXORDER);

	return &vm->vm_freelist[idx];
}

/*
 * bt_freehead_toalloc: return the freelist for the given size and allocation
 * strategy.
 *
 * For M_FIRSTFIT, return the list in which any blocks are large enough
 * for the requested size.  otherwise, return the list which can have blocks
 * large enough for the requested size.
 */
static struct vmem_freelist *
bt_freehead_toalloc(vmem_t *vm, vmem_size_t size, int strat)
{
	const vmem_size_t qsize = size >> vm->vm_quantum_shift;
	int idx = SIZE2ORDER(qsize);

	MPASS(size != 0 && qsize != 0);
	MPASS((size & vm->vm_quantum_mask) == 0);

	if (strat == M_FIRSTFIT && ORDER2SIZE(idx) != qsize) {
		idx++;
		/* check too large request? */
	}
	MPASS(idx >= 0);
	MPASS(idx < VMEM_MAXORDER);

	return &vm->vm_freelist[idx];
}

/* ---- boundary tag hash */

static struct vmem_hashlist *
bt_hashhead(vmem_t *vm, vmem_addr_t addr)
{
	struct vmem_hashlist *list;
	unsigned int hash;

	hash = hash32_buf(&addr, sizeof(addr), 0);
	list = &vm->vm_hashlist[hash % vm->vm_hashsize];

	return list;
}

static bt_t *
bt_lookupbusy(vmem_t *vm, vmem_addr_t addr)
{
	struct vmem_hashlist *list;
	bt_t *bt;

	VMEM_ASSERT_LOCKED(vm);
	list = bt_hashhead(vm, addr); 
	LIST_FOREACH(bt, list, bt_hashlist) {
		if (bt->bt_start == addr) {
			break;
		}
	}

	return bt;
}

static void
bt_rembusy(vmem_t *vm, bt_t *bt)
{

	VMEM_ASSERT_LOCKED(vm);
	MPASS(vm->vm_nbusytag > 0);
	vm->vm_inuse -= bt->bt_size;
	vm->vm_nbusytag--;
	LIST_REMOVE(bt, bt_hashlist);
}

static void
bt_insbusy(vmem_t *vm, bt_t *bt)
{
	struct vmem_hashlist *list;

	VMEM_ASSERT_LOCKED(vm);
	MPASS(bt->bt_type == BT_TYPE_BUSY);

	list = bt_hashhead(vm, bt->bt_start);
	LIST_INSERT_HEAD(list, bt, bt_hashlist);
	vm->vm_nbusytag++;
	vm->vm_inuse += bt->bt_size;
}

/* ---- boundary tag list */

static void
bt_remseg(vmem_t *vm, bt_t *bt)
{

	TAILQ_REMOVE(&vm->vm_seglist, bt, bt_seglist);
	bt_free(vm, bt);
}

static void
bt_insseg(vmem_t *vm, bt_t *bt, bt_t *prev)
{

	TAILQ_INSERT_AFTER(&vm->vm_seglist, prev, bt, bt_seglist);
}

static void
bt_insseg_tail(vmem_t *vm, bt_t *bt)
{

	TAILQ_INSERT_TAIL(&vm->vm_seglist, bt, bt_seglist);
}

static void
bt_remfree(vmem_t *vm, bt_t *bt)
{

	MPASS(bt->bt_type == BT_TYPE_FREE);

	LIST_REMOVE(bt, bt_freelist);
}

static void
bt_insfree(vmem_t *vm, bt_t *bt)
{
	struct vmem_freelist *list;

	list = bt_freehead_tofree(vm, bt->bt_size);
	LIST_INSERT_HEAD(list, bt, bt_freelist);
}

/* ---- vmem internal functions */

/*
 * Import from the arena into the quantum cache in UMA.
 */
static int
qc_import(void *arg, void **store, int cnt, int domain, int flags)
{
	qcache_t *qc;
	vmem_addr_t addr;
	int i;

	qc = arg;
	if ((flags & VMEM_FITMASK) == 0)
		flags |= M_BESTFIT;
	for (i = 0; i < cnt; i++) {
		if (vmem_xalloc(qc->qc_vmem, qc->qc_size, 0, 0, 0,
		    VMEM_ADDR_MIN, VMEM_ADDR_MAX, flags, &addr) != 0)
			break;
		store[i] = (void *)addr;
		/* Only guarantee one allocation. */
		flags &= ~M_WAITOK;
		flags |= M_NOWAIT;
	}
	return i;
}

/*
 * Release memory from the UMA cache to the arena.
 */
static void
qc_release(void *arg, void **store, int cnt)
{
	qcache_t *qc;
	int i;

	qc = arg;
	for (i = 0; i < cnt; i++)
		vmem_xfree(qc->qc_vmem, (vmem_addr_t)store[i], qc->qc_size);
}

static void
qc_init(vmem_t *vm, vmem_size_t qcache_max)
{
	qcache_t *qc;
	vmem_size_t size;
	int qcache_idx_max;
	int i;

	MPASS((qcache_max & vm->vm_quantum_mask) == 0);
	qcache_idx_max = MIN(qcache_max >> vm->vm_quantum_shift,
	    VMEM_QCACHE_IDX_MAX);
	vm->vm_qcache_max = qcache_idx_max << vm->vm_quantum_shift;
	for (i = 0; i < qcache_idx_max; i++) {
		qc = &vm->vm_qcache[i];
		size = (i + 1) << vm->vm_quantum_shift;
		snprintf(qc->qc_name, sizeof(qc->qc_name), "%s-%zu",
		    vm->vm_name, size);
		qc->qc_vmem = vm;
		qc->qc_size = size;
		qc->qc_cache = uma_zcache_create(qc->qc_name, size,
		    NULL, NULL, NULL, NULL, qc_import, qc_release, qc,
		    UMA_ZONE_VM);
		MPASS(qc->qc_cache);
	}
}

static void
qc_destroy(vmem_t *vm)
{
	int qcache_idx_max;
	int i;

	qcache_idx_max = vm->vm_qcache_max >> vm->vm_quantum_shift;
	for (i = 0; i < qcache_idx_max; i++)
		uma_zdestroy(vm->vm_qcache[i].qc_cache);
}

static void
qc_drain(vmem_t *vm)
{
	int qcache_idx_max;
	int i;

	qcache_idx_max = vm->vm_qcache_max >> vm->vm_quantum_shift;
	for (i = 0; i < qcache_idx_max; i++)
		zone_drain(vm->vm_qcache[i].qc_cache);
}

#ifndef UMA_MD_SMALL_ALLOC

static struct mtx_padalign __exclusive_cache_line vmem_bt_lock;

/*
 * vmem_bt_alloc:  Allocate a new page of boundary tags.
 *
 * On architectures with uma_small_alloc there is no recursion; no address
 * space need be allocated to allocate boundary tags.  For the others, we
 * must handle recursion.  Boundary tags are necessary to allocate new
 * boundary tags.
 *
 * UMA guarantees that enough tags are held in reserve to allocate a new
 * page of kva.  We dip into this reserve by specifying M_USE_RESERVE only
 * when allocating the page to hold new boundary tags.  In this way the
 * reserve is automatically filled by the allocation that uses the reserve.
 * 
 * We still have to guarantee that the new tags are allocated atomically since
 * many threads may try concurrently.  The bt_lock provides this guarantee.
 * We convert WAITOK allocations to NOWAIT and then handle the blocking here
 * on failure.  It's ok to return NULL for a WAITOK allocation as UMA will
 * loop again after checking to see if we lost the race to allocate.
 *
 * There is a small race between vmem_bt_alloc() returning the page and the
 * zone lock being acquired to add the page to the zone.  For WAITOK
 * allocations we just pause briefly.  NOWAIT may experience a transient
 * failure.  To alleviate this we permit a small number of simultaneous
 * fills to proceed concurrently so NOWAIT is less likely to fail unless
 * we are really out of KVA.
 */
static void *
vmem_bt_alloc(uma_zone_t zone, vm_size_t bytes, int domain, uint8_t *pflag,
    int wait)
{
	vmem_addr_t addr;

	*pflag = UMA_SLAB_KERNEL;

	/*
	 * Single thread boundary tag allocation so that the address space
	 * and memory are added in one atomic operation.
	 */
	mtx_lock(&vmem_bt_lock);
	if (vmem_xalloc(vm_dom[domain].vmd_kernel_arena, bytes, 0, 0, 0,
	    VMEM_ADDR_MIN, VMEM_ADDR_MAX,
	    M_NOWAIT | M_NOVM | M_USE_RESERVE | M_BESTFIT, &addr) == 0) {
		if (kmem_back_domain(domain, kernel_object, addr, bytes,
		    M_NOWAIT | M_USE_RESERVE) == 0) {
			mtx_unlock(&vmem_bt_lock);
			return ((void *)addr);
		}
		vmem_xfree(vm_dom[domain].vmd_kernel_arena, addr, bytes);
		mtx_unlock(&vmem_bt_lock);
		/*
		 * Out of memory, not address space.  This may not even be
		 * possible due to M_USE_RESERVE page allocation.
		 */
		if (wait & M_WAITOK)
			vm_wait_domain(domain);
		return (NULL);
	}
	mtx_unlock(&vmem_bt_lock);
	/*
	 * We're either out of address space or lost a fill race.
	 */
	if (wait & M_WAITOK)
		pause("btalloc", 1);

	return (NULL);
}

/*
 * How many pages do we need to startup_alloc.
 */
int
vmem_startup_count(void)
{

	return (howmany(BT_MAXALLOC, UMA_SLAB_SIZE / sizeof(struct vmem_btag)));
}
#endif

void
vmem_startup(void)
{

	mtx_init(&vmem_list_lock, "vmem list lock", NULL, MTX_DEF);
	vmem_zone = uma_zcreate("vmem",
	    sizeof(struct vmem), NULL, NULL, NULL, NULL,
	    UMA_ALIGN_PTR, UMA_ZONE_VM);
	vmem_bt_zone = uma_zcreate("vmem btag",
	    sizeof(struct vmem_btag), NULL, NULL, NULL, NULL,
	    UMA_ALIGN_PTR, UMA_ZONE_VM | UMA_ZONE_NOFREE);
#ifndef UMA_MD_SMALL_ALLOC
	mtx_init(&vmem_bt_lock, "btag lock", NULL, MTX_DEF);
	uma_prealloc(vmem_bt_zone, BT_MAXALLOC);
	/*
	 * Reserve enough tags to allocate new tags.  We allow multiple
	 * CPUs to attempt to allocate new tags concurrently to limit
	 * false restarts in UMA.
	 */
	uma_zone_reserve(vmem_bt_zone, BT_MAXALLOC * (mp_ncpus + 1) / 2);
	uma_zone_set_allocf(vmem_bt_zone, vmem_bt_alloc);
#endif
}

/* ---- rehash */

static int
vmem_rehash(vmem_t *vm, vmem_size_t newhashsize)
{
	bt_t *bt;
	int i;
	struct vmem_hashlist *newhashlist;
	struct vmem_hashlist *oldhashlist;
	vmem_size_t oldhashsize;

	MPASS(newhashsize > 0);

	newhashlist = malloc(sizeof(struct vmem_hashlist) * newhashsize,
	    M_VMEM, M_NOWAIT);
	if (newhashlist == NULL)
		return ENOMEM;
	for (i = 0; i < newhashsize; i++) {
		LIST_INIT(&newhashlist[i]);
	}

	VMEM_LOCK(vm);
	oldhashlist = vm->vm_hashlist;
	oldhashsize = vm->vm_hashsize;
	vm->vm_hashlist = newhashlist;
	vm->vm_hashsize = newhashsize;
	if (oldhashlist == NULL) {
		VMEM_UNLOCK(vm);
		return 0;
	}
	for (i = 0; i < oldhashsize; i++) {
		while ((bt = LIST_FIRST(&oldhashlist[i])) != NULL) {
			bt_rembusy(vm, bt);
			bt_insbusy(vm, bt);
		}
	}
	VMEM_UNLOCK(vm);

	if (oldhashlist != vm->vm_hash0) {
		free(oldhashlist, M_VMEM);
	}

	return 0;
}

static void
vmem_periodic_kick(void *dummy)
{

	taskqueue_enqueue(taskqueue_thread, &vmem_periodic_wk);
}

static void
vmem_periodic(void *unused, int pending)
{
	vmem_t *vm;
	vmem_size_t desired;
	vmem_size_t current;

	mtx_lock(&vmem_list_lock);
	LIST_FOREACH(vm, &vmem_list, vm_alllist) {
#ifdef DIAGNOSTIC
		/* Convenient time to verify vmem state. */
		if (enable_vmem_check == 1) {
			VMEM_LOCK(vm);
			vmem_check(vm);
			VMEM_UNLOCK(vm);
		}
#endif
		desired = 1 << flsl(vm->vm_nbusytag);
		desired = MIN(MAX(desired, VMEM_HASHSIZE_MIN),
		    VMEM_HASHSIZE_MAX);
		current = vm->vm_hashsize;

		/* Grow in powers of two.  Shrink less aggressively. */
		if (desired >= current * 2 || desired * 4 <= current)
			vmem_rehash(vm, desired);

		/*
		 * Periodically wake up threads waiting for resources,
		 * so they could ask for reclamation again.
		 */
		VMEM_CONDVAR_BROADCAST(vm);
	}
	mtx_unlock(&vmem_list_lock);

	callout_reset(&vmem_periodic_ch, vmem_periodic_interval,
	    vmem_periodic_kick, NULL);
}

static void
vmem_start_callout(void *unused)
{

	TASK_INIT(&vmem_periodic_wk, 0, vmem_periodic, NULL);
	vmem_periodic_interval = hz * 10;
	callout_init(&vmem_periodic_ch, 1);
	callout_reset(&vmem_periodic_ch, vmem_periodic_interval,
	    vmem_periodic_kick, NULL);
}
SYSINIT(vfs, SI_SUB_CONFIGURE, SI_ORDER_ANY, vmem_start_callout, NULL);

static void
vmem_add1(vmem_t *vm, vmem_addr_t addr, vmem_size_t size, int type)
{
	bt_t *btspan;
	bt_t *btfree;

	MPASS(type == BT_TYPE_SPAN || type == BT_TYPE_SPAN_STATIC);
	MPASS((size & vm->vm_quantum_mask) == 0);

	btspan = bt_alloc(vm);
	btspan->bt_type = type;
	btspan->bt_start = addr;
	btspan->bt_size = size;
	bt_insseg_tail(vm, btspan);

	btfree = bt_alloc(vm);
	btfree->bt_type = BT_TYPE_FREE;
	btfree->bt_start = addr;
	btfree->bt_size = size;
	bt_insseg(vm, btfree, btspan);
	bt_insfree(vm, btfree);

	vm->vm_size += size;
}

static void
vmem_destroy1(vmem_t *vm)
{
	bt_t *bt;

	/*
	 * Drain per-cpu quantum caches.
	 */
	qc_destroy(vm);

	/*
	 * The vmem should now only contain empty segments.
	 */
	VMEM_LOCK(vm);
	MPASS(vm->vm_nbusytag == 0);

	while ((bt = TAILQ_FIRST(&vm->vm_seglist)) != NULL)
		bt_remseg(vm, bt);

	if (vm->vm_hashlist != NULL && vm->vm_hashlist != vm->vm_hash0)
		free(vm->vm_hashlist, M_VMEM);

	bt_freetrim(vm, 0);

	VMEM_CONDVAR_DESTROY(vm);
	VMEM_LOCK_DESTROY(vm);
	uma_zfree(vmem_zone, vm);
}

static int
vmem_import(vmem_t *vm, vmem_size_t size, vmem_size_t align, int flags)
{
	vmem_addr_t addr;
	int error;

	if (vm->vm_importfn == NULL)
		return (EINVAL);

	/*
	 * To make sure we get a span that meets the alignment we double it
	 * and add the size to the tail.  This slightly overestimates.
	 */
	if (align != vm->vm_quantum_mask + 1)
		size = (align * 2) + size;
	size = roundup(size, vm->vm_import_quantum);

	if (vm->vm_limit != 0 && vm->vm_limit < vm->vm_size + size)
		return (ENOMEM);

	/*
	 * Hide MAXALLOC tags so we're guaranteed to be able to add this
	 * span and the tag we want to allocate from it.
	 */
	MPASS(vm->vm_nfreetags >= BT_MAXALLOC);
	vm->vm_nfreetags -= BT_MAXALLOC;
	VMEM_UNLOCK(vm);
	error = (vm->vm_importfn)(vm->vm_arg, size, flags, &addr);
	VMEM_LOCK(vm);
	vm->vm_nfreetags += BT_MAXALLOC;
	if (error)
		return (ENOMEM);

	vmem_add1(vm, addr, size, BT_TYPE_SPAN);

	return 0;
}

/*
 * vmem_fit: check if a bt can satisfy the given restrictions.
 *
 * it's a caller's responsibility to ensure the region is big enough
 * before calling us.
 */
static int
vmem_fit(const bt_t *bt, vmem_size_t size, vmem_size_t align,
    vmem_size_t phase, vmem_size_t nocross, vmem_addr_t minaddr,
    vmem_addr_t maxaddr, vmem_addr_t *addrp)
{
	vmem_addr_t start;
	vmem_addr_t end;

	MPASS(size > 0);
	MPASS(bt->bt_size >= size); /* caller's responsibility */

	/*
	 * XXX assumption: vmem_addr_t and vmem_size_t are
	 * unsigned integer of the same size.
	 */

	start = bt->bt_start;
	if (start < minaddr) {
		start = minaddr;
	}
	end = BT_END(bt);
	if (end > maxaddr)
		end = maxaddr;
	if (start > end) 
		return (ENOMEM);

	start = VMEM_ALIGNUP(start - phase, align) + phase;
	if (start < bt->bt_start)
		start += align;
	if (VMEM_CROSS_P(start, start + size - 1, nocross)) {
		MPASS(align < nocross);
		start = VMEM_ALIGNUP(start - phase, nocross) + phase;
	}
	if (start <= end && end - start >= size - 1) {
		MPASS((start & (align - 1)) == phase);
		MPASS(!VMEM_CROSS_P(start, start + size - 1, nocross));
		MPASS(minaddr <= start);
		MPASS(maxaddr == 0 || start + size - 1 <= maxaddr);
		MPASS(bt->bt_start <= start);
		MPASS(BT_END(bt) - start >= size - 1);
		*addrp = start;

		return (0);
	}
	return (ENOMEM);
}

/*
 * vmem_clip:  Trim the boundary tag edges to the requested start and size.
 */
static void
vmem_clip(vmem_t *vm, bt_t *bt, vmem_addr_t start, vmem_size_t size)
{
	bt_t *btnew;
	bt_t *btprev;

	VMEM_ASSERT_LOCKED(vm);
	MPASS(bt->bt_type == BT_TYPE_FREE);
	MPASS(bt->bt_size >= size);
	bt_remfree(vm, bt);
	if (bt->bt_start != start) {
		btprev = bt_alloc(vm);
		btprev->bt_type = BT_TYPE_FREE;
		btprev->bt_start = bt->bt_start;
		btprev->bt_size = start - bt->bt_start;
		bt->bt_start = start;
		bt->bt_size -= btprev->bt_size;
		bt_insfree(vm, btprev);
		bt_insseg(vm, btprev,
		    TAILQ_PREV(bt, vmem_seglist, bt_seglist));
	}
	MPASS(bt->bt_start == start);
	if (bt->bt_size != size && bt->bt_size - size > vm->vm_quantum_mask) {
		/* split */
		btnew = bt_alloc(vm);
		btnew->bt_type = BT_TYPE_BUSY;
		btnew->bt_start = bt->bt_start;
		btnew->bt_size = size;
		bt->bt_start = bt->bt_start + size;
		bt->bt_size -= size;
		bt_insfree(vm, bt);
		bt_insseg(vm, btnew,
		    TAILQ_PREV(bt, vmem_seglist, bt_seglist));
		bt_insbusy(vm, btnew);
		bt = btnew;
	} else {
		bt->bt_type = BT_TYPE_BUSY;
		bt_insbusy(vm, bt);
	}
	MPASS(bt->bt_size >= size);
	bt->bt_type = BT_TYPE_BUSY;
}

/* ---- vmem API */

void
vmem_set_import(vmem_t *vm, vmem_import_t *importfn,
     vmem_release_t *releasefn, void *arg, vmem_size_t import_quantum)
{

	VMEM_LOCK(vm);
	vm->vm_importfn = importfn;
	vm->vm_releasefn = releasefn;
	vm->vm_arg = arg;
	vm->vm_import_quantum = import_quantum;
	VMEM_UNLOCK(vm);
}

void
vmem_set_limit(vmem_t *vm, vmem_size_t limit)
{

	VMEM_LOCK(vm);
	vm->vm_limit = limit;
	VMEM_UNLOCK(vm);
}

void
vmem_set_reclaim(vmem_t *vm, vmem_reclaim_t *reclaimfn)
{

	VMEM_LOCK(vm);
	vm->vm_reclaimfn = reclaimfn;
	VMEM_UNLOCK(vm);
}

/*
 * vmem_init: Initializes vmem arena.
 */
vmem_t *
vmem_init(vmem_t *vm, const char *name, vmem_addr_t base, vmem_size_t size,
    vmem_size_t quantum, vmem_size_t qcache_max, int flags)
{
	int i;

	MPASS(quantum > 0);
	MPASS((quantum & (quantum - 1)) == 0);

	bzero(vm, sizeof(*vm));

	VMEM_CONDVAR_INIT(vm, name);
	VMEM_LOCK_INIT(vm, name);
	vm->vm_nfreetags = 0;
	LIST_INIT(&vm->vm_freetags);
	strlcpy(vm->vm_name, name, sizeof(vm->vm_name));
	vm->vm_quantum_mask = quantum - 1;
	vm->vm_quantum_shift = flsl(quantum) - 1;
	vm->vm_nbusytag = 0;
	vm->vm_size = 0;
	vm->vm_limit = 0;
	vm->vm_inuse = 0;
	qc_init(vm, qcache_max);

	TAILQ_INIT(&vm->vm_seglist);
	for (i = 0; i < VMEM_MAXORDER; i++) {
		LIST_INIT(&vm->vm_freelist[i]);
	}
	memset(&vm->vm_hash0, 0, sizeof(vm->vm_hash0));
	vm->vm_hashsize = VMEM_HASHSIZE_MIN;
	vm->vm_hashlist = vm->vm_hash0;

	if (size != 0) {
		if (vmem_add(vm, base, size, flags) != 0) {
			vmem_destroy1(vm);
			return NULL;
		}
	}

	mtx_lock(&vmem_list_lock);
	LIST_INSERT_HEAD(&vmem_list, vm, vm_alllist);
	mtx_unlock(&vmem_list_lock);

	return vm;
}

/*
 * vmem_create: create an arena.
 */
vmem_t *
vmem_create(const char *name, vmem_addr_t base, vmem_size_t size,
    vmem_size_t quantum, vmem_size_t qcache_max, int flags)
{

	vmem_t *vm;

	vm = uma_zalloc(vmem_zone, flags & (M_WAITOK|M_NOWAIT));
	if (vm == NULL)
		return (NULL);
	if (vmem_init(vm, name, base, size, quantum, qcache_max,
	    flags) == NULL)
		return (NULL);
	return (vm);
}

void
vmem_destroy(vmem_t *vm)
{

	mtx_lock(&vmem_list_lock);
	LIST_REMOVE(vm, vm_alllist);
	mtx_unlock(&vmem_list_lock);

	vmem_destroy1(vm);
}

vmem_size_t
vmem_roundup_size(vmem_t *vm, vmem_size_t size)
{

	return (size + vm->vm_quantum_mask) & ~vm->vm_quantum_mask;
}

/*
 * vmem_alloc: allocate resource from the arena.
 */
int
vmem_alloc(vmem_t *vm, vmem_size_t size, int flags, vmem_addr_t *addrp)
{
	const int strat __unused = flags & VMEM_FITMASK;
	qcache_t *qc;

	flags &= VMEM_FLAGS;
	MPASS(size > 0);
	MPASS(strat == M_BESTFIT || strat == M_FIRSTFIT);
	if ((flags & M_NOWAIT) == 0)
		WITNESS_WARN(WARN_GIANTOK | WARN_SLEEPOK, NULL, "vmem_alloc");

	if (size <= vm->vm_qcache_max) {
		qc = &vm->vm_qcache[(size - 1) >> vm->vm_quantum_shift];
		*addrp = (vmem_addr_t)uma_zalloc(qc->qc_cache, flags);
		if (*addrp == 0)
			return (ENOMEM);
		return (0);
	}

	return vmem_xalloc(vm, size, 0, 0, 0, VMEM_ADDR_MIN, VMEM_ADDR_MAX,
	    flags, addrp);
}

int
vmem_xalloc(vmem_t *vm, const vmem_size_t size0, vmem_size_t align,
    const vmem_size_t phase, const vmem_size_t nocross,
    const vmem_addr_t minaddr, const vmem_addr_t maxaddr, int flags,
    vmem_addr_t *addrp)
{
	const vmem_size_t size = vmem_roundup_size(vm, size0);
	struct vmem_freelist *list;
	struct vmem_freelist *first;
	struct vmem_freelist *end;
	vmem_size_t avail;
	bt_t *bt;
	int error;
	int strat;

	flags &= VMEM_FLAGS;
	strat = flags & VMEM_FITMASK;
	MPASS(size0 > 0);
	MPASS(size > 0);
	MPASS(strat == M_BESTFIT || strat == M_FIRSTFIT);
	MPASS((flags & (M_NOWAIT|M_WAITOK)) != (M_NOWAIT|M_WAITOK));
	if ((flags & M_NOWAIT) == 0)
		WITNESS_WARN(WARN_GIANTOK | WARN_SLEEPOK, NULL, "vmem_xalloc");
	MPASS((align & vm->vm_quantum_mask) == 0);
	MPASS((align & (align - 1)) == 0);
	MPASS((phase & vm->vm_quantum_mask) == 0);
	MPASS((nocross & vm->vm_quantum_mask) == 0);
	MPASS((nocross & (nocross - 1)) == 0);
	MPASS((align == 0 && phase == 0) || phase < align);
	MPASS(nocross == 0 || nocross >= size);
	MPASS(minaddr <= maxaddr);
	MPASS(!VMEM_CROSS_P(phase, phase + size - 1, nocross));

	if (align == 0)
		align = vm->vm_quantum_mask + 1;

	*addrp = 0;
	end = &vm->vm_freelist[VMEM_MAXORDER];
	/*
	 * choose a free block from which we allocate.
	 */
	first = bt_freehead_toalloc(vm, size, strat);
	VMEM_LOCK(vm);
	for (;;) {
		/*
		 * Make sure we have enough tags to complete the
		 * operation.
		 */
		if (vm->vm_nfreetags < BT_MAXALLOC &&
		    bt_fill(vm, flags) != 0) {
			error = ENOMEM;
			break;
		}
		/*
	 	 * Scan freelists looking for a tag that satisfies the
		 * allocation.  If we're doing BESTFIT we may encounter
		 * sizes below the request.  If we're doing FIRSTFIT we
		 * inspect only the first element from each list.
		 */
		for (list = first; list < end; list++) {
			LIST_FOREACH(bt, list, bt_freelist) {
				if (bt->bt_size >= size) {
					error = vmem_fit(bt, size, align, phase,
					    nocross, minaddr, maxaddr, addrp);
					if (error == 0) {
						vmem_clip(vm, bt, *addrp, size);
						goto out;
					}
				}
				/* FIRST skips to the next list. */
				if (strat == M_FIRSTFIT)
					break;
			}
		}
		/*
		 * Retry if the fast algorithm failed.
		 */
		if (strat == M_FIRSTFIT) {
			strat = M_BESTFIT;
			first = bt_freehead_toalloc(vm, size, strat);
			continue;
		}
		/*
		 * XXX it is possible to fail to meet restrictions with the
		 * imported region.  It is up to the user to specify the
		 * import quantum such that it can satisfy any allocation.
		 */
		if (vmem_import(vm, size, align, flags) == 0)
			continue;

		/*
		 * Try to free some space from the quantum cache or reclaim
		 * functions if available.
		 */
		if (vm->vm_qcache_max != 0 || vm->vm_reclaimfn != NULL) {
			avail = vm->vm_size - vm->vm_inuse;
			VMEM_UNLOCK(vm);
			if (vm->vm_qcache_max != 0)
				qc_drain(vm);
			if (vm->vm_reclaimfn != NULL)
				vm->vm_reclaimfn(vm, flags);
			VMEM_LOCK(vm);
			/* If we were successful retry even NOWAIT. */
			if (vm->vm_size - vm->vm_inuse > avail)
				continue;
		}
		if ((flags & M_NOWAIT) != 0) {
			error = ENOMEM;
			break;
		}
		VMEM_CONDVAR_WAIT(vm);
	}
out:
	VMEM_UNLOCK(vm);
	if (error != 0 && (flags & M_NOWAIT) == 0)
		panic("failed to allocate waiting allocation\n");

	return (error);
}

/*
 * vmem_free: free the resource to the arena.
 */
void
vmem_free(vmem_t *vm, vmem_addr_t addr, vmem_size_t size)
{
	qcache_t *qc;
	MPASS(size > 0);

	if (size <= vm->vm_qcache_max) {
		qc = &vm->vm_qcache[(size - 1) >> vm->vm_quantum_shift];
		uma_zfree(qc->qc_cache, (void *)addr);
	} else
		vmem_xfree(vm, addr, size);
}

void
vmem_xfree(vmem_t *vm, vmem_addr_t addr, vmem_size_t size)
{
	bt_t *bt;
	bt_t *t;

	MPASS(size > 0);

	VMEM_LOCK(vm);
	bt = bt_lookupbusy(vm, addr);
	MPASS(bt != NULL);
	MPASS(bt->bt_start == addr);
	MPASS(bt->bt_size == vmem_roundup_size(vm, size) ||
	    bt->bt_size - vmem_roundup_size(vm, size) <= vm->vm_quantum_mask);
	MPASS(bt->bt_type == BT_TYPE_BUSY);
	bt_rembusy(vm, bt);
	bt->bt_type = BT_TYPE_FREE;

	/* coalesce */
	t = TAILQ_NEXT(bt, bt_seglist);
	if (t != NULL && t->bt_type == BT_TYPE_FREE) {
		MPASS(BT_END(bt) < t->bt_start);	/* YYY */
		bt->bt_size += t->bt_size;
		bt_remfree(vm, t);
		bt_remseg(vm, t);
	}
	t = TAILQ_PREV(bt, vmem_seglist, bt_seglist);
	if (t != NULL && t->bt_type == BT_TYPE_FREE) {
		MPASS(BT_END(t) < bt->bt_start);	/* YYY */
		bt->bt_size += t->bt_size;
		bt->bt_start = t->bt_start;
		bt_remfree(vm, t);
		bt_remseg(vm, t);
	}

	t = TAILQ_PREV(bt, vmem_seglist, bt_seglist);
	MPASS(t != NULL);
	MPASS(BT_ISSPAN_P(t) || t->bt_type == BT_TYPE_BUSY);
	if (vm->vm_releasefn != NULL && t->bt_type == BT_TYPE_SPAN &&
	    t->bt_size == bt->bt_size) {
		vmem_addr_t spanaddr;
		vmem_size_t spansize;

		MPASS(t->bt_start == bt->bt_start);
		spanaddr = bt->bt_start;
		spansize = bt->bt_size;
		bt_remseg(vm, bt);
		bt_remseg(vm, t);
		vm->vm_size -= spansize;
		VMEM_CONDVAR_BROADCAST(vm);
		bt_freetrim(vm, BT_MAXFREE);
		(*vm->vm_releasefn)(vm->vm_arg, spanaddr, spansize);
	} else {
		bt_insfree(vm, bt);
		VMEM_CONDVAR_BROADCAST(vm);
		bt_freetrim(vm, BT_MAXFREE);
	}
}

/*
 * vmem_add:
 *
 */
int
vmem_add(vmem_t *vm, vmem_addr_t addr, vmem_size_t size, int flags)
{
	int error;

	error = 0;
	flags &= VMEM_FLAGS;
	VMEM_LOCK(vm);
	if (vm->vm_nfreetags >= BT_MAXALLOC || bt_fill(vm, flags) == 0)
		vmem_add1(vm, addr, size, BT_TYPE_SPAN_STATIC);
	else
		error = ENOMEM;
	VMEM_UNLOCK(vm);

	return (error);
}

/*
 * vmem_size: information about arenas size
 */
vmem_size_t
vmem_size(vmem_t *vm, int typemask)
{
	int i;

	switch (typemask) {
	case VMEM_ALLOC:
		return vm->vm_inuse;
	case VMEM_FREE:
		return vm->vm_size - vm->vm_inuse;
	case VMEM_FREE|VMEM_ALLOC:
		return vm->vm_size;
	case VMEM_MAXFREE:
		VMEM_LOCK(vm);
		for (i = VMEM_MAXORDER - 1; i >= 0; i--) {
			if (LIST_EMPTY(&vm->vm_freelist[i]))
				continue;
			VMEM_UNLOCK(vm);
			return ((vmem_size_t)ORDER2SIZE(i) <<
			    vm->vm_quantum_shift);
		}
		VMEM_UNLOCK(vm);
		return (0);
	default:
		panic("vmem_size");
	}
}

/* ---- debug */

#if defined(DDB) || defined(DIAGNOSTIC)

static void bt_dump(const bt_t *, int (*)(const char *, ...)
    __printflike(1, 2));

static const char *
bt_type_string(int type)
{

	switch (type) {
	case BT_TYPE_BUSY:
		return "busy";
	case BT_TYPE_FREE:
		return "free";
	case BT_TYPE_SPAN:
		return "span";
	case BT_TYPE_SPAN_STATIC:
		return "static span";
	default:
		break;
	}
	return "BOGUS";
}

static void
bt_dump(const bt_t *bt, int (*pr)(const char *, ...))
{

	(*pr)("\t%p: %jx %jx, %d(%s)\n",
	    bt, (intmax_t)bt->bt_start, (intmax_t)bt->bt_size,
	    bt->bt_type, bt_type_string(bt->bt_type));
}

static void
vmem_dump(const vmem_t *vm , int (*pr)(const char *, ...) __printflike(1, 2))
{
	const bt_t *bt;
	int i;

	(*pr)("vmem %p '%s'\n", vm, vm->vm_name);
	TAILQ_FOREACH(bt, &vm->vm_seglist, bt_seglist) {
		bt_dump(bt, pr);
	}

	for (i = 0; i < VMEM_MAXORDER; i++) {
		const struct vmem_freelist *fl = &vm->vm_freelist[i];

		if (LIST_EMPTY(fl)) {
			continue;
		}

		(*pr)("freelist[%d]\n", i);
		LIST_FOREACH(bt, fl, bt_freelist) {
			bt_dump(bt, pr);
		}
	}
}

#endif /* defined(DDB) || defined(DIAGNOSTIC) */

#if defined(DDB)
#include <ddb/ddb.h>

static bt_t *
vmem_whatis_lookup(vmem_t *vm, vmem_addr_t addr)
{
	bt_t *bt;

	TAILQ_FOREACH(bt, &vm->vm_seglist, bt_seglist) {
		if (BT_ISSPAN_P(bt)) {
			continue;
		}
		if (bt->bt_start <= addr && addr <= BT_END(bt)) {
			return bt;
		}
	}

	return NULL;
}

void
vmem_whatis(vmem_addr_t addr, int (*pr)(const char *, ...))
{
	vmem_t *vm;

	LIST_FOREACH(vm, &vmem_list, vm_alllist) {
		bt_t *bt;

		bt = vmem_whatis_lookup(vm, addr);
		if (bt == NULL) {
			continue;
		}
		(*pr)("%p is %p+%zu in VMEM '%s' (%s)\n",
		    (void *)addr, (void *)bt->bt_start,
		    (vmem_size_t)(addr - bt->bt_start), vm->vm_name,
		    (bt->bt_type == BT_TYPE_BUSY) ? "allocated" : "free");
	}
}

void
vmem_printall(const char *modif, int (*pr)(const char *, ...))
{
	const vmem_t *vm;

	LIST_FOREACH(vm, &vmem_list, vm_alllist) {
		vmem_dump(vm, pr);
	}
}

void
vmem_print(vmem_addr_t addr, const char *modif, int (*pr)(const char *, ...))
{
	const vmem_t *vm = (const void *)addr;

	vmem_dump(vm, pr);
}

DB_SHOW_COMMAND(vmemdump, vmemdump)
{

	if (!have_addr) {
		db_printf("usage: show vmemdump <addr>\n");
		return;
	}

	vmem_dump((const vmem_t *)addr, db_printf);
}

DB_SHOW_ALL_COMMAND(vmemdump, vmemdumpall)
{
	const vmem_t *vm;

	LIST_FOREACH(vm, &vmem_list, vm_alllist)
		vmem_dump(vm, db_printf);
}

DB_SHOW_COMMAND(vmem, vmem_summ)
{
	const vmem_t *vm = (const void *)addr;
	const bt_t *bt;
	size_t ft[VMEM_MAXORDER], ut[VMEM_MAXORDER];
	size_t fs[VMEM_MAXORDER], us[VMEM_MAXORDER];
	int ord;

	if (!have_addr) {
		db_printf("usage: show vmem <addr>\n");
		return;
	}

	db_printf("vmem %p '%s'\n", vm, vm->vm_name);
	db_printf("\tquantum:\t%zu\n", vm->vm_quantum_mask + 1);
	db_printf("\tsize:\t%zu\n", vm->vm_size);
	db_printf("\tinuse:\t%zu\n", vm->vm_inuse);
	db_printf("\tfree:\t%zu\n", vm->vm_size - vm->vm_inuse);
	db_printf("\tbusy tags:\t%d\n", vm->vm_nbusytag);
	db_printf("\tfree tags:\t%d\n", vm->vm_nfreetags);

	memset(&ft, 0, sizeof(ft));
	memset(&ut, 0, sizeof(ut));
	memset(&fs, 0, sizeof(fs));
	memset(&us, 0, sizeof(us));
	TAILQ_FOREACH(bt, &vm->vm_seglist, bt_seglist) {
		ord = SIZE2ORDER(bt->bt_size >> vm->vm_quantum_shift);
		if (bt->bt_type == BT_TYPE_BUSY) {
			ut[ord]++;
			us[ord] += bt->bt_size;
		} else if (bt->bt_type == BT_TYPE_FREE) {
			ft[ord]++;
			fs[ord] += bt->bt_size;
		}
	}
	db_printf("\t\t\tinuse\tsize\t\tfree\tsize\n");
	for (ord = 0; ord < VMEM_MAXORDER; ord++) {
		if (ut[ord] == 0 && ft[ord] == 0)
			continue;
		db_printf("\t%-15zu %zu\t%-15zu %zu\t%-16zu\n",
		    ORDER2SIZE(ord) << vm->vm_quantum_shift,
		    ut[ord], us[ord], ft[ord], fs[ord]);
	}
}

DB_SHOW_ALL_COMMAND(vmem, vmem_summall)
{
	const vmem_t *vm;

	LIST_FOREACH(vm, &vmem_list, vm_alllist)
		vmem_summ((db_expr_t)vm, TRUE, count, modif);
}
#endif /* defined(DDB) */

#define vmem_printf printf

#if defined(DIAGNOSTIC)

static bool
vmem_check_sanity(vmem_t *vm)
{
	const bt_t *bt, *bt2;

	MPASS(vm != NULL);

	TAILQ_FOREACH(bt, &vm->vm_seglist, bt_seglist) {
		if (bt->bt_start > BT_END(bt)) {
			printf("corrupted tag\n");
			bt_dump(bt, vmem_printf);
			return false;
		}
	}
	TAILQ_FOREACH(bt, &vm->vm_seglist, bt_seglist) {
		TAILQ_FOREACH(bt2, &vm->vm_seglist, bt_seglist) {
			if (bt == bt2) {
				continue;
			}
			if (BT_ISSPAN_P(bt) != BT_ISSPAN_P(bt2)) {
				continue;
			}
			if (bt->bt_start <= BT_END(bt2) &&
			    bt2->bt_start <= BT_END(bt)) {
				printf("overwrapped tags\n");
				bt_dump(bt, vmem_printf);
				bt_dump(bt2, vmem_printf);
				return false;
			}
		}
	}

	return true;
}

static void
vmem_check(vmem_t *vm)
{

	if (!vmem_check_sanity(vm)) {
		panic("insanity vmem %p", vm);
	}
}

#endif /* defined(DIAGNOSTIC) */<|MERGE_RESOLUTION|>--- conflicted
+++ resolved
@@ -75,12 +75,9 @@
 #include <vm/vm_pageout.h>
 #include <vm/vm_phys.h>
 #include <vm/vm_pagequeue.h>
-<<<<<<< HEAD
-=======
 #include <vm/uma_int.h>
 
 int	vmem_startup_count(void);
->>>>>>> 999ae367
 
 #define	VMEM_OPTORDER		5
 #define	VMEM_OPTVALUE		(1 << VMEM_OPTORDER)
