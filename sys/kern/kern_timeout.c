/*-
 * Copyright (c) 1982, 1986, 1991, 1993
 *	The Regents of the University of California.  All rights reserved.
 * (c) UNIX System Laboratories, Inc.
 * All or some portions of this file are derived from material licensed
 * to the University of California by American Telephone and Telegraph
 * Co. or Unix System Laboratories, Inc. and are reproduced herein with
 * the permission of UNIX System Laboratories, Inc.
 *
 * Redistribution and use in source and binary forms, with or without
 * modification, are permitted provided that the following conditions
 * are met:
 * 1. Redistributions of source code must retain the above copyright
 *    notice, this list of conditions and the following disclaimer.
 * 2. Redistributions in binary form must reproduce the above copyright
 *    notice, this list of conditions and the following disclaimer in the
 *    documentation and/or other materials provided with the distribution.
 * 4. Neither the name of the University nor the names of its contributors
 *    may be used to endorse or promote products derived from this software
 *    without specific prior written permission.
 *
 * THIS SOFTWARE IS PROVIDED BY THE REGENTS AND CONTRIBUTORS ``AS IS'' AND
 * ANY EXPRESS OR IMPLIED WARRANTIES, INCLUDING, BUT NOT LIMITED TO, THE
 * IMPLIED WARRANTIES OF MERCHANTABILITY AND FITNESS FOR A PARTICULAR PURPOSE
 * ARE DISCLAIMED.  IN NO EVENT SHALL THE REGENTS OR CONTRIBUTORS BE LIABLE
 * FOR ANY DIRECT, INDIRECT, INCIDENTAL, SPECIAL, EXEMPLARY, OR CONSEQUENTIAL
 * DAMAGES (INCLUDING, BUT NOT LIMITED TO, PROCUREMENT OF SUBSTITUTE GOODS
 * OR SERVICES; LOSS OF USE, DATA, OR PROFITS; OR BUSINESS INTERRUPTION)
 * HOWEVER CAUSED AND ON ANY THEORY OF LIABILITY, WHETHER IN CONTRACT, STRICT
 * LIABILITY, OR TORT (INCLUDING NEGLIGENCE OR OTHERWISE) ARISING IN ANY WAY
 * OUT OF THE USE OF THIS SOFTWARE, EVEN IF ADVISED OF THE POSSIBILITY OF
 * SUCH DAMAGE.
 *
 *	From: @(#)kern_clock.c	8.5 (Berkeley) 1/21/94
 */

#include <sys/cdefs.h>
__FBSDID("$FreeBSD$");

#include "opt_callout_profiling.h"
#include "opt_kdtrace.h"
#if defined(__arm__)
#include "opt_timer.h"
#endif

#include <sys/param.h>
#include <sys/systm.h>
#include <sys/bus.h>
#include <sys/callout.h>
#include <sys/interrupt.h>
#include <sys/kernel.h>
#include <sys/ktr.h>
#include <sys/lock.h>
#include <sys/malloc.h>
#include <sys/mutex.h>
#include <sys/proc.h>
#include <sys/sdt.h>
#include <sys/sleepqueue.h>
#include <sys/sysctl.h>
#include <sys/smp.h>

#ifdef SMP
#include <machine/cpu.h>
#endif

#ifndef NO_EVENTTIMERS
DPCPU_DECLARE(sbintime_t, hardclocktime);
#endif

SDT_PROVIDER_DEFINE(callout_execute);
SDT_PROBE_DEFINE(callout_execute, kernel, , callout_start, callout-start);
SDT_PROBE_ARGTYPE(callout_execute, kernel, , callout_start, 0,
    "struct callout *");
SDT_PROBE_DEFINE(callout_execute, kernel, , callout_end, callout-end); 
SDT_PROBE_ARGTYPE(callout_execute, kernel, , callout_end, 0,
    "struct callout *");

#ifdef CALLOUT_PROFILING
static int avg_depth;
SYSCTL_INT(_debug, OID_AUTO, to_avg_depth, CTLFLAG_RD, &avg_depth, 0,
    "Average number of items examined per softclock call. Units = 1/1000");
static int avg_gcalls;
SYSCTL_INT(_debug, OID_AUTO, to_avg_gcalls, CTLFLAG_RD, &avg_gcalls, 0,
    "Average number of Giant callouts made per softclock call. Units = 1/1000");
static int avg_lockcalls;
SYSCTL_INT(_debug, OID_AUTO, to_avg_lockcalls, CTLFLAG_RD, &avg_lockcalls, 0,
    "Average number of lock callouts made per softclock call. Units = 1/1000");
static int avg_mpcalls;
SYSCTL_INT(_debug, OID_AUTO, to_avg_mpcalls, CTLFLAG_RD, &avg_mpcalls, 0,
    "Average number of MP callouts made per softclock call. Units = 1/1000");
static int avg_depth_dir;
SYSCTL_INT(_debug, OID_AUTO, to_avg_depth_dir, CTLFLAG_RD, &avg_depth_dir, 0,
    "Average number of direct callouts examined per callout_process call. "
    "Units = 1/1000");
static int avg_lockcalls_dir;
SYSCTL_INT(_debug, OID_AUTO, to_avg_lockcalls_dir, CTLFLAG_RD,
    &avg_lockcalls_dir, 0, "Average number of lock direct callouts made per "
    "callout_process call. Units = 1/1000");
static int avg_mpcalls_dir;
SYSCTL_INT(_debug, OID_AUTO, to_avg_mpcalls_dir, CTLFLAG_RD, &avg_mpcalls_dir,
    0, "Average number of MP direct callouts made per callout_process call. "
    "Units = 1/1000");
#endif
/*
 * TODO:
 *	allocate more timeout table slots when table overflows.
 */
u_int callwheelsize, callwheelmask;

/*
 * The callout cpu exec entities represent informations necessary for
 * describing the state of callouts currently running on the CPU and the ones
 * necessary for migrating callouts to the new callout cpu. In particular,
 * the first entry of the array cc_exec_entity holds informations for callout
 * running in SWI thread context, while the second one holds informations
 * for callout running directly from hardware interrupt context.
 * The cached informations are very important for deferring migration when
 * the migrating callout is already running.
 */
struct cc_exec {
	struct callout		*cc_next;
	struct callout		*cc_curr;
#ifdef SMP
	void			(*ce_migration_func)(void *);
	void			*ce_migration_arg;
	int			ce_migration_cpu;
	sbintime_t		ce_migration_time;
#endif
	boolean_t		cc_cancel;
	boolean_t		cc_waiting;
};

/*
 * There is one struct callout_cpu per cpu, holding all relevant
 * state for the callout processing thread on the individual CPU.
 */
struct callout_cpu {
	struct mtx_padalign	cc_lock;
	struct cc_exec 		cc_exec_entity[2];
	struct callout		*cc_callout;
	struct callout_list	*cc_callwheel;
	struct callout_tailq	cc_expireq;
	struct callout_slist	cc_callfree;
	sbintime_t		cc_firstevent;
	sbintime_t		cc_lastscan;
	void			*cc_cookie;
	u_int			cc_bucket;
};

#define	cc_exec_curr		cc_exec_entity[0].cc_curr
#define	cc_exec_next		cc_exec_entity[0].cc_next
#define	cc_exec_cancel		cc_exec_entity[0].cc_cancel
#define	cc_exec_waiting		cc_exec_entity[0].cc_waiting
#define	cc_exec_curr_dir	cc_exec_entity[1].cc_curr
#define	cc_exec_next_dir	cc_exec_entity[1].cc_next
#define	cc_exec_cancel_dir	cc_exec_entity[1].cc_cancel
#define	cc_exec_waiting_dir	cc_exec_entity[1].cc_waiting

#ifdef SMP
#define	cc_migration_func	cc_exec_entity[0].ce_migration_func
#define	cc_migration_arg	cc_exec_entity[0].ce_migration_arg
#define	cc_migration_cpu	cc_exec_entity[0].ce_migration_cpu
#define	cc_migration_time	cc_exec_entity[0].ce_migration_time
#define	cc_migration_func_dir	cc_exec_entity[1].ce_migration_func
#define	cc_migration_arg_dir	cc_exec_entity[1].ce_migration_arg
#define	cc_migration_cpu_dir	cc_exec_entity[1].ce_migration_cpu
#define	cc_migration_time_dir	cc_exec_entity[1].ce_migration_time

struct callout_cpu cc_cpu[MAXCPU];
#define	CPUBLOCK	MAXCPU
#define	CC_CPU(cpu)	(&cc_cpu[(cpu)])
#define	CC_SELF()	CC_CPU(PCPU_GET(cpuid))
#else
struct callout_cpu cc_cpu;
#define	CC_CPU(cpu)	&cc_cpu
#define	CC_SELF()	&cc_cpu
#endif
#define	CC_LOCK(cc)	mtx_lock_spin(&(cc)->cc_lock)
#define	CC_UNLOCK(cc)	mtx_unlock_spin(&(cc)->cc_lock)
#define	CC_LOCK_ASSERT(cc)	mtx_assert(&(cc)->cc_lock, MA_OWNED)

static int timeout_cpu;

static void	softclock_call_cc(struct callout *c, struct callout_cpu *cc,
#ifdef CALLOUT_PROFILING
		    int *mpcalls, int *lockcalls, int *gcalls,
#endif
		    int direct);

static MALLOC_DEFINE(M_CALLOUT, "callout", "Callout datastructures");

/**
 * Locked by cc_lock:
 *   cc_curr         - If a callout is in progress, it is cc_curr.
 *                     If cc_curr is non-NULL, threads waiting in
 *                     callout_drain() will be woken up as soon as the
 *                     relevant callout completes.
 *   cc_cancel       - Changing to 1 with both callout_lock and cc_lock held
 *                     guarantees that the current callout will not run.
 *                     The softclock() function sets this to 0 before it
 *                     drops callout_lock to acquire c_lock, and it calls
 *                     the handler only if curr_cancelled is still 0 after
 *                     cc_lock is successfully acquired.
 *   cc_waiting      - If a thread is waiting in callout_drain(), then
 *                     callout_wait is nonzero.  Set only when
 *                     cc_curr is non-NULL.
 */

/*
 * Resets the execution entity tied to a specific callout cpu.
 */
static void
cc_cce_cleanup(struct callout_cpu *cc, int direct)
{

	cc->cc_exec_entity[direct].cc_curr = NULL;
	cc->cc_exec_entity[direct].cc_next = NULL;
	cc->cc_exec_entity[direct].cc_cancel = FALSE;
	cc->cc_exec_entity[direct].cc_waiting = FALSE;
#ifdef SMP
	cc->cc_exec_entity[direct].ce_migration_cpu = CPUBLOCK;
	cc->cc_exec_entity[direct].ce_migration_time = 0;
	cc->cc_exec_entity[direct].ce_migration_func = NULL;
	cc->cc_exec_entity[direct].ce_migration_arg = NULL;
#endif
}

/*
 * Checks if migration is requested by a specific callout cpu.
 */
static int
cc_cce_migrating(struct callout_cpu *cc, int direct)
{

#ifdef SMP
	return (cc->cc_exec_entity[direct].ce_migration_cpu != CPUBLOCK);
#else
	return (0);
#endif
}

/*
 * kern_timeout_callwheel_alloc() - kernel low level callwheel initialization
 *
 *	This code is called very early in the kernel initialization sequence,
 *	and may be called more then once.
 */
caddr_t
kern_timeout_callwheel_alloc(caddr_t v)
{
	struct callout_cpu *cc;

	timeout_cpu = PCPU_GET(cpuid);
	cc = CC_CPU(timeout_cpu);
	/*
	 * Calculate callout wheel size, should be next power of two higher
	 * than 'ncallout'.
	 */
	callwheelsize = 1 << fls(ncallout);
	callwheelmask = callwheelsize - 1;

	cc->cc_callout = (struct callout *)v;
	v = (caddr_t)(cc->cc_callout + ncallout);
	cc->cc_callwheel = (struct callout_list *)v;
	v = (caddr_t)(cc->cc_callwheel + callwheelsize);
	return(v);
}

static void
callout_cpu_init(struct callout_cpu *cc)
{
	struct callout *c;
	int i;

	mtx_init(&cc->cc_lock, "callout", NULL, MTX_SPIN | MTX_RECURSE);
	SLIST_INIT(&cc->cc_callfree);
	for (i = 0; i < callwheelsize; i++)
		LIST_INIT(&cc->cc_callwheel[i]);
	TAILQ_INIT(&cc->cc_expireq);
	cc->cc_firstevent = INT64_MAX;
	for (i = 0; i < 2; i++)
		cc_cce_cleanup(cc, i);
	if (cc->cc_callout == NULL)
		return;
	for (i = 0; i < ncallout; i++) {
		c = &cc->cc_callout[i];
		callout_init(c, 0);
		c->c_flags = CALLOUT_LOCAL_ALLOC;
		SLIST_INSERT_HEAD(&cc->cc_callfree, c, c_links.sle);
	}
}

#ifdef SMP
/*
 * Switches the cpu tied to a specific callout.
 * The function expects a locked incoming callout cpu and returns with
 * locked outcoming callout cpu.
 */
static struct callout_cpu *
callout_cpu_switch(struct callout *c, struct callout_cpu *cc, int new_cpu)
{
	struct callout_cpu *new_cc;

	MPASS(c != NULL && cc != NULL);
	CC_LOCK_ASSERT(cc);

	/*
	 * Avoid interrupts and preemption firing after the callout cpu
	 * is blocked in order to avoid deadlocks as the new thread
	 * may be willing to acquire the callout cpu lock.
	 */
	c->c_cpu = CPUBLOCK;
	spinlock_enter();
	CC_UNLOCK(cc);
	new_cc = CC_CPU(new_cpu);
	CC_LOCK(new_cc);
	spinlock_exit();
	c->c_cpu = new_cpu;
	return (new_cc);
}
#endif

/*
 * kern_timeout_callwheel_init() - initialize previously reserved callwheel
 *				   space.
 *
 *	This code is called just once, after the space reserved for the
 *	callout wheel has been finalized.
 */
void
kern_timeout_callwheel_init(void)
{
	callout_cpu_init(CC_CPU(timeout_cpu));
}

/*
 * Start standard softclock thread.
 */
static void
start_softclock(void *dummy)
{
	struct callout_cpu *cc;
#ifdef SMP
	int cpu;
#endif

	cc = CC_CPU(timeout_cpu);
	if (swi_add(&clk_intr_event, "clock", softclock, cc, SWI_CLOCK,
	    INTR_MPSAFE, &cc->cc_cookie))
		panic("died while creating standard software ithreads");
#ifdef SMP
	CPU_FOREACH(cpu) {
		if (cpu == timeout_cpu)
			continue;
		cc = CC_CPU(cpu);
		if (swi_add(NULL, "clock", softclock, cc, SWI_CLOCK,
		    INTR_MPSAFE, &cc->cc_cookie))
			panic("died while creating standard software ithreads");
		cc->cc_callout = NULL;	/* Only cpu0 handles timeout(). */
		cc->cc_callwheel = malloc(
		    sizeof(struct callout_list) * callwheelsize, M_CALLOUT,
		    M_WAITOK);
		callout_cpu_init(cc);
	}
#endif
}

SYSINIT(start_softclock, SI_SUB_SOFTINTR, SI_ORDER_FIRST, start_softclock, NULL);

#define	CC_HASH_SHIFT	8

static inline u_int
callout_hash(sbintime_t sbt)
{

	return (sbt >> (32 - CC_HASH_SHIFT));
}

static inline u_int
callout_get_bucket(sbintime_t sbt)
{

	return (callout_hash(sbt) & callwheelmask);
}

void
callout_process(sbintime_t now)
{
	struct callout *tmp, *tmpn;
	struct callout_cpu *cc;
	struct callout_list *sc;
	sbintime_t first, last, max, tmp_max;
	uint32_t lookahead;
	u_int firstb, lastb, nowb;
#ifdef CALLOUT_PROFILING
	int depth_dir = 0, mpcalls_dir = 0, lockcalls_dir = 0;
#endif

	cc = CC_SELF();
	mtx_lock_spin_flags(&cc->cc_lock, MTX_QUIET);

	/* Compute the buckets of the last scan and present times. */
	firstb = callout_hash(cc->cc_lastscan);
	cc->cc_lastscan = now;
	nowb = callout_hash(now);

	/* Compute the last bucket and minimum time of the bucket after it. */
	if (nowb == firstb)
		lookahead = (SBT_1S / 16);
	else if (nowb - firstb == 1)
		lookahead = (SBT_1S / 8);
	else
		lookahead = (SBT_1S / 2);
	first = last = now;
	first += (lookahead / 2);
	last += lookahead;
	last &= (0xffffffffffffffffLLU << (32 - CC_HASH_SHIFT));
	lastb = callout_hash(last) - 1;
	max = last;

	/*
	 * Check if we wrapped around the entire wheel from the last scan.
	 * In case, we need to scan entirely the wheel for pending callouts.
	 */
	if (lastb - firstb >= callwheelsize) {
		lastb = firstb + callwheelsize - 1;
		if (nowb - firstb >= callwheelsize)
			nowb = lastb;
	}

	/* Iterate callwheel from firstb to nowb and then up to lastb. */
	do {
		sc = &cc->cc_callwheel[firstb & callwheelmask];
		tmp = LIST_FIRST(sc);
		while (tmp != NULL) {
			/* Run the callout if present time within allowed. */
			if (tmp->c_time <= now) {
				/*
				 * Consumer told us the callout may be run
				 * directly from hardware interrupt context.
				 */
				if (tmp->c_flags & CALLOUT_DIRECT) {
#ifdef CALLOUT_PROFILING
					++depth_dir;
#endif
					cc->cc_exec_next_dir =
					    LIST_NEXT(tmp, c_links.le);
					cc->cc_bucket = firstb & callwheelmask;
					LIST_REMOVE(tmp, c_links.le);
					softclock_call_cc(tmp, cc,
#ifdef CALLOUT_PROFILING
					    &mpcalls_dir, &lockcalls_dir, NULL,
#endif
					    1);
					tmp = cc->cc_exec_next_dir;
				} else {
					tmpn = LIST_NEXT(tmp, c_links.le);
					LIST_REMOVE(tmp, c_links.le);
					TAILQ_INSERT_TAIL(&cc->cc_expireq,
					    tmp, c_links.tqe);
					tmp->c_flags |= CALLOUT_PROCESSED;
					tmp = tmpn;
				}
				continue;
			}
			/* Skip events from distant future. */
			if (tmp->c_time >= max)
				goto next;
			/*
			 * Event minimal time is bigger than present maximal
			 * time, so it cannot be aggregated.
			 */
			if (tmp->c_time > last) {
				lastb = nowb;
				goto next;
			}
			/* Update first and last time, respecting this event. */
			if (tmp->c_time < first)
				first = tmp->c_time;
			tmp_max = tmp->c_time + tmp->c_precision;
			if (tmp_max < last)
				last = tmp_max;
next:
			tmp = LIST_NEXT(tmp, c_links.le);
		}
		/* Proceed with the next bucket. */
		firstb++;
		/*
		 * Stop if we looked after present time and found
		 * some event we can't execute at now.
		 * Stop if we looked far enough into the future.
		 */
	} while (((int)(firstb - lastb)) <= 0);
	cc->cc_firstevent = last;
#ifndef NO_EVENTTIMERS
	cpu_new_callout(curcpu, last, first);
#endif
#ifdef CALLOUT_PROFILING
	avg_depth_dir += (depth_dir * 1000 - avg_depth_dir) >> 8;
	avg_mpcalls_dir += (mpcalls_dir * 1000 - avg_mpcalls_dir) >> 8;
	avg_lockcalls_dir += (lockcalls_dir * 1000 - avg_lockcalls_dir) >> 8;
#endif
	mtx_unlock_spin_flags(&cc->cc_lock, MTX_QUIET);
	/*
	 * swi_sched acquires the thread lock, so we don't want to call it
	 * with cc_lock held; incorrect locking order.
	 */
	if (!TAILQ_EMPTY(&cc->cc_expireq))
		swi_sched(cc->cc_cookie, 0);
}

static struct callout_cpu *
callout_lock(struct callout *c)
{
	struct callout_cpu *cc;
	int cpu;

	for (;;) {
		cpu = c->c_cpu;
#ifdef SMP
		if (cpu == CPUBLOCK) {
			while (c->c_cpu == CPUBLOCK)
				cpu_spinwait();
			continue;
		}
#endif
		cc = CC_CPU(cpu);
		CC_LOCK(cc);
		if (cpu == c->c_cpu)
			break;
		CC_UNLOCK(cc);
	}
	return (cc);
}

static void
callout_cc_add(struct callout *c, struct callout_cpu *cc,
    sbintime_t sbt, sbintime_t precision, void (*func)(void *),
    void *arg, int cpu, int flags)
{
	int bucket;

	CC_LOCK_ASSERT(cc);
	if (sbt < cc->cc_lastscan)
		sbt = cc->cc_lastscan;
	c->c_arg = arg;
	c->c_flags |= (CALLOUT_ACTIVE | CALLOUT_PENDING);
	if (flags & C_DIRECT_EXEC)
		c->c_flags |= CALLOUT_DIRECT;
	c->c_flags &= ~CALLOUT_PROCESSED;
	c->c_func = func;
	c->c_time = sbt;
	c->c_precision = precision;
	bucket = callout_get_bucket(c->c_time);
	CTR3(KTR_CALLOUT, "precision set for %p: %d.%08x",
	    c, (int)(c->c_precision >> 32),
	    (u_int)(c->c_precision & 0xffffffff));
	LIST_INSERT_HEAD(&cc->cc_callwheel[bucket], c, c_links.le);
	if (cc->cc_bucket == bucket)
		cc->cc_exec_next_dir = c;
#ifndef NO_EVENTTIMERS
	/*
	 * Inform the eventtimers(4) subsystem there's a new callout
	 * that has been inserted, but only if really required.
	 */
	sbt = c->c_time + c->c_precision;
	if (sbt < cc->cc_firstevent) {
		cc->cc_firstevent = sbt;
		cpu_new_callout(cpu, sbt, c->c_time);
	}
#endif
}

static void
callout_cc_del(struct callout *c, struct callout_cpu *cc)
{

	if ((c->c_flags & CALLOUT_LOCAL_ALLOC) == 0)
		return;
	c->c_func = NULL;
	SLIST_INSERT_HEAD(&cc->cc_callfree, c, c_links.sle);
}

static void
softclock_call_cc(struct callout *c, struct callout_cpu *cc,
#ifdef CALLOUT_PROFILING
    int *mpcalls, int *lockcalls, int *gcalls,
#endif
    int direct)
{
	void (*c_func)(void *);
	void *c_arg;
	struct lock_class *class;
	struct lock_object *c_lock;
	int c_flags, sharedlock;
#ifdef SMP
	struct callout_cpu *new_cc;
	void (*new_func)(void *);
	void *new_arg;
	int flags, new_cpu;
	sbintime_t new_time;
#endif
#if defined(DIAGNOSTIC) || defined(CALLOUT_PROFILING) 
<<<<<<< HEAD
	sbintime_t bt1, bt2;
=======
	sbintime_t sbt1, sbt2;
>>>>>>> 844e7745
	struct timespec ts2;
	static sbintime_t maxdt = 2 * SBT_1MS;	/* 2 msec */
	static timeout_t *lastfunc;
#endif

	KASSERT((c->c_flags & (CALLOUT_PENDING | CALLOUT_ACTIVE)) ==
	    (CALLOUT_PENDING | CALLOUT_ACTIVE),
	    ("softclock_call_cc: pend|act %p %x", c, c->c_flags));
	class = (c->c_lock != NULL) ? LOCK_CLASS(c->c_lock) : NULL;
	sharedlock = (c->c_flags & CALLOUT_SHAREDLOCK) ? 0 : 1;
	c_lock = c->c_lock;
	c_func = c->c_func;
	c_arg = c->c_arg;
	c_flags = c->c_flags;
	if (c->c_flags & CALLOUT_LOCAL_ALLOC)
		c->c_flags = CALLOUT_LOCAL_ALLOC;
	else
		c->c_flags &= ~CALLOUT_PENDING;
	cc->cc_exec_entity[direct].cc_curr = c;
	cc->cc_exec_entity[direct].cc_cancel = FALSE;
	CC_UNLOCK(cc);
	if (c_lock != NULL) {
		class->lc_lock(c_lock, sharedlock);
		/*
		 * The callout may have been cancelled
		 * while we switched locks.
		 */
		if (cc->cc_exec_entity[direct].cc_cancel) {
			class->lc_unlock(c_lock);
			goto skip;
		}
		/* The callout cannot be stopped now. */
		cc->cc_exec_entity[direct].cc_cancel = TRUE;
		if (c_lock == &Giant.lock_object) {
#ifdef CALLOUT_PROFILING
			(*gcalls)++;
#endif
			CTR3(KTR_CALLOUT, "callout giant %p func %p arg %p",
			    c, c_func, c_arg);
		} else {
#ifdef CALLOUT_PROFILING
			(*lockcalls)++;
#endif
			CTR3(KTR_CALLOUT, "callout lock %p func %p arg %p",
			    c, c_func, c_arg);
		}
	} else {
#ifdef CALLOUT_PROFILING
		(*mpcalls)++;
#endif
		CTR3(KTR_CALLOUT, "callout %p func %p arg %p",
		    c, c_func, c_arg);
	}
<<<<<<< HEAD
#ifdef DIAGNOSTIC
=======
#if defined(DIAGNOSTIC) || defined(CALLOUT_PROFILING)
>>>>>>> 844e7745
	sbt1 = sbinuptime();
#endif
	THREAD_NO_SLEEPING();
	SDT_PROBE(callout_execute, kernel, , callout_start, c, 0, 0, 0, 0);
	c_func(c_arg);
	SDT_PROBE(callout_execute, kernel, , callout_end, c, 0, 0, 0, 0);
	THREAD_SLEEPING_OK();
<<<<<<< HEAD
#ifdef DIAGNOSTIC
	bt2 = sbinuptime();
	bt2 -= bt1;
	if (bt2 > maxdt) {
		if (lastfunc != c_func || bt2 > maxdt * 2) {
			ts2 = sbttots(bt2);
=======
#if defined(DIAGNOSTIC) || defined(CALLOUT_PROFILING)
	sbt2 = sbinuptime();
	sbt2 -= sbt1;
	if (sbt2 > maxdt) {
		if (lastfunc != c_func || sbt2 > maxdt * 2) {
			ts2 = sbttots(sbt2);
>>>>>>> 844e7745
			printf(
		"Expensive timeout(9) function: %p(%p) %jd.%09ld s\n",
			    c_func, c_arg, (intmax_t)ts2.tv_sec, ts2.tv_nsec);
		}
<<<<<<< HEAD
		maxdt = bt2;
=======
		maxdt = sbt2;
>>>>>>> 844e7745
		lastfunc = c_func;
	}
#endif
	CTR1(KTR_CALLOUT, "callout %p finished", c);
	if ((c_flags & CALLOUT_RETURNUNLOCKED) == 0)
		class->lc_unlock(c_lock);
skip:
	CC_LOCK(cc);
	KASSERT(cc->cc_exec_entity[direct].cc_curr == c, ("mishandled cc_curr"));
	cc->cc_exec_entity[direct].cc_curr = NULL;
	if (cc->cc_exec_entity[direct].cc_waiting) {
		/*
		 * There is someone waiting for the
		 * callout to complete.
		 * If the callout was scheduled for
		 * migration just cancel it.
		 */
		if (cc_cce_migrating(cc, direct)) {
			cc_cce_cleanup(cc, direct);

			/*
			 * It should be assert here that the callout is not
			 * destroyed but that is not easy.
			 */
			c->c_flags &= ~CALLOUT_DFRMIGRATION;
		}
		cc->cc_exec_entity[direct].cc_waiting = FALSE;
		CC_UNLOCK(cc);
		wakeup(&cc->cc_exec_entity[direct].cc_waiting);
		CC_LOCK(cc);
	} else if (cc_cce_migrating(cc, direct)) {
		KASSERT((c_flags & CALLOUT_LOCAL_ALLOC) == 0,
		    ("Migrating legacy callout %p", c));
#ifdef SMP
		/*
		 * If the callout was scheduled for
		 * migration just perform it now.
		 */
		new_cpu = cc->cc_exec_entity[direct].ce_migration_cpu;
		new_time = cc->cc_exec_entity[direct].ce_migration_time;
		new_func = cc->cc_exec_entity[direct].ce_migration_func;
		new_arg = cc->cc_exec_entity[direct].ce_migration_arg;
		cc_cce_cleanup(cc, direct);

		/*
		 * It should be assert here that the callout is not destroyed
		 * but that is not easy.
		 *
		 * As first thing, handle deferred callout stops.
		 */
		if ((c->c_flags & CALLOUT_DFRMIGRATION) == 0) {
			CTR3(KTR_CALLOUT,
			     "deferred cancelled %p func %p arg %p",
			     c, new_func, new_arg);
			callout_cc_del(c, cc);
			return;
		}
		c->c_flags &= ~CALLOUT_DFRMIGRATION;

		new_cc = callout_cpu_switch(c, cc, new_cpu);
		flags = (direct) ? C_DIRECT_EXEC : 0;
		callout_cc_add(c, new_cc, new_time, c->c_precision, new_func,
		    new_arg, new_cpu, flags);
		CC_UNLOCK(new_cc);
		CC_LOCK(cc);
#else
		panic("migration should not happen");
#endif
	}
	/*
	 * If the current callout is locally allocated (from
	 * timeout(9)) then put it on the freelist.
	 *
	 * Note: we need to check the cached copy of c_flags because
	 * if it was not local, then it's not safe to deref the
	 * callout pointer.
	 */
	KASSERT((c_flags & CALLOUT_LOCAL_ALLOC) == 0 ||
	    c->c_flags == CALLOUT_LOCAL_ALLOC,
	    ("corrupted callout"));
	if (c_flags & CALLOUT_LOCAL_ALLOC)
		callout_cc_del(c, cc);
}

/*
 * The callout mechanism is based on the work of Adam M. Costello and
 * George Varghese, published in a technical report entitled "Redesigning
 * the BSD Callout and Timer Facilities" and modified slightly for inclusion
 * in FreeBSD by Justin T. Gibbs.  The original work on the data structures
 * used in this implementation was published by G. Varghese and T. Lauck in
 * the paper "Hashed and Hierarchical Timing Wheels: Data Structures for
 * the Efficient Implementation of a Timer Facility" in the Proceedings of
 * the 11th ACM Annual Symposium on Operating Systems Principles,
 * Austin, Texas Nov 1987.
 */

/*
 * Software (low priority) clock interrupt.
 * Run periodic events from timeout queue.
 */
void
softclock(void *arg)
{
	struct callout_cpu *cc;
	struct callout *c;
#ifdef CALLOUT_PROFILING
	int depth = 0, gcalls = 0, lockcalls = 0, mpcalls = 0;
#endif

	cc = (struct callout_cpu *)arg;
	CC_LOCK(cc);
	while ((c = TAILQ_FIRST(&cc->cc_expireq)) != NULL) {
		TAILQ_REMOVE(&cc->cc_expireq, c, c_links.tqe);
		softclock_call_cc(c, cc,
#ifdef CALLOUT_PROFILING
		    &mpcalls, &lockcalls, &gcalls,
#endif
		    0);
#ifdef CALLOUT_PROFILING
		++depth;
#endif
	}
#ifdef CALLOUT_PROFILING
	avg_depth += (depth * 1000 - avg_depth) >> 8;
	avg_mpcalls += (mpcalls * 1000 - avg_mpcalls) >> 8;
	avg_lockcalls += (lockcalls * 1000 - avg_lockcalls) >> 8;
	avg_gcalls += (gcalls * 1000 - avg_gcalls) >> 8;
#endif
	CC_UNLOCK(cc);
}

/*
 * timeout --
 *	Execute a function after a specified length of time.
 *
 * untimeout --
 *	Cancel previous timeout function call.
 *
 * callout_handle_init --
 *	Initialize a handle so that using it with untimeout is benign.
 *
 *	See AT&T BCI Driver Reference Manual for specification.  This
 *	implementation differs from that one in that although an
 *	identification value is returned from timeout, the original
 *	arguments to timeout as well as the identifier are used to
 *	identify entries for untimeout.
 */
struct callout_handle
timeout(ftn, arg, to_ticks)
	timeout_t *ftn;
	void *arg;
	int to_ticks;
{
	struct callout_cpu *cc;
	struct callout *new;
	struct callout_handle handle;

	cc = CC_CPU(timeout_cpu);
	CC_LOCK(cc);
	/* Fill in the next free callout structure. */
	new = SLIST_FIRST(&cc->cc_callfree);
	if (new == NULL)
		/* XXX Attempt to malloc first */
		panic("timeout table full");
	SLIST_REMOVE_HEAD(&cc->cc_callfree, c_links.sle);
	callout_reset(new, to_ticks, ftn, arg);
	handle.callout = new;
	CC_UNLOCK(cc);

	return (handle);
}

void
untimeout(ftn, arg, handle)
	timeout_t *ftn;
	void *arg;
	struct callout_handle handle;
{
	struct callout_cpu *cc;

	/*
	 * Check for a handle that was initialized
	 * by callout_handle_init, but never used
	 * for a real timeout.
	 */
	if (handle.callout == NULL)
		return;

	cc = callout_lock(handle.callout);
	if (handle.callout->c_func == ftn && handle.callout->c_arg == arg)
		callout_stop(handle.callout);
	CC_UNLOCK(cc);
}

void
callout_handle_init(struct callout_handle *handle)
{
	handle->callout = NULL;
}

/*
 * New interface; clients allocate their own callout structures.
 *
 * callout_reset() - establish or change a timeout
 * callout_stop() - disestablish a timeout
 * callout_init() - initialize a callout structure so that it can
 *	safely be passed to callout_reset() and callout_stop()
 *
 * <sys/callout.h> defines three convenience macros:
 *
 * callout_active() - returns truth if callout has not been stopped,
 *	drained, or deactivated since the last time the callout was
 *	reset.
 * callout_pending() - returns truth if callout is still waiting for timeout
 * callout_deactivate() - marks the callout as having been serviced
 */
int
callout_reset_sbt_on(struct callout *c, sbintime_t sbt, sbintime_t precision,
    void (*ftn)(void *), void *arg, int cpu, int flags)
{
	sbintime_t to_sbt, pr;
	struct callout_cpu *cc;
	int cancelled, direct;

	cancelled = 0;
	if (flags & C_ABSOLUTE) {
		to_sbt = sbt;
	} else {
		if ((flags & C_HARDCLOCK) && (sbt < tick_sbt))
			sbt = tick_sbt;
		if ((flags & C_HARDCLOCK) ||
#ifdef NO_EVENTTIMERS
		    sbt >= sbt_timethreshold) {
			to_sbt = getsbinuptime();

			/* Add safety belt for the case of hz > 1000. */
			to_sbt += tc_tick_sbt - tick_sbt;
#else
		    sbt >= sbt_tickthreshold) {
			/*
			 * Obtain the time of the last hardclock() call on
			 * this CPU directly from the kern_clocksource.c.
			 * This value is per-CPU, but it is equal for all
			 * active ones.
			 */
#ifdef __LP64__
			to_sbt = DPCPU_GET(hardclocktime);
#else
			spinlock_enter();
			to_sbt = DPCPU_GET(hardclocktime);
			spinlock_exit();
#endif
#endif
			if ((flags & C_HARDCLOCK) == 0)
				to_sbt += tick_sbt;
		} else
			to_sbt = sbinuptime();
		to_sbt += sbt;
		pr = ((C_PRELGET(flags) < 0) ? sbt >> tc_precexp :
		    sbt >> C_PRELGET(flags));
		if (pr > precision)
			precision = pr;
	}
	/*
	 * Don't allow migration of pre-allocated callouts lest they
	 * become unbalanced.
	 */
	if (c->c_flags & CALLOUT_LOCAL_ALLOC)
		cpu = c->c_cpu;
	direct = (c->c_flags & CALLOUT_DIRECT) != 0;
	KASSERT(!direct || c->c_lock == NULL,
	    ("%s: direct callout %p has lock", __func__, c));
	cc = callout_lock(c);
	if (cc->cc_exec_entity[direct].cc_curr == c) {
		/*
		 * We're being asked to reschedule a callout which is
		 * currently in progress.  If there is a lock then we
		 * can cancel the callout if it has not really started.
		 */
		if (c->c_lock != NULL && !cc->cc_exec_entity[direct].cc_cancel)
			cancelled = cc->cc_exec_entity[direct].cc_cancel = TRUE;
		if (cc->cc_exec_entity[direct].cc_waiting) {
			/*
			 * Someone has called callout_drain to kill this
			 * callout.  Don't reschedule.
			 */
			CTR4(KTR_CALLOUT, "%s %p func %p arg %p",
			    cancelled ? "cancelled" : "failed to cancel",
			    c, c->c_func, c->c_arg);
			CC_UNLOCK(cc);
			return (cancelled);
		}
	}
	if (c->c_flags & CALLOUT_PENDING) {
		if ((c->c_flags & CALLOUT_PROCESSED) == 0) {
			if (cc->cc_exec_next_dir == c)
				cc->cc_exec_next_dir = LIST_NEXT(c, c_links.le);
			LIST_REMOVE(c, c_links.le);
		} else
			TAILQ_REMOVE(&cc->cc_expireq, c, c_links.tqe);
		cancelled = 1;
		c->c_flags &= ~(CALLOUT_ACTIVE | CALLOUT_PENDING);
	}

#ifdef SMP
	/*
	 * If the callout must migrate try to perform it immediately.
	 * If the callout is currently running, just defer the migration
	 * to a more appropriate moment.
	 */
	if (c->c_cpu != cpu) {
		if (cc->cc_exec_entity[direct].cc_curr == c) {
			cc->cc_exec_entity[direct].ce_migration_cpu = cpu;
			cc->cc_exec_entity[direct].ce_migration_time
			    = to_sbt;
			cc->cc_exec_entity[direct].ce_migration_func = ftn;
			cc->cc_exec_entity[direct].ce_migration_arg = arg;
			c->c_flags |= CALLOUT_DFRMIGRATION;
			CTR6(KTR_CALLOUT,
		    "migration of %p func %p arg %p in %d.%08x to %u deferred",
			    c, c->c_func, c->c_arg, (int)(to_sbt >> 32),
			    (u_int)(to_sbt & 0xffffffff), cpu);
			CC_UNLOCK(cc);
			return (cancelled);
		}
		cc = callout_cpu_switch(c, cc, cpu);
	}
#endif

	callout_cc_add(c, cc, to_sbt, precision, ftn, arg, cpu, flags);
	CTR6(KTR_CALLOUT, "%sscheduled %p func %p arg %p in %d.%08x",
	    cancelled ? "re" : "", c, c->c_func, c->c_arg, (int)(to_sbt >> 32),
	    (u_int)(to_sbt & 0xffffffff));
	CC_UNLOCK(cc);

	return (cancelled);
}

/*
 * Common idioms that can be optimized in the future.
 */
int
callout_schedule_on(struct callout *c, int to_ticks, int cpu)
{
	return callout_reset_on(c, to_ticks, c->c_func, c->c_arg, cpu);
}

int
callout_schedule(struct callout *c, int to_ticks)
{
	return callout_reset_on(c, to_ticks, c->c_func, c->c_arg, c->c_cpu);
}

int
_callout_stop_safe(c, safe)
	struct	callout *c;
	int	safe;
{
	struct callout_cpu *cc, *old_cc;
	struct lock_class *class;
	int direct, sq_locked, use_lock;

	/*
	 * Some old subsystems don't hold Giant while running a callout_stop(),
	 * so just discard this check for the moment.
	 */
	if (!safe && c->c_lock != NULL) {
		if (c->c_lock == &Giant.lock_object)
			use_lock = mtx_owned(&Giant);
		else {
			use_lock = 1;
			class = LOCK_CLASS(c->c_lock);
			class->lc_assert(c->c_lock, LA_XLOCKED);
		}
	} else
		use_lock = 0;
	direct = (c->c_flags & CALLOUT_DIRECT) != 0;
	sq_locked = 0;
	old_cc = NULL;
again:
	cc = callout_lock(c);

	/*
	 * If the callout was migrating while the callout cpu lock was
	 * dropped,  just drop the sleepqueue lock and check the states
	 * again.
	 */
	if (sq_locked != 0 && cc != old_cc) {
#ifdef SMP
		CC_UNLOCK(cc);
		sleepq_release(&old_cc->cc_exec_entity[direct].cc_waiting);
		sq_locked = 0;
		old_cc = NULL;
		goto again;
#else
		panic("migration should not happen");
#endif
	}

	/*
	 * If the callout isn't pending, it's not on the queue, so
	 * don't attempt to remove it from the queue.  We can try to
	 * stop it by other means however.
	 */
	if (!(c->c_flags & CALLOUT_PENDING)) {
		c->c_flags &= ~CALLOUT_ACTIVE;

		/*
		 * If it wasn't on the queue and it isn't the current
		 * callout, then we can't stop it, so just bail.
		 */
		if (cc->cc_exec_entity[direct].cc_curr != c) {
			CTR3(KTR_CALLOUT, "failed to stop %p func %p arg %p",
			    c, c->c_func, c->c_arg);
			CC_UNLOCK(cc);
			if (sq_locked)
				sleepq_release(
				    &cc->cc_exec_entity[direct].cc_waiting);
			return (0);
		}

		if (safe) {
			/*
			 * The current callout is running (or just
			 * about to run) and blocking is allowed, so
			 * just wait for the current invocation to
			 * finish.
			 */
			while (cc->cc_exec_entity[direct].cc_curr == c) {
				/*
				 * Use direct calls to sleepqueue interface
				 * instead of cv/msleep in order to avoid
				 * a LOR between cc_lock and sleepqueue
				 * chain spinlocks.  This piece of code
				 * emulates a msleep_spin() call actually.
				 *
				 * If we already have the sleepqueue chain
				 * locked, then we can safely block.  If we
				 * don't already have it locked, however,
				 * we have to drop the cc_lock to lock
				 * it.  This opens several races, so we
				 * restart at the beginning once we have
				 * both locks.  If nothing has changed, then
				 * we will end up back here with sq_locked
				 * set.
				 */
				if (!sq_locked) {
					CC_UNLOCK(cc);
					sleepq_lock(
					&cc->cc_exec_entity[direct].cc_waiting);
					sq_locked = 1;
					old_cc = cc;
					goto again;
				}

				/*
				 * Migration could be cancelled here, but
				 * as long as it is still not sure when it
				 * will be packed up, just let softclock()
				 * take care of it.
				 */
				cc->cc_exec_entity[direct].cc_waiting = TRUE;
				DROP_GIANT();
				CC_UNLOCK(cc);
				sleepq_add(
				    &cc->cc_exec_entity[direct].cc_waiting,
				    &cc->cc_lock.lock_object, "codrain",
				    SLEEPQ_SLEEP, 0);
				sleepq_wait(
				    &cc->cc_exec_entity[direct].cc_waiting,
					     0);
				sq_locked = 0;
				old_cc = NULL;

				/* Reacquire locks previously released. */
				PICKUP_GIANT();
				CC_LOCK(cc);
			}
		} else if (use_lock &&
			    !cc->cc_exec_entity[direct].cc_cancel) {
			/*
			 * The current callout is waiting for its
			 * lock which we hold.  Cancel the callout
			 * and return.  After our caller drops the
			 * lock, the callout will be skipped in
			 * softclock().
			 */
			cc->cc_exec_entity[direct].cc_cancel = TRUE;
			CTR3(KTR_CALLOUT, "cancelled %p func %p arg %p",
			    c, c->c_func, c->c_arg);
			KASSERT(!cc_cce_migrating(cc, direct),
			    ("callout wrongly scheduled for migration"));
			CC_UNLOCK(cc);
			KASSERT(!sq_locked, ("sleepqueue chain locked"));
			return (1);
		} else if ((c->c_flags & CALLOUT_DFRMIGRATION) != 0) {
			c->c_flags &= ~CALLOUT_DFRMIGRATION;
			CTR3(KTR_CALLOUT, "postponing stop %p func %p arg %p",
			    c, c->c_func, c->c_arg);
			CC_UNLOCK(cc);
			return (1);
		}
		CTR3(KTR_CALLOUT, "failed to stop %p func %p arg %p",
		    c, c->c_func, c->c_arg);
		CC_UNLOCK(cc);
		KASSERT(!sq_locked, ("sleepqueue chain still locked"));
		return (0);
	}
	if (sq_locked)
		sleepq_release(&cc->cc_exec_entity[direct].cc_waiting);

	c->c_flags &= ~(CALLOUT_ACTIVE | CALLOUT_PENDING);

	CTR3(KTR_CALLOUT, "cancelled %p func %p arg %p",
	    c, c->c_func, c->c_arg);
	if ((c->c_flags & CALLOUT_PROCESSED) == 0) {
		if (cc->cc_exec_next_dir == c)
			cc->cc_exec_next_dir = LIST_NEXT(c, c_links.le);
		LIST_REMOVE(c, c_links.le);
	} else
		TAILQ_REMOVE(&cc->cc_expireq, c, c_links.tqe);
	callout_cc_del(c, cc);

	CC_UNLOCK(cc);
	return (1);
}

void
callout_init(c, mpsafe)
	struct	callout *c;
	int mpsafe;
{
	bzero(c, sizeof *c);
	if (mpsafe) {
		c->c_lock = NULL;
		c->c_flags = CALLOUT_RETURNUNLOCKED;
	} else {
		c->c_lock = &Giant.lock_object;
		c->c_flags = 0;
	}
	c->c_cpu = timeout_cpu;
}

void
_callout_init_lock(c, lock, flags)
	struct	callout *c;
	struct	lock_object *lock;
	int flags;
{
	bzero(c, sizeof *c);
	c->c_lock = lock;
	KASSERT((flags & ~(CALLOUT_RETURNUNLOCKED | CALLOUT_SHAREDLOCK)) == 0,
	    ("callout_init_lock: bad flags %d", flags));
	KASSERT(lock != NULL || (flags & CALLOUT_RETURNUNLOCKED) == 0,
	    ("callout_init_lock: CALLOUT_RETURNUNLOCKED with no lock"));
	KASSERT(lock == NULL || !(LOCK_CLASS(lock)->lc_flags &
	    (LC_SPINLOCK | LC_SLEEPABLE)), ("%s: invalid lock class",
	    __func__));
	c->c_flags = flags & (CALLOUT_RETURNUNLOCKED | CALLOUT_SHAREDLOCK);
	c->c_cpu = timeout_cpu;
}

#ifdef APM_FIXUP_CALLTODO
/* 
 * Adjust the kernel calltodo timeout list.  This routine is used after 
 * an APM resume to recalculate the calltodo timer list values with the 
 * number of hz's we have been sleeping.  The next hardclock() will detect 
 * that there are fired timers and run softclock() to execute them.
 *
 * Please note, I have not done an exhaustive analysis of what code this
 * might break.  I am motivated to have my select()'s and alarm()'s that
 * have expired during suspend firing upon resume so that the applications
 * which set the timer can do the maintanence the timer was for as close
 * as possible to the originally intended time.  Testing this code for a 
 * week showed that resuming from a suspend resulted in 22 to 25 timers 
 * firing, which seemed independant on whether the suspend was 2 hours or
 * 2 days.  Your milage may vary.   - Ken Key <key@cs.utk.edu>
 */
void
adjust_timeout_calltodo(time_change)
    struct timeval *time_change;
{
	register struct callout *p;
	unsigned long delta_ticks;

	/* 
	 * How many ticks were we asleep?
	 * (stolen from tvtohz()).
	 */

	/* Don't do anything */
	if (time_change->tv_sec < 0)
		return;
	else if (time_change->tv_sec <= LONG_MAX / 1000000)
		delta_ticks = (time_change->tv_sec * 1000000 +
			       time_change->tv_usec + (tick - 1)) / tick + 1;
	else if (time_change->tv_sec <= LONG_MAX / hz)
		delta_ticks = time_change->tv_sec * hz +
			      (time_change->tv_usec + (tick - 1)) / tick + 1;
	else
		delta_ticks = LONG_MAX;

	if (delta_ticks > INT_MAX)
		delta_ticks = INT_MAX;

	/* 
	 * Now rip through the timer calltodo list looking for timers
	 * to expire.
	 */

	/* don't collide with softclock() */
	CC_LOCK(cc);
	for (p = calltodo.c_next; p != NULL; p = p->c_next) {
		p->c_time -= delta_ticks;

		/* Break if the timer had more time on it than delta_ticks */
		if (p->c_time > 0)
			break;

		/* take back the ticks the timer didn't use (p->c_time <= 0) */
		delta_ticks = -p->c_time;
	}
	CC_UNLOCK(cc);

	return;
}
#endif /* APM_FIXUP_CALLTODO */

static int
flssbt(sbintime_t sbt)
{

	sbt += (uint64_t)sbt >> 1;
	if (sizeof(long) >= sizeof(sbintime_t))
		return (flsl(sbt));
	if (sbt >= SBT_1S)
		return (flsl(((uint64_t)sbt) >> 32) + 32);
	return (flsl(sbt));
}

/*
 * Dump immediate statistic snapshot of the scheduled callouts.
 */
static int
sysctl_kern_callout_stat(SYSCTL_HANDLER_ARGS)
{
	struct callout *tmp;
	struct callout_cpu *cc;
	struct callout_list *sc;
	sbintime_t maxpr, maxt, medpr, medt, now, spr, st, t;
	int ct[64], cpr[64], ccpbk[32];
	int error, val, i, count, tcum, pcum, maxc, c, medc;
#ifdef SMP
	int cpu;
#endif

	val = 0;
	error = sysctl_handle_int(oidp, &val, 0, req);
	if (error != 0 || req->newptr == NULL)
		return (error);
	count = maxc = 0;
	st = spr = maxt = maxpr = 0;
	bzero(ccpbk, sizeof(ccpbk));
	bzero(ct, sizeof(ct));
	bzero(cpr, sizeof(cpr));
	now = sbinuptime();
#ifdef SMP
	CPU_FOREACH(cpu) {
		cc = CC_CPU(cpu);
#else
		cc = CC_CPU(timeout_cpu);
#endif
		CC_LOCK(cc);
		for (i = 0; i < callwheelsize; i++) {
			sc = &cc->cc_callwheel[i];
			c = 0;
			LIST_FOREACH(tmp, sc, c_links.le) {
				c++;
				t = tmp->c_time - now;
				if (t < 0)
					t = 0;
				st += t / SBT_1US;
				spr += tmp->c_precision / SBT_1US;
				if (t > maxt)
					maxt = t;
				if (tmp->c_precision > maxpr)
					maxpr = tmp->c_precision;
				ct[flssbt(t)]++;
				cpr[flssbt(tmp->c_precision)]++;
			}
			if (c > maxc)
				maxc = c;
			ccpbk[fls(c + c / 2)]++;
			count += c;
		}
		CC_UNLOCK(cc);
#ifdef SMP
	}
#endif

	for (i = 0, tcum = 0; i < 64 && tcum < count / 2; i++)
		tcum += ct[i];
	medt = (i >= 2) ? (((sbintime_t)1) << (i - 2)) : 0;
	for (i = 0, pcum = 0; i < 64 && pcum < count / 2; i++)
		pcum += cpr[i];
	medpr = (i >= 2) ? (((sbintime_t)1) << (i - 2)) : 0;
	for (i = 0, c = 0; i < 32 && c < count / 2; i++)
		c += ccpbk[i];
	medc = (i >= 2) ? (1 << (i - 2)) : 0;

	printf("Scheduled callouts statistic snapshot:\n");
	printf("  Callouts: %6d  Buckets: %6d*%-3d  Bucket size: 0.%06ds\n",
	    count, callwheelsize, mp_ncpus, 1000000 >> CC_HASH_SHIFT);
	printf("  C/Bk: med %5d         avg %6d.%06jd  max %6d\n",
	    medc,
	    count / callwheelsize / mp_ncpus,
	    (uint64_t)count * 1000000 / callwheelsize / mp_ncpus % 1000000,
	    maxc);
	printf("  Time: med %5jd.%06jds avg %6jd.%06jds max %6jd.%06jds\n",
	    medt / SBT_1S, (medt & 0xffffffff) * 1000000 >> 32,
	    (st / count) / 1000000, (st / count) % 1000000,
	    maxt / SBT_1S, (maxt & 0xffffffff) * 1000000 >> 32);
	printf("  Prec: med %5jd.%06jds avg %6jd.%06jds max %6jd.%06jds\n",
	    medpr / SBT_1S, (medpr & 0xffffffff) * 1000000 >> 32,
	    (spr / count) / 1000000, (spr / count) % 1000000,
	    maxpr / SBT_1S, (maxpr & 0xffffffff) * 1000000 >> 32);
	printf("  Distribution:       \tbuckets\t   time\t   tcum\t"
	    "   prec\t   pcum\n");
	for (i = 0, tcum = pcum = 0; i < 64; i++) {
		if (ct[i] == 0 && cpr[i] == 0)
			continue;
		t = (i != 0) ? (((sbintime_t)1) << (i - 1)) : 0;
		tcum += ct[i];
		pcum += cpr[i];
		printf("  %10jd.%06jds\t 2**%d\t%7d\t%7d\t%7d\t%7d\n",
		    t / SBT_1S, (t & 0xffffffff) * 1000000 >> 32,
		    i - 1 - (32 - CC_HASH_SHIFT),
		    ct[i], tcum, cpr[i], pcum);
	}
	return (error);
}
SYSCTL_PROC(_kern, OID_AUTO, callout_stat,
    CTLTYPE_INT | CTLFLAG_RW | CTLFLAG_MPSAFE,
    0, 0, sysctl_kern_callout_stat, "I",
    "Dump immediate statistic snapshot of the scheduled callouts");<|MERGE_RESOLUTION|>--- conflicted
+++ resolved
@@ -601,11 +601,7 @@
 	sbintime_t new_time;
 #endif
 #if defined(DIAGNOSTIC) || defined(CALLOUT_PROFILING) 
-<<<<<<< HEAD
-	sbintime_t bt1, bt2;
-=======
 	sbintime_t sbt1, sbt2;
->>>>>>> 844e7745
 	struct timespec ts2;
 	static sbintime_t maxdt = 2 * SBT_1MS;	/* 2 msec */
 	static timeout_t *lastfunc;
@@ -659,11 +655,7 @@
 		CTR3(KTR_CALLOUT, "callout %p func %p arg %p",
 		    c, c_func, c_arg);
 	}
-<<<<<<< HEAD
-#ifdef DIAGNOSTIC
-=======
 #if defined(DIAGNOSTIC) || defined(CALLOUT_PROFILING)
->>>>>>> 844e7745
 	sbt1 = sbinuptime();
 #endif
 	THREAD_NO_SLEEPING();
@@ -671,30 +663,17 @@
 	c_func(c_arg);
 	SDT_PROBE(callout_execute, kernel, , callout_end, c, 0, 0, 0, 0);
 	THREAD_SLEEPING_OK();
-<<<<<<< HEAD
-#ifdef DIAGNOSTIC
-	bt2 = sbinuptime();
-	bt2 -= bt1;
-	if (bt2 > maxdt) {
-		if (lastfunc != c_func || bt2 > maxdt * 2) {
-			ts2 = sbttots(bt2);
-=======
 #if defined(DIAGNOSTIC) || defined(CALLOUT_PROFILING)
 	sbt2 = sbinuptime();
 	sbt2 -= sbt1;
 	if (sbt2 > maxdt) {
 		if (lastfunc != c_func || sbt2 > maxdt * 2) {
 			ts2 = sbttots(sbt2);
->>>>>>> 844e7745
 			printf(
 		"Expensive timeout(9) function: %p(%p) %jd.%09ld s\n",
 			    c_func, c_arg, (intmax_t)ts2.tv_sec, ts2.tv_nsec);
 		}
-<<<<<<< HEAD
-		maxdt = bt2;
-=======
 		maxdt = sbt2;
->>>>>>> 844e7745
 		lastfunc = c_func;
 	}
 #endif
