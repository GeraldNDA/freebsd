# $FreeBSD$
#
#        On the handling of kernel options
#
# All kernel options should be listed in NOTES, with suitable
# descriptions.  Negative options (options that make some code not
# compile) should be commented out; LINT (generated from NOTES) should
# compile as much code as possible.  Try to structure option-using
# code so that a single option only switch code on, or only switch
# code off, to make it possible to have a full compile-test.  If
# necessary, you can check for COMPILING_LINT to get maximum code
# coverage.
#
# All new options shall also be listed in either "conf/options" or
# "conf/options.<machine>".  Options that affect a single source-file
# <xxx>.[c|s] should be directed into "opt_<xxx>.h", while options
# that affect multiple files should either go in "opt_global.h" if
# this is a kernel-wide option (used just about everywhere), or in
# "opt_<option-name-in-lower-case>.h" if it affects only some files.
# Note that the effect of listing only an option without a
# header-file-name in conf/options (and cousins) is that the last
# convention is followed.
#
# This handling scheme is not yet fully implemented.
#
#
# Format of this file:
# Option name	filename
#
# If filename is missing, the default is
# opt_<name-of-option-in-lower-case>.h

AAC_DEBUG		opt_aac.h
AHC_ALLOW_MEMIO		opt_aic7xxx.h
AHC_TMODE_ENABLE	opt_aic7xxx.h
AHC_DUMP_EEPROM		opt_aic7xxx.h
AHC_DEBUG		opt_aic7xxx.h
AHC_DEBUG_OPTS		opt_aic7xxx.h
AHC_REG_PRETTY_PRINT	opt_aic7xxx.h
AHD_DEBUG		opt_aic79xx.h
AHD_DEBUG_OPTS		opt_aic79xx.h
AHD_TMODE_ENABLE	opt_aic79xx.h	
AHD_REG_PRETTY_PRINT	opt_aic79xx.h
ADW_ALLOW_MEMIO		opt_adw.h

TWA_DEBUG		opt_twa.h
TWA_FLASH_FIRMWARE	opt_twa.h

# Debugging options.
DDB
DDB_BUFR_SIZE	opt_ddb.h
DDB_CAPTURE_DEFAULTBUFSIZE	opt_ddb.h
DDB_CAPTURE_MAXBUFSIZE	opt_ddb.h
DDB_CTF		opt_ddb.h
DDB_NUMSYM	opt_ddb.h
GDB
KDB		opt_global.h
KDB_TRACE	opt_kdb.h
KDB_UNATTENDED	opt_kdb.h
SYSCTL_DEBUG	opt_sysctl.h

# Miscellaneous options.
ADAPTIVE_LOCKMGRS
ALQ
AUDIT		opt_global.h
CODA_COMPAT_5	opt_coda.h
COMPAT_43	opt_compat.h
COMPAT_43TTY	opt_compat.h
COMPAT_FREEBSD4	opt_compat.h
COMPAT_FREEBSD5	opt_compat.h
COMPAT_FREEBSD6	opt_compat.h
COMPAT_FREEBSD7	opt_compat.h
COMPILING_LINT	opt_global.h
COMPRESS_USER_CORES opt_core.h
CY_PCI_FASTINTR
DEADLKRES	opt_watchdog.h
DIRECTIO
FULL_PREEMPTION	opt_sched.h
IPI_PREEMPTION	opt_sched.h
GEOM_AES	opt_geom.h
GEOM_BDE	opt_geom.h
GEOM_BSD	opt_geom.h
GEOM_CACHE	opt_geom.h
GEOM_CONCAT	opt_geom.h
GEOM_ELI	opt_geom.h
GEOM_FOX	opt_geom.h
GEOM_GATE	opt_geom.h
GEOM_JOURNAL	opt_geom.h
GEOM_LABEL	opt_geom.h
GEOM_LINUX_LVM	opt_geom.h
GEOM_MBR	opt_geom.h
GEOM_MIRROR	opt_geom.h
GEOM_MULTIPATH	opt_geom.h
GEOM_NOP	opt_geom.h
GEOM_PART_APM	opt_geom.h
GEOM_PART_BSD	opt_geom.h
GEOM_PART_EBR	opt_geom.h
GEOM_PART_EBR_COMPAT	opt_geom.h
GEOM_PART_GPT	opt_geom.h
GEOM_PART_MBR	opt_geom.h
GEOM_PART_PC98	opt_geom.h
GEOM_PART_VTOC8	opt_geom.h
GEOM_PC98	opt_geom.h
GEOM_RAID	opt_geom.h
GEOM_RAID3	opt_geom.h
GEOM_SHSEC	opt_geom.h
GEOM_STRIPE	opt_geom.h
GEOM_SUNLABEL	opt_geom.h
GEOM_UZIP	opt_geom.h
GEOM_VIRSTOR	opt_geom.h
GEOM_VOL	opt_geom.h
GEOM_ZERO	opt_geom.h
KDTRACE_HOOKS	opt_kdtrace.h
KSTACK_MAX_PAGES
KSTACK_PAGES
KTRACE
KTRACE_REQUEST_POOL	opt_ktrace.h
LIBICONV
MAC		opt_global.h
MAC_BIBA	opt_dontuse.h
MAC_BSDEXTENDED	opt_dontuse.h
MAC_IFOFF	opt_dontuse.h
MAC_LOMAC	opt_dontuse.h
MAC_MLS		opt_dontuse.h
MAC_NONE	opt_dontuse.h
MAC_PARTITION	opt_dontuse.h
MAC_PORTACL	opt_dontuse.h
MAC_SEEOTHERUIDS	opt_dontuse.h
MAC_STATIC	opt_mac.h
MAC_STUB	opt_dontuse.h
MAC_TEST	opt_dontuse.h
MD_ROOT		opt_md.h
MD_ROOT_SIZE	opt_md.h
MFI_DEBUG	opt_mfi.h
MFI_DECODE_LOG	opt_mfi.h
MPROF_BUFFERS	opt_mprof.h
MPROF_HASH_SIZE	opt_mprof.h
NO_ADAPTIVE_MUTEXES	opt_adaptive_mutexes.h
NO_ADAPTIVE_RWLOCKS
NO_ADAPTIVE_SX
NO_SYSCTL_DESCR	opt_global.h
NSWBUF_MIN	opt_swap.h
MBUF_PACKET_ZONE_DISABLE	opt_global.h
PANIC_REBOOT_WAIT_TIME	opt_panic.h
PPC_DEBUG	opt_ppc.h
PPC_PROBE_CHIPSET	opt_ppc.h
PPS_SYNC	opt_ntp.h
PREEMPTION	opt_sched.h
QUOTA
SCHED_4BSD	opt_sched.h
SCHED_STATS	opt_sched.h
SCHED_ULE	opt_sched.h
SHOW_BUSYBUFS
SLEEPQUEUE_PROFILING
SLHCI_DEBUG	opt_slhci.h
SPX_HACK
STACK		opt_stack.h
SUIDDIR
MSGMNB		opt_sysvipc.h
MSGMNI		opt_sysvipc.h
MSGSEG		opt_sysvipc.h
MSGSSZ		opt_sysvipc.h
MSGTQL		opt_sysvipc.h
SEMMAP		opt_sysvipc.h
SEMMNI		opt_sysvipc.h
SEMMNS		opt_sysvipc.h
SEMMNU		opt_sysvipc.h
SEMMSL		opt_sysvipc.h
SEMOPM		opt_sysvipc.h
SEMUME		opt_sysvipc.h
SHMALL		opt_sysvipc.h
SHMMAX		opt_sysvipc.h
SHMMAXPGS	opt_sysvipc.h
SHMMIN		opt_sysvipc.h
SHMMNI		opt_sysvipc.h
SHMSEG		opt_sysvipc.h
SYSVMSG		opt_sysvipc.h
SYSVSEM		opt_sysvipc.h
SYSVSHM		opt_sysvipc.h
SW_WATCHDOG	opt_watchdog.h
TURNSTILE_PROFILING
VFS_AIO
VERBOSE_SYSINIT	opt_global.h
WLCACHE		opt_wavelan.h
WLDEBUG		opt_wavelan.h

# POSIX kernel options
P1003_1B_MQUEUE			opt_posix.h
P1003_1B_SEMAPHORES		opt_posix.h
_KPOSIX_PRIORITY_SCHEDULING	opt_posix.h

# Do we want the config file compiled into the kernel?
INCLUDE_CONFIG_FILE	opt_config.h

# Options for static filesystems.  These should only be used at config
# time, since the corresponding lkms cannot work if there are any static
# dependencies.  Unusability is enforced by hiding the defines for the
# options in a never-included header.
CD9660		opt_dontuse.h
CODA		opt_dontuse.h
EXT2FS		opt_dontuse.h
FDESCFS		opt_dontuse.h
HPFS		opt_dontuse.h
MSDOSFS		opt_dontuse.h
NTFS		opt_dontuse.h
NULLFS		opt_dontuse.h
NWFS		opt_dontuse.h
PORTALFS	opt_dontuse.h
PROCFS		opt_dontuse.h
PSEUDOFS	opt_dontuse.h
REISERFS	opt_dontuse.h
SMBFS		opt_dontuse.h
TMPFS		opt_dontuse.h
UDF		opt_dontuse.h
UNIONFS		opt_dontuse.h

# Pseudofs debugging
PSEUDOFS_TRACE	opt_pseudofs.h

# Broken - ffs_snapshot() dependency from ufs_lookup() :-(
FFS		opt_ffs_broken_fixme.h

# In-kernel GSS-API
KGSSAPI		opt_kgssapi.h
KGSSAPI_DEBUG	opt_kgssapi.h

# These static filesystems have one slightly bogus static dependency in
# sys/i386/i386/autoconf.c.  If any of these filesystems are
# statically compiled into the kernel, code for mounting them as root
# filesystems will be enabled - but look below.
NFSCLIENT	opt_nfs.h
NFSSERVER	opt_nfs.h

# Use these options to compile the experimental nfs client and/or
# server that supports NFSv4 into a kernel.
# NFSCL - client
# NFSD - server
NFSCL		opt_nfs.h
NFSD		opt_nfs.h

# filesystems and libiconv bridge
CD9660_ICONV	opt_dontuse.h
MSDOSFS_ICONV	opt_dontuse.h
NTFS_ICONV	opt_dontuse.h
UDF_ICONV	opt_dontuse.h

# If you are following the conditions in the copyright,
# you can enable soft-updates which will speed up a lot of thigs
# and make the system safer from crashes at the same time.
# otherwise a STUB module will be compiled in.
SOFTUPDATES	opt_ffs.h

# On small, embedded systems, it can be useful to turn off support for
# snapshots.  It saves about 30-40k for a feature that would be lightly
# used, if it is used at all.
NO_FFS_SNAPSHOT	opt_ffs.h

# Enabling this option turns on support for Access Control Lists in UFS,
# which can be used to support high security configurations.  Depends on
# UFS_EXTATTR.
UFS_ACL		opt_ufs.h

# Enabling this option turns on support for extended attributes in UFS-based
# filesystems, which can be used to support high security configurations
# as well as new filesystem features.
UFS_EXTATTR	opt_ufs.h
UFS_EXTATTR_AUTOSTART	opt_ufs.h

# Enable fast hash lookups for large directories on UFS-based filesystems.
UFS_DIRHASH	opt_ufs.h

# Enable gjournal-based UFS journal.
UFS_GJOURNAL	opt_ufs.h

# The below sentence is not in English, and neither is this one.
# We plan to remove the static dependences above, with a
# <filesystem>_ROOT option to control if it usable as root.  This list
# allows these options to be present in config files already (though
# they won't make any difference yet).
NFS_ROOT	opt_nfsroot.h

# SMB/CIFS requester
NETSMB		opt_netsmb.h

# Options used only in subr_param.c.
HZ		opt_param.h
MAXFILES	opt_param.h
NBUF		opt_param.h
NSFBUFS		opt_param.h
VM_BCACHE_SIZE_MAX	opt_param.h
VM_SWZONE_SIZE_MAX	opt_param.h
MAXUSERS
DFLDSIZ		opt_param.h
MAXDSIZ		opt_param.h
MAXSSIZ		opt_param.h

# Generic SCSI options.
CAM_MAX_HIGHPOWER	opt_cam.h
CAMDEBUG		opt_cam.h
CAM_DEBUG_DELAY		opt_cam.h
CAM_DEBUG_BUS		opt_cam.h
CAM_DEBUG_TARGET	opt_cam.h
CAM_DEBUG_LUN		opt_cam.h
CAM_DEBUG_FLAGS		opt_cam.h
SCSI_DELAY		opt_scsi.h
SCSI_NO_SENSE_STRINGS	opt_scsi.h
SCSI_NO_OP_STRINGS	opt_scsi.h

# Options used only in cam/scsi/scsi_cd.c
CHANGER_MIN_BUSY_SECONDS	opt_cd.h
CHANGER_MAX_BUSY_SECONDS	opt_cd.h

# Options used only in cam/scsi/scsi_sa.c.
SA_IO_TIMEOUT		opt_sa.h
SA_SPACE_TIMEOUT	opt_sa.h
SA_REWIND_TIMEOUT	opt_sa.h
SA_ERASE_TIMEOUT	opt_sa.h
SA_1FM_AT_EOD		opt_sa.h

# Options used only in cam/scsi/scsi_pt.c
SCSI_PT_DEFAULT_TIMEOUT	opt_pt.h

# Options used only in cam/scsi/scsi_ses.c
SES_ENABLE_PASSTHROUGH	opt_ses.h

# Options used in dev/sym/ (Symbios SCSI driver).
SYM_SETUP_LP_PROBE_MAP	opt_sym.h	#-Low Priority Probe Map (bits)
					# Allows the ncr to take precedence
					# 1 (1<<0) -> 810a, 860
					# 2 (1<<1) -> 825a, 875, 885, 895
					# 4 (1<<2) -> 895a, 896, 1510d 
SYM_SETUP_SCSI_DIFF	opt_sym.h	#-HVD support for 825a, 875, 885
					# disabled:0 (default), enabled:1
SYM_SETUP_PCI_PARITY	opt_sym.h	#-PCI parity checking
					# disabled:0, enabled:1 (default)
SYM_SETUP_MAX_LUN	opt_sym.h	#-Number of LUNs supported
					# default:8, range:[1..64]

# Options used only in pci/ncr.c
SCSI_NCR_DEBUG		opt_ncr.h
SCSI_NCR_MAX_SYNC	opt_ncr.h
SCSI_NCR_MAX_WIDE	opt_ncr.h
SCSI_NCR_MYADDR		opt_ncr.h

# Options used only in dev/isp/*
ISP_TARGET_MODE		opt_isp.h
ISP_FW_CRASH_DUMP	opt_isp.h
ISP_DEFAULT_ROLES	opt_isp.h
ISP_INTERNAL_TARGET	opt_isp.h

# Options used only in dev/iscsi
ISCSI_INITIATOR_DEBUG	opt_iscsi_initiator.h

# Options used in the 'ata' ATA/ATAPI driver
ATA_STATIC_ID		opt_ata.h
ATA_NOPCI		opt_ata.h
ATA_REQUEST_TIMEOUT	opt_ata.h
ATA_CAM			opt_ata.h

# Net stuff.
ACCEPT_FILTER_DATA
ACCEPT_FILTER_DNS
ACCEPT_FILTER_HTTP
ALTQ			opt_global.h
ALTQ_CBQ		opt_altq.h
ALTQ_CDNR		opt_altq.h
ALTQ_DEBUG		opt_altq.h
ALTQ_HFSC		opt_altq.h
ALTQ_NOPCC		opt_altq.h
ALTQ_PRIQ		opt_altq.h
ALTQ_RED		opt_altq.h
ALTQ_RIO		opt_altq.h
BOOTP			opt_bootp.h
BOOTP_BLOCKSIZE		opt_bootp.h
BOOTP_COMPAT		opt_bootp.h
BOOTP_NFSROOT		opt_bootp.h
BOOTP_NFSV3		opt_bootp.h
BOOTP_WIRED_TO		opt_bootp.h
DEVICE_POLLING
DEV_ENC			opt_enc.h
DEV_PF			opt_pf.h
DEV_PFLOG		opt_pf.h
DEV_PFSYNC		opt_pf.h
DEV_VLAN		opt_vlan.h
DUMMYNET		opt_ipdn.h
ETHER_8022		opt_ef.h
ETHER_8023		opt_ef.h
ETHER_II		opt_ef.h
ETHER_SNAP		opt_ef.h
INET			opt_inet.h
INET6			opt_inet6.h
IPDIVERT
IPFILTER		opt_ipfilter.h
IPFILTER_DEFAULT_BLOCK	opt_ipfilter.h
IPFILTER_LOG		opt_ipfilter.h
IPFILTER_LOOKUP		opt_ipfilter.h
IPFIREWALL		opt_ipfw.h
IPFIREWALL_DEFAULT_TO_ACCEPT	opt_ipfw.h
IPFIREWALL_FORWARD	opt_ipfw.h
IPFIREWALL_NAT		opt_ipfw.h
IPFIREWALL_VERBOSE	opt_ipfw.h
IPFIREWALL_VERBOSE_LIMIT	opt_ipfw.h
IPSEC			opt_ipsec.h
IPSEC_DEBUG		opt_ipsec.h
IPSEC_FILTERTUNNEL	opt_ipsec.h
IPSEC_NAT_T		opt_ipsec.h
IPSTEALTH
IPX
KRPC
LIBALIAS
LIBMBPOOL
LIBMCHAIN
MBUF_PROFILING
MBUF_STRESS_TEST
MROUTING		opt_mrouting.h
NCP
NETATALK		opt_atalk.h
NFSLOCKD
RADIX_MPATH		opt_mpath.h
ROUTETABLES		opt_route.h
SLIP_IFF_OPTS		opt_slip.h
TCPDEBUG
TCP_OFFLOAD_DISABLE	opt_inet.h #Disable code to dispatch tcp offloading
TCP_SIGNATURE		opt_inet.h
TCP_SORECEIVE_STREAM	opt_inet.h
VLAN_ARRAY		opt_vlan.h
XBONEHACK
FLOWTABLE		opt_route.h

#
# SCTP
#
SCTP			opt_sctp.h
SCTP_DEBUG		opt_sctp.h # Enable debug printfs
SCTP_WITH_NO_CSUM	opt_sctp.h # Use this at your peril
SCTP_LOCK_LOGGING	opt_sctp.h # Log to KTR lock activity
SCTP_MBUF_LOGGING	opt_sctp.h # Log to KTR general mbuf aloc/free
SCTP_MBCNT_LOGGING	opt_sctp.h # Log to KTR mbcnt activity
SCTP_PACKET_LOGGING	opt_sctp.h # Log to a packet buffer last N packets
SCTP_LTRACE_CHUNKS	opt_sctp.h # Log to KTR chunks processed
SCTP_LTRACE_ERRORS	opt_sctp.h # Log to KTR error returns.
SCTP_USE_PERCPU_STAT    opt_sctp.h # Use per cpu stats.
#
#
#

# Netgraph(4). Use option NETGRAPH to enable the base netgraph code.
# Each netgraph node type can be either be compiled into the kernel
# or loaded dynamically. To get the former, include the corresponding
# option below. Each type has its own man page, e.g. ng_async(4).
NETGRAPH
NETGRAPH_DEBUG		opt_netgraph.h
NETGRAPH_ASYNC		opt_netgraph.h
NETGRAPH_ATMLLC		opt_netgraph.h
NETGRAPH_ATM_ATMPIF	opt_netgraph.h
NETGRAPH_BLUETOOTH	opt_netgraph.h
NETGRAPH_BLUETOOTH_BT3C	opt_netgraph.h
NETGRAPH_BLUETOOTH_H4	opt_netgraph.h
NETGRAPH_BLUETOOTH_HCI	opt_netgraph.h
NETGRAPH_BLUETOOTH_L2CAP	opt_netgraph.h
NETGRAPH_BLUETOOTH_SOCKET	opt_netgraph.h
NETGRAPH_BLUETOOTH_UBT	opt_netgraph.h
NETGRAPH_BLUETOOTH_UBTBCMFW	opt_netgraph.h
NETGRAPH_BPF		opt_netgraph.h
NETGRAPH_BRIDGE		opt_netgraph.h
NETGRAPH_CAR		opt_netgraph.h
NETGRAPH_CISCO		opt_netgraph.h
NETGRAPH_DEFLATE	opt_netgraph.h
NETGRAPH_DEVICE		opt_netgraph.h
NETGRAPH_ECHO		opt_netgraph.h
NETGRAPH_EIFACE		opt_netgraph.h
NETGRAPH_ETHER		opt_netgraph.h
NETGRAPH_ETHER_ECHO	opt_netgraph.h
NETGRAPH_FEC		opt_netgraph.h
NETGRAPH_FRAME_RELAY	opt_netgraph.h
NETGRAPH_GIF		opt_netgraph.h
NETGRAPH_GIF_DEMUX	opt_netgraph.h
NETGRAPH_HOLE		opt_netgraph.h
NETGRAPH_IFACE		opt_netgraph.h
NETGRAPH_IP_INPUT	opt_netgraph.h
NETGRAPH_IPFW		opt_netgraph.h
NETGRAPH_KSOCKET	opt_netgraph.h
NETGRAPH_L2TP		opt_netgraph.h
NETGRAPH_LMI		opt_netgraph.h
# MPPC compression requires proprietary files (not included)
NETGRAPH_MPPC_COMPRESSION	opt_netgraph.h
NETGRAPH_MPPC_ENCRYPTION	opt_netgraph.h
NETGRAPH_NAT		opt_netgraph.h
NETGRAPH_NETFLOW	opt_netgraph.h
NETGRAPH_ONE2MANY	opt_netgraph.h
NETGRAPH_PATCH		opt_netgraph.h
NETGRAPH_PIPE		opt_netgraph.h
NETGRAPH_PPP		opt_netgraph.h
NETGRAPH_PPPOE		opt_netgraph.h
NETGRAPH_PPTPGRE	opt_netgraph.h
NETGRAPH_PRED1		opt_netgraph.h
NETGRAPH_RFC1490	opt_netgraph.h
NETGRAPH_SOCKET		opt_netgraph.h
NETGRAPH_SPLIT		opt_netgraph.h
NETGRAPH_SPPP		opt_netgraph.h
NETGRAPH_TAG		opt_netgraph.h
NETGRAPH_TCPMSS		opt_netgraph.h
NETGRAPH_TEE		opt_netgraph.h
NETGRAPH_TTY		opt_netgraph.h
NETGRAPH_UI		opt_netgraph.h
NETGRAPH_VJC		opt_netgraph.h
NETGRAPH_VLAN		opt_netgraph.h

# NgATM options
NGATM_ATM		opt_netgraph.h
NGATM_ATMBASE		opt_netgraph.h
NGATM_SSCOP		opt_netgraph.h
NGATM_SSCFU		opt_netgraph.h
NGATM_UNI		opt_netgraph.h
NGATM_CCATM		opt_netgraph.h

# DRM options
DRM_DEBUG		opt_drm.h

ZERO_COPY_SOCKETS	opt_zero.h
TI_PRIVATE_JUMBOS	opt_ti.h
TI_JUMBO_HDRSPLIT	opt_ti.h
BCE_JUMBO_HDRSPLIT	opt_bce.h

# XXX Conflict: # of devices vs network protocol (Native ATM).
# This makes "atm.h" unusable.
NATM

# DPT driver debug flags
DPT_MEASURE_PERFORMANCE	opt_dpt.h
DPT_HANDLE_TIMEOUTS	opt_dpt.h
DPT_TIMEOUT_FACTOR	opt_dpt.h
DPT_LOST_IRQ		opt_dpt.h
DPT_RESET_HBA		opt_dpt.h

# Misc debug flags.  Most of these should probably be replaced with
# 'DEBUG', and then let people recompile just the interesting modules
# with 'make CC="cc -DDEBUG"'.
CLUSTERDEBUG		opt_debug_cluster.h
DEBUG_1284		opt_ppb_1284.h
VP0_DEBUG		opt_vpo.h
LPT_DEBUG		opt_lpt.h
PLIP_DEBUG		opt_plip.h
LOCKF_DEBUG		opt_debug_lockf.h
NETATALKDEBUG		opt_atalk.h
SI_DEBUG		opt_debug_si.h

# Fb options
FB_DEBUG		opt_fb.h
FB_INSTALL_CDEV		opt_fb.h

# ppbus related options
PERIPH_1284		opt_ppb_1284.h
DONTPROBE_1284		opt_ppb_1284.h

# smbus related options
ENABLE_ALART		opt_intpm.h

# These cause changes all over the kernel
BLKDEV_IOSIZE		opt_global.h
BURN_BRIDGES		opt_global.h
DEBUG			opt_global.h
DEBUG_LOCKS		opt_global.h
DEBUG_VFS_LOCKS		opt_global.h
DFLTPHYS		opt_global.h
DIAGNOSTIC		opt_global.h
INVARIANT_SUPPORT	opt_global.h
INVARIANTS		opt_global.h
MAXPHYS			opt_global.h
MCLSHIFT		opt_global.h
MUTEX_DEBUG		opt_global.h
MUTEX_NOINLINE		opt_global.h
LOCK_PROFILING		opt_global.h
LOCK_PROFILING_FAST	opt_global.h
MSIZE			opt_global.h
REGRESSION		opt_global.h
RESTARTABLE_PANICS	opt_global.h
RWLOCK_NOINLINE		opt_global.h
SX_NOINLINE		opt_global.h
VFS_BIO_DEBUG		opt_global.h

# These are VM related options
VM_KMEM_SIZE		opt_vm.h
VM_KMEM_SIZE_SCALE	opt_vm.h
VM_KMEM_SIZE_MAX	opt_vm.h
VM_NRESERVLEVEL		opt_vm.h
VM_LEVEL_0_ORDER	opt_vm.h
NO_SWAPPING		opt_vm.h
MALLOC_MAKE_FAILURES	opt_vm.h
MALLOC_PROFILE		opt_vm.h
MALLOC_DEBUG_MAXZONES	opt_vm.h

# The MemGuard replacement allocator used for tamper-after-free detection
DEBUG_MEMGUARD		opt_vm.h

# The RedZone malloc(9) protection
DEBUG_REDZONE		opt_vm.h

# Standard SMP options
SMP			opt_global.h

# Size of the kernel message buffer
MSGBUF_SIZE		opt_msgbuf.h

# NFS options
NFS_MINATTRTIMO		opt_nfs.h
NFS_MAXATTRTIMO		opt_nfs.h
NFS_MINDIRATTRTIMO	opt_nfs.h
NFS_MAXDIRATTRTIMO	opt_nfs.h
NFS_GATHERDELAY		opt_nfs.h
NFS_WDELAYHASHSIZ	opt_nfs.h
NFS_DEBUG		opt_nfs.h

# For the Bt848/Bt848A/Bt849/Bt878/Bt879 driver
OVERRIDE_CARD			opt_bktr.h
OVERRIDE_TUNER			opt_bktr.h
OVERRIDE_DBX			opt_bktr.h
OVERRIDE_MSP			opt_bktr.h
BROOKTREE_SYSTEM_DEFAULT	opt_bktr.h
BROOKTREE_ALLOC_PAGES		opt_bktr.h
BKTR_OVERRIDE_CARD		opt_bktr.h
BKTR_OVERRIDE_TUNER		opt_bktr.h
BKTR_OVERRIDE_DBX		opt_bktr.h
BKTR_OVERRIDE_MSP		opt_bktr.h
BKTR_SYSTEM_DEFAULT		opt_bktr.h
BKTR_ALLOC_PAGES		opt_bktr.h
BKTR_USE_PLL			opt_bktr.h	
BKTR_GPIO_ACCESS		opt_bktr.h
BKTR_NO_MSP_RESET		opt_bktr.h
BKTR_430_FX_MODE		opt_bktr.h
BKTR_SIS_VIA_MODE		opt_bktr.h
BKTR_USE_FREEBSD_SMBUS		opt_bktr.h
BKTR_NEW_MSP34XX_DRIVER		opt_bktr.h

BREAK_TO_DEBUGGER	opt_comconsole.h
ALT_BREAK_TO_DEBUGGER	opt_comconsole.h

# Options to support PPS
UART_PPS_ON_CTS		opt_uart.h

# options for bus/device framework
BUS_DEBUG		opt_bus.h

# options for USB support
USB_DEBUG		opt_usb.h
USB_REQ_DEBUG		opt_usb.h
USB_VERBOSE		opt_usb.h
USB_EHCI_BIG_ENDIAN_DESC	opt_usb.h
U3G_DEBUG		opt_u3g.h
UKBD_DFLT_KEYMAP	opt_ukbd.h
UPLCOM_INTR_INTERVAL	opt_uplcom.h
UVSCOM_DEFAULT_OPKTSIZE	opt_uvscom.h
UVSCOM_INTR_INTERVAL	opt_uvscom.h

# Embedded system options
INIT_PATH

ROOTDEVNAME

FDC_DEBUG		opt_fdc.h
PCFCLOCK_VERBOSE	opt_pcfclock.h
PCFCLOCK_MAX_RETRIES	opt_pcfclock.h

KTR			opt_global.h
KTR_ALQ			opt_ktr.h
KTR_MASK		opt_ktr.h
KTR_CPUMASK		opt_ktr.h
KTR_COMPILE		opt_global.h
KTR_ENTRIES		opt_global.h
KTR_VERBOSE		opt_ktr.h
WITNESS			opt_global.h
WITNESS_KDB		opt_witness.h
WITNESS_SKIPSPIN	opt_witness.h

# options for ACPI support
ACPI_DEBUG		opt_acpi.h
ACPI_MAX_TASKS		opt_acpi.h
ACPI_MAX_THREADS	opt_acpi.h

# ISA support
DEV_ISA			opt_isa.h
ISAPNP			opt_isa.h

# various 'device presence' options.
DEV_BPF			opt_bpf.h
DEV_MCA			opt_mca.h
DEV_CARP		opt_carp.h
DEV_SPLASH		opt_splash.h

# EISA support
DEV_EISA		opt_eisa.h
EISA_SLOTS		opt_eisa.h

# ed driver
ED_HPP			opt_ed.h
ED_3C503		opt_ed.h
ED_SIC			opt_ed.h

# bce driver
BCE_DEBUG		opt_bce.h
BCE_NVRAM_WRITE_SUPPORT	opt_bce.h

SOCKBUF_DEBUG		opt_global.h

# options for ubsec driver
UBSEC_DEBUG		opt_ubsec.h
UBSEC_RNDTEST		opt_ubsec.h
UBSEC_NO_RNG		opt_ubsec.h

# options for hifn driver
HIFN_DEBUG		opt_hifn.h
HIFN_RNDTEST		opt_hifn.h

# options for safenet driver
SAFE_DEBUG		opt_safe.h
SAFE_NO_RNG		opt_safe.h
SAFE_RNDTEST		opt_safe.h

# syscons options
MAXCONS			opt_syscons.h
SC_ALT_MOUSE_IMAGE	opt_syscons.h
SC_CUT_SPACES2TABS	opt_syscons.h
SC_CUT_SEPCHARS		opt_syscons.h
SC_DEBUG_LEVEL		opt_syscons.h
SC_DFLT_FONT		opt_syscons.h
SC_DISABLE_KDBKEY	opt_syscons.h
SC_DISABLE_REBOOT	opt_syscons.h
SC_HISTORY_SIZE		opt_syscons.h
SC_KERNEL_CONS_ATTR	opt_syscons.h
SC_KERNEL_CONS_REV_ATTR	opt_syscons.h
SC_MOUSE_CHAR		opt_syscons.h
SC_NO_CUTPASTE		opt_syscons.h
SC_NO_FONT_LOADING	opt_syscons.h
SC_NO_HISTORY		opt_syscons.h
SC_NO_MODE_CHANGE	opt_syscons.h
SC_NO_SUSPEND_VTYSWITCH	opt_syscons.h
SC_NO_SYSMOUSE		opt_syscons.h
SC_NORM_ATTR		opt_syscons.h
SC_NORM_REV_ATTR	opt_syscons.h
SC_PIXEL_MODE		opt_syscons.h
SC_RENDER_DEBUG		opt_syscons.h
SC_TWOBUTTON_MOUSE	opt_syscons.h

# teken terminal emulator options
TEKEN_CONS25		opt_teken.h
TEKEN_UTF8		opt_teken.h

# options for printf
PRINTF_BUFR_SIZE	opt_printf.h

# kbd options
KBD_DISABLE_KEYMAP_LOAD	opt_kbd.h
KBD_INSTALL_CDEV	opt_kbd.h
KBD_MAXRETRY		opt_kbd.h
KBD_MAXWAIT		opt_kbd.h
KBD_RESETDELAY		opt_kbd.h
KBDIO_DEBUG		opt_kbd.h

# options for the Atheros driver
ATH_DEBUG		opt_ath.h
ATH_TXBUF		opt_ath.h
ATH_RXBUF		opt_ath.h
ATH_DIAGAPI		opt_ath.h
ATH_TX99_DIAG		opt_ath.h

# options for the Atheros hal
AH_SUPPORT_AR5416	opt_ah.h

AH_DEBUG		opt_ah.h
AH_ASSERT		opt_ah.h
AH_DEBUG_ALQ		opt_ah.h
AH_REGOPS_FUNC		opt_ah.h
AH_WRITE_REGDOMAIN	opt_ah.h
AH_DEBUG_COUNTRY	opt_ah.h
AH_WRITE_EEPROM		opt_ah.h
AH_PRIVATE_DIAG		opt_ah.h
AH_NEED_DESC_SWAP	opt_ah.h
AH_USE_INIPDGAIN	opt_ah.h
AH_MAXCHAN		opt_ah.h
AH_RXCFG_SDMAMW_4BYTES	opt_ah.h

# options for the Broadcom BCM43xx driver (bwi)
BWI_DEBUG		opt_bwi.h
BWI_DEBUG_VERBOSE	opt_bwi.h

# options for the Marvell 8335 wireless driver
MALO_DEBUG		opt_malo.h
MALO_TXBUF		opt_malo.h
MALO_RXBUF		opt_malo.h

# options for the Marvell wireless driver
MWL_DEBUG		opt_mwl.h
MWL_TXBUF		opt_mwl.h
MWL_RXBUF		opt_mwl.h
MWL_DIAGAPI		opt_mwl.h
MWL_AGGR_SIZE		opt_mwl.h
MWL_TX_NODROP		opt_mwl.h

# dcons options 
DCONS_BUF_SIZE		opt_dcons.h
DCONS_POLL_HZ		opt_dcons.h
DCONS_FORCE_CONSOLE	opt_dcons.h
DCONS_FORCE_GDB		opt_dcons.h

# HWPMC options
HWPMC_HOOKS

# XBOX options for FreeBSD/i386, but some files are MI
XBOX			opt_xbox.h

# XFS
XFS

# Interrupt filtering
INTR_FILTER

# 802.11 support layer
IEEE80211_DEBUG		opt_wlan.h
IEEE80211_DEBUG_REFCNT	opt_wlan.h
IEEE80211_AMPDU_AGE	opt_wlan.h
IEEE80211_SUPPORT_MESH	opt_wlan.h
IEEE80211_SUPPORT_SUPERG	opt_wlan.h
IEEE80211_SUPPORT_TDMA	opt_wlan.h

# 802.11 TDMA support
TDMA_SLOTLEN_DEFAULT	opt_tdma.h
TDMA_SLOTCNT_DEFAULT	opt_tdma.h
TDMA_BINTVAL_DEFAULT	opt_tdma.h
TDMA_TXRATE_11B_DEFAULT	opt_tdma.h
TDMA_TXRATE_11G_DEFAULT	opt_tdma.h
TDMA_TXRATE_11A_DEFAULT	opt_tdma.h
TDMA_TXRATE_TURBO_DEFAULT	opt_tdma.h
TDMA_TXRATE_HALF_DEFAULT	opt_tdma.h
TDMA_TXRATE_QUARTER_DEFAULT	opt_tdma.h
TDMA_TXRATE_11NA_DEFAULT	opt_tdma.h
TDMA_TXRATE_11NG_DEFAULT	opt_tdma.h

# Network stack virtualization options
VIMAGE			opt_global.h
VNET_DEBUG		opt_global.h

# Common Flash Interface (CFI) options
CFI_SUPPORT_STRATAFLASH	opt_cfi.h
CFI_ARMEDANDDANGEROUS	opt_cfi.h

# Sound options
SND_DEBUG		opt_snd.h
SND_DIAGNOSTIC		opt_snd.h
SND_FEEDER_MULTIFORMAT	opt_snd.h
SND_FEEDER_FULL_MULTIFORMAT	opt_snd.h
SND_FEEDER_RATE_HP	opt_snd.h
SND_PCM_64		opt_snd.h
SND_OLDSTEREO		opt_snd.h

<<<<<<< HEAD
X86BIOS
=======
X86BIOS

# Flattened device tree options
FDT		opt_platform.h
FDT_DTB_STATIC	opt_platform.h
>>>>>>> 04ab2fc1
<|MERGE_RESOLUTION|>--- conflicted
+++ resolved
@@ -71,7 +71,6 @@
 COMPAT_FREEBSD6	opt_compat.h
 COMPAT_FREEBSD7	opt_compat.h
 COMPILING_LINT	opt_global.h
-COMPRESS_USER_CORES opt_core.h
 CY_PCI_FASTINTR
 DEADLKRES	opt_watchdog.h
 DIRECTIO
@@ -346,7 +345,6 @@
 ISP_TARGET_MODE		opt_isp.h
 ISP_FW_CRASH_DUMP	opt_isp.h
 ISP_DEFAULT_ROLES	opt_isp.h
-ISP_INTERNAL_TARGET	opt_isp.h
 
 # Options used only in dev/iscsi
 ISCSI_INITIATOR_DEBUG	opt_iscsi_initiator.h
@@ -422,7 +420,6 @@
 TCPDEBUG
 TCP_OFFLOAD_DISABLE	opt_inet.h #Disable code to dispatch tcp offloading
 TCP_SIGNATURE		opt_inet.h
-TCP_SORECEIVE_STREAM	opt_inet.h
 VLAN_ARRAY		opt_vlan.h
 XBONEHACK
 FLOWTABLE		opt_route.h
@@ -504,7 +501,6 @@
 NETGRAPH_TTY		opt_netgraph.h
 NETGRAPH_UI		opt_netgraph.h
 NETGRAPH_VJC		opt_netgraph.h
-NETGRAPH_VLAN		opt_netgraph.h
 
 # NgATM options
 NGATM_ATM		opt_netgraph.h
@@ -588,7 +584,6 @@
 NO_SWAPPING		opt_vm.h
 MALLOC_MAKE_FAILURES	opt_vm.h
 MALLOC_PROFILE		opt_vm.h
-MALLOC_DEBUG_MAXZONES	opt_vm.h
 
 # The MemGuard replacement allocator used for tamper-after-free detection
 DEBUG_MEMGUARD		opt_vm.h
@@ -685,6 +680,7 @@
 DEV_BPF			opt_bpf.h
 DEV_MCA			opt_mca.h
 DEV_CARP		opt_carp.h
+DEV_PTY			opt_tty.h
 DEV_SPLASH		opt_splash.h
 
 # EISA support
@@ -698,7 +694,6 @@
 
 # bce driver
 BCE_DEBUG		opt_bce.h
-BCE_NVRAM_WRITE_SUPPORT	opt_bce.h
 
 SOCKBUF_DEBUG		opt_global.h
 
@@ -742,8 +737,8 @@
 SC_TWOBUTTON_MOUSE	opt_syscons.h
 
 # teken terminal emulator options
-TEKEN_CONS25		opt_teken.h
 TEKEN_UTF8		opt_teken.h
+TEKEN_XTERM		opt_teken.h
 
 # options for printf
 PRINTF_BUFR_SIZE	opt_printf.h
@@ -777,7 +772,6 @@
 AH_NEED_DESC_SWAP	opt_ah.h
 AH_USE_INIPDGAIN	opt_ah.h
 AH_MAXCHAN		opt_ah.h
-AH_RXCFG_SDMAMW_4BYTES	opt_ah.h
 
 # options for the Broadcom BCM43xx driver (bwi)
 BWI_DEBUG		opt_bwi.h
@@ -852,12 +846,4 @@
 SND_PCM_64		opt_snd.h
 SND_OLDSTEREO		opt_snd.h
 
-<<<<<<< HEAD
-X86BIOS
-=======
-X86BIOS
-
-# Flattened device tree options
-FDT		opt_platform.h
-FDT_DTB_STATIC	opt_platform.h
->>>>>>> 04ab2fc1
+X86BIOS