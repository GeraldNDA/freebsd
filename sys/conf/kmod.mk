--- conflicted
+++ resolved
@@ -178,11 +178,7 @@
 	${OBJCOPY} --only-keep-debug ${FULLPROG} ${.TARGET}
 .endif
 
-<<<<<<< HEAD
-.if ${MACHINE_CPUARCH} != amd64
-=======
-.if ${MACHINE_ARCH} != amd64 && ${MACHINE_ARCH} != mips
->>>>>>> a7b90d46
+.if ${MACHINE_CPUARCH} != amd64 && ${MACHINE_ARCH} != mips
 ${FULLPROG}: ${KMOD}.kld
 	${LD} -Bshareable ${LDFLAGS} -o ${.TARGET} ${KMOD}.kld
 .if !defined(DEBUG_FLAGS)
@@ -195,11 +191,7 @@
 CLEANFILES+=	export_syms
 .endif
 
-<<<<<<< HEAD
-.if ${MACHINE_CPUARCH} != amd64
-=======
-.if ${MACHINE_ARCH} != amd64 && ${MACHINE_ARCH} != mips
->>>>>>> a7b90d46
+.if ${MACHINE_CPUARCH} != amd64 && ${MACHINE_CPUARCH} != mips
 ${KMOD}.kld: ${OBJS}
 .else
 ${FULLPROG}: ${OBJS}
@@ -218,12 +210,8 @@
 	    export_syms | xargs -J% ${OBJCOPY} % ${.TARGET}
 .endif
 .endif
-<<<<<<< HEAD
-.if !defined(DEBUG_FLAGS) && ${MACHINE_CPUARCH} == amd64
-=======
 .if !defined(DEBUG_FLAGS) && \
-    (${MACHINE_ARCH} == amd64 || ${MACHINE_ARCH} == mips)
->>>>>>> a7b90d46
+    (${MACHINE_CPUARCH} == amd64 || ${MACHINE_CPUARCH} == mips)
 	${OBJCOPY} --strip-debug ${.TARGET}
 .endif
 
