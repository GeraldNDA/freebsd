# This file tells config what files go into building a kernel,
# files marked standard are always included.
#
# $FreeBSD$
#
# The long compile-with and dependency lines are required because of
# limitations in config: backslash-newline doesn't work in strings, and
# dependency lines other than the first are silently ignored.
#
#
linux32_genassym.o		optional	compat_linux32		\
	dependency 	"$S/amd64/linux32/linux32_genassym.c"		\
	compile-with	"${CC} ${CFLAGS:N-fno-common} -c ${.IMPSRC}"	\
	no-obj no-implicit-rule						\
	clean		"linux32_genassym.o"
#
linux32_assym.h			optional	compat_linux32		\
	dependency 	"$S/kern/genassym.sh linux32_genassym.o"	\
	compile-with	"sh $S/kern/genassym.sh linux32_genassym.o > ${.TARGET}" \
	no-obj no-implicit-rule before-depend				\
	clean		"linux32_assym.h"
#
ia32_genassym.o			standard				\
	dependency 	"$S/compat/ia32/ia32_genassym.c"		\
	compile-with	"${CC} ${CFLAGS:N-fno-common} -c ${.IMPSRC}"	\
	no-obj no-implicit-rule						\
	clean		"ia32_genassym.o"
#
ia32_assym.h			standard				\
	dependency 	"$S/kern/genassym.sh ia32_genassym.o"		\
	compile-with	"env NM='${NM}' sh $S/kern/genassym.sh ia32_genassym.o > ${.TARGET}" \
	no-obj no-implicit-rule before-depend				\
	clean		"ia32_assym.h"
#
font.h				optional	sc_dflt_font		\
	compile-with	"uudecode < /usr/share/syscons/fonts/${SC_DFLT_FONT}-8x16.fnt && file2c 'static u_char dflt_font_16[16*256] = {' '};' < ${SC_DFLT_FONT}-8x16 > font.h && uudecode < /usr/share/syscons/fonts/${SC_DFLT_FONT}-8x14.fnt && file2c 'static u_char dflt_font_14[14*256] = {' '};' < ${SC_DFLT_FONT}-8x14 >> font.h && uudecode < /usr/share/syscons/fonts/${SC_DFLT_FONT}-8x8.fnt && file2c 'static u_char dflt_font_8[8*256] = {' '};' < ${SC_DFLT_FONT}-8x8 >> font.h"									\
	no-obj no-implicit-rule before-depend				\
	clean		"font.h ${SC_DFLT_FONT}-8x14 ${SC_DFLT_FONT}-8x16 ${SC_DFLT_FONT}-8x8"
#
atkbdmap.h			optional	atkbd_dflt_keymap	\
	compile-with	"/usr/sbin/kbdcontrol -L ${ATKBD_DFLT_KEYMAP} | sed -e 's/^static keymap_t.* = /static keymap_t key_map = /' -e 's/^static accentmap_t.* = /static accentmap_t accent_map = /' > atkbdmap.h"			\
	no-obj no-implicit-rule before-depend				\
	clean		"atkbdmap.h"
#
ukbdmap.h			optional	ukbd_dflt_keymap	\
	compile-with	"/usr/sbin/kbdcontrol -L ${UKBD_DFLT_KEYMAP} | sed -e 's/^static keymap_t.* = /static keymap_t key_map = /' -e 's/^static accentmap_t.* = /static accentmap_t accent_map = /' > ukbdmap.h"			\
	no-obj no-implicit-rule before-depend				\
	clean		"ukbdmap.h"
#
nvenetlib.o			optional	nve pci			\
	dependency	"$S/contrib/dev/nve/amd64/nvenetlib.o.bz2.uu"	\
	compile-with	"uudecode $S/contrib/dev/nve/amd64/nvenetlib.o.bz2.uu ; bzip2 -df nvenetlib.o.bz2" \
	no-implicit-rule
#
os+%DIKED-nve.h		optional	nve pci			\
	dependency	"$S/contrib/dev/nve/os.h"			\
	compile-with	"sed -e 's/^.*#include.*phy\.h.*$$//' $S/contrib/dev/nve/os.h > os+%DIKED-nve.h" \
	no-implicit-rule no-obj before-depend				\
	clean		"os+%DIKED-nve.h"
#
hpt27xx_lib.o			optional	hpt27xx			\
	dependency	"$S/dev/hpt27xx/amd64-elf.hpt27xx_lib.o.uu"	\
	compile-with	"uudecode < $S/dev/hpt27xx/amd64-elf.hpt27xx_lib.o.uu" \
	no-implicit-rule
hptmvraid.o			optional	hptmv			\
	dependency	"$S/dev/hptmv/amd64-elf.raid.o.uu"	\
	compile-with	"uudecode < $S/dev/hptmv/amd64-elf.raid.o.uu" \
	no-implicit-rule
hptrr_lib.o			optional	hptrr			\
	dependency	"$S/dev/hptrr/amd64-elf.hptrr_lib.o.uu"		\
	compile-with	"uudecode < $S/dev/hptrr/amd64-elf.hptrr_lib.o.uu" \
	no-implicit-rule
#
amd64/acpica/acpi_machdep.c	optional	acpi
acpi_wakecode.o			optional	acpi			\
	dependency	"$S/amd64/acpica/acpi_wakecode.S assym.s"	\
	compile-with	"${NORMAL_S}"					\
	no-obj no-implicit-rule before-depend				\
	clean		"acpi_wakecode.o"
acpi_wakecode.bin		optional	acpi			\
	dependency	"acpi_wakecode.o"				\
	compile-with	"objcopy -S -O binary acpi_wakecode.o ${.TARGET}" \
	no-obj no-implicit-rule	before-depend				\
	clean		"acpi_wakecode.bin"
acpi_wakecode.h			optional	acpi			\
	dependency	"acpi_wakecode.bin"				\
	compile-with	"file2c -sx 'static char wakecode[] = {' '};' < acpi_wakecode.bin > ${.TARGET}" \
	no-obj no-implicit-rule	before-depend				\
	clean		"acpi_wakecode.h"
acpi_wakedata.h			optional	acpi			\
	dependency	"acpi_wakecode.o"				\
	compile-with	'${NM} -n --defined-only acpi_wakecode.o | while read offset dummy what; do echo "#define	$${what}	0x$${offset}"; done > ${.TARGET}' \
	no-obj no-implicit-rule	before-depend				\
	clean		"acpi_wakedata.h"
#
<<<<<<< HEAD
amd64/acpica/acpi_wakeup.c	optional	acpi
amd64/amd64/amd64_mem.c		optional	native mem
=======
amd64/amd64/amd64_mem.c		optional	mem
>>>>>>> 213f4b7f
#amd64/amd64/apic_vector.S	standard
amd64/amd64/atomic.c		standard
amd64/amd64/autoconf.c		standard
amd64/amd64/bios.c		standard
amd64/amd64/bpf_jit_machdep.c	optional	bpf_jitter
amd64/amd64/cpu_switch.S	standard
amd64/amd64/db_disasm.c		optional	ddb
amd64/amd64/db_interface.c	optional	ddb
amd64/amd64/db_trace.c		optional	ddb
amd64/amd64/elf_machdep.c	standard
amd64/amd64/exception.S		optional	native
amd64/xen/exception.S		optional	xen
amd64/amd64/fpu.c		standard
amd64/amd64/gdb_machdep.c	optional	gdb
amd64/amd64/identcpu.c		standard
amd64/amd64/in_cksum.c		optional	inet | inet6
amd64/amd64/initcpu.c		standard
amd64/amd64/io.c		optional	io
amd64/amd64/locore.S		optional	native no-obj
amd64/xen/locore.S		optional	xen no-obj
amd64/amd64/machdep.c		optional	native
amd64/xen/machdep.c		optional	xen
amd64/amd64/mem.c		optional	mem
amd64/amd64/minidump_machdep.c	standard
amd64/xen/mm.c			optional	xen
amd64/amd64/mp_machdep.c	optional	native smp
amd64/xen/mp_machdep.c		optional	xen smp
amd64/amd64/mp_watchdog.c	optional	mp_watchdog smp
amd64/amd64/mpboot.S		optional	native smp
amd64/xen/mpboot.c		optional	xen smp
amd64/amd64/pmap.c		optional	native
amd64/xen/pmap.c		optional	xen
amd64/xen/mmu_map.c		optional	xen
amd64/amd64/prof_machdep.c	optional	profiling-routine
amd64/amd64/ptrace_machdep.c	standard
amd64/amd64/sigtramp.S		standard
amd64/amd64/stack_machdep.c	optional	ddb | stack
amd64/amd64/support.S		standard
amd64/amd64/sys_machdep.c	standard
amd64/amd64/trap.c		standard
amd64/amd64/uio_machdep.c	standard
amd64/amd64/uma_machdep.c	standard
amd64/amd64/vm_machdep.c	standard
amd64/pci/pci_cfgreg.c		optional	pci
amd64/xen/clock.c		optional xen
amd64/xen/xen_clock_util.c	optional xen
cddl/contrib/opensolaris/common/atomic/amd64/opensolaris_atomic.S	optional zfs compile-with "${ZFS_S}"
crypto/aesni/aesencdec_amd64.S	optional aesni
crypto/aesni/aeskeys_amd64.S	optional aesni
crypto/aesni/aesni.c		optional aesni
crypto/aesni/aesni_wrap.c	optional aesni
crypto/blowfish/bf_enc.c	optional	crypto | ipsec 
crypto/des/des_enc.c		optional	crypto | ipsec | netsmb
crypto/via/padlock.c		optional	padlock
crypto/via/padlock_cipher.c	optional	padlock
crypto/via/padlock_hash.c	optional	padlock
dev/acpica/acpi_if.m		standard
dev/acpi_support/acpi_wmi_if.m	standard
dev/agp/agp_amd64.c		optional	agp
dev/agp/agp_i810.c		optional	agp
dev/agp/agp_intel.c		optional	agp
dev/agp/agp_via.c		optional	agp
dev/amdsbwd/amdsbwd.c		optional	amdsbwd
dev/amdtemp/amdtemp.c		optional	amdtemp
dev/arcmsr/arcmsr.c		optional	arcmsr pci
dev/asmc/asmc.c			optional	asmc isa
dev/atkbdc/atkbd.c		optional	atkbd atkbdc
dev/atkbdc/atkbd_atkbdc.c	optional	atkbd atkbdc
dev/atkbdc/atkbdc.c		optional	atkbdc
dev/atkbdc/atkbdc_isa.c		optional	atkbdc isa
dev/atkbdc/atkbdc_subr.c	optional	atkbdc
dev/atkbdc/psm.c		optional	psm atkbdc
dev/coretemp/coretemp.c		optional	coretemp
dev/cpuctl/cpuctl.c		optional	cpuctl
dev/dpms/dpms.c			optional	dpms
# There are no systems with isa slots, so all ed isa entries should go..
dev/ed/if_ed_3c503.c		optional	ed isa ed_3c503
dev/ed/if_ed_isa.c		optional	ed isa
dev/ed/if_ed_wd80x3.c		optional	ed isa
dev/ed/if_ed_hpp.c		optional	ed isa ed_hpp
dev/ed/if_ed_sic.c		optional	ed isa ed_sic
dev/fb/fb.c			optional	fb | vga
dev/fb/s3_pci.c			optional	s3pci
dev/fb/vesa.c			optional	vga vesa
dev/fb/vga.c			optional	vga
dev/ichwd/ichwd.c		optional	ichwd
dev/if_ndis/if_ndis.c		optional	ndis
dev/if_ndis/if_ndis_pccard.c	optional	ndis pccard
dev/if_ndis/if_ndis_pci.c	optional	ndis cardbus | ndis pci
dev/if_ndis/if_ndis_usb.c	optional	ndis usb
dev/io/iodev.c			optional	io
dev/ipmi/ipmi.c			optional	ipmi
dev/ipmi/ipmi_acpi.c		optional	ipmi acpi
dev/ipmi/ipmi_isa.c		optional	ipmi isa
dev/ipmi/ipmi_kcs.c		optional	ipmi
dev/ipmi/ipmi_smic.c		optional	ipmi
dev/ipmi/ipmi_smbus.c		optional	ipmi smbus
dev/ipmi/ipmi_smbios.c		optional	ipmi
dev/ipmi/ipmi_ssif.c		optional	ipmi smbus
dev/ipmi/ipmi_pci.c		optional	ipmi pci
dev/ipmi/ipmi_linux.c		optional	ipmi compat_linux32
dev/fdc/fdc.c			optional	fdc
dev/fdc/fdc_acpi.c		optional	fdc
dev/fdc/fdc_isa.c		optional	fdc isa
dev/fdc/fdc_pccard.c		optional	fdc pccard
dev/hpt27xx/os_bsd.c		optional	hpt27xx
dev/hpt27xx/osm_bsd.c		optional	hpt27xx
dev/hpt27xx/hpt27xx_config.c	optional	hpt27xx
dev/hptmv/entry.c		optional	hptmv
dev/hptmv/mv.c			optional	hptmv
dev/hptmv/gui_lib.c		optional	hptmv
dev/hptmv/hptproc.c		optional	hptmv
dev/hptmv/ioctl.c		optional	hptmv
dev/hptrr/hptrr_os_bsd.c	optional	hptrr
dev/hptrr/hptrr_osm_bsd.c	optional	hptrr
dev/hptrr/hptrr_config.c	optional	hptrr
dev/hwpmc/hwpmc_amd.c		optional	hwpmc
dev/hwpmc/hwpmc_intel.c		optional	hwpmc
dev/hwpmc/hwpmc_core.c		optional	hwpmc
dev/hwpmc/hwpmc_uncore.c	optional	hwpmc
dev/hwpmc/hwpmc_piv.c		optional	hwpmc
dev/hwpmc/hwpmc_tsc.c		optional	hwpmc
dev/hwpmc/hwpmc_x86.c		optional	hwpmc
dev/kbd/kbd.c			optional	atkbd | sc | ukbd
dev/lindev/full.c		optional	lindev
dev/lindev/lindev.c		optional	lindev
dev/nfe/if_nfe.c		optional	nfe pci
dev/nve/if_nve.c		optional	nve pci
dev/nvram/nvram.c		optional	nvram isa
dev/random/nehemiah.c		optional	random
dev/qlxgb/qla_dbg.c		optional	qlxgb pci
dev/qlxgb/qla_hw.c		optional	qlxgb pci
dev/qlxgb/qla_ioctl.c		optional	qlxgb pci
dev/qlxgb/qla_isr.c		optional	qlxgb pci
dev/qlxgb/qla_misc.c		optional	qlxgb pci
dev/qlxgb/qla_os.c		optional	qlxgb pci
dev/sfxge/common/efx_bootcfg.c	optional sfxge inet pci
dev/sfxge/common/efx_ev.c	optional sfxge inet pci
dev/sfxge/common/efx_filter.c	optional sfxge inet pci
dev/sfxge/common/efx_intr.c	optional sfxge inet pci
dev/sfxge/common/efx_mac.c	optional sfxge inet pci
dev/sfxge/common/efx_mcdi.c	optional sfxge inet pci
dev/sfxge/common/efx_mon.c	optional sfxge inet pci
dev/sfxge/common/efx_nic.c	optional sfxge inet pci
dev/sfxge/common/efx_nvram.c	optional sfxge inet pci
dev/sfxge/common/efx_phy.c	optional sfxge inet pci
dev/sfxge/common/efx_port.c	optional sfxge inet pci
dev/sfxge/common/efx_rx.c	optional sfxge inet pci
dev/sfxge/common/efx_sram.c	optional sfxge inet pci
dev/sfxge/common/efx_tx.c	optional sfxge inet pci
dev/sfxge/common/efx_vpd.c	optional sfxge inet pci
dev/sfxge/common/efx_wol.c	optional sfxge inet pci
dev/sfxge/common/siena_mac.c	optional sfxge inet pci
dev/sfxge/common/siena_mon.c	optional sfxge inet pci
dev/sfxge/common/siena_nic.c	optional sfxge inet pci
dev/sfxge/common/siena_nvram.c	optional sfxge inet pci
dev/sfxge/common/siena_phy.c	optional sfxge inet pci
dev/sfxge/common/siena_sram.c	optional sfxge inet pci
dev/sfxge/common/siena_vpd.c	optional sfxge inet pci
dev/sfxge/sfxge.c		optional sfxge inet pci
dev/sfxge/sfxge_dma.c		optional sfxge inet pci
dev/sfxge/sfxge_ev.c		optional sfxge inet pci
dev/sfxge/sfxge_intr.c		optional sfxge inet pci
dev/sfxge/sfxge_mcdi.c		optional sfxge inet pci
dev/sfxge/sfxge_port.c		optional sfxge inet pci
dev/sfxge/sfxge_rx.c		optional sfxge inet pci
dev/sfxge/sfxge_tx.c		optional sfxge inet pci
dev/sio/sio.c			optional	sio
dev/sio/sio_isa.c		optional	sio isa
dev/sio/sio_pccard.c		optional	sio pccard
dev/sio/sio_pci.c		optional	sio pci
dev/sio/sio_puc.c		optional	sio puc
dev/speaker/spkr.c		optional	speaker
dev/syscons/apm/apm_saver.c	optional	apm_saver apm
dev/syscons/scterm-teken.c	optional	sc
dev/syscons/scvesactl.c		optional	sc vga vesa
dev/syscons/scvgarndr.c		optional	sc vga
dev/syscons/scvtb.c		optional	sc
dev/tpm/tpm.c			optional	tpm
dev/tpm/tpm_acpi.c		optional	tpm acpi
dev/tpm/tpm_isa.c		optional	tpm isa
dev/uart/uart_cpu_x86.c		optional	uart
dev/viawd/viawd.c		optional	viawd
dev/wbwd/wbwd.c			optional	wbwd
dev/wpi/if_wpi.c		optional	wpi
dev/isci/isci.c							optional isci
dev/isci/isci_controller.c					optional isci
dev/isci/isci_domain.c						optional isci
dev/isci/isci_interrupt.c					optional isci
dev/isci/isci_io_request.c					optional isci
dev/isci/isci_logger.c						optional isci
dev/isci/isci_oem_parameters.c					optional isci
dev/isci/isci_remote_device.c					optional isci
dev/isci/isci_sysctl.c						optional isci
dev/isci/isci_task_request.c					optional isci
dev/isci/isci_timer.c						optional isci
dev/isci/scil/sati.c						optional isci
dev/isci/scil/sati_abort_task_set.c				optional isci
dev/isci/scil/sati_atapi.c					optional isci
dev/isci/scil/sati_device.c					optional isci
dev/isci/scil/sati_inquiry.c					optional isci
dev/isci/scil/sati_log_sense.c					optional isci
dev/isci/scil/sati_lun_reset.c					optional isci
dev/isci/scil/sati_mode_pages.c					optional isci
dev/isci/scil/sati_mode_select.c				optional isci
dev/isci/scil/sati_mode_sense.c					optional isci
dev/isci/scil/sati_mode_sense_10.c				optional isci
dev/isci/scil/sati_mode_sense_6.c				optional isci
dev/isci/scil/sati_move.c					optional isci
dev/isci/scil/sati_passthrough.c				optional isci
dev/isci/scil/sati_read.c					optional isci
dev/isci/scil/sati_read_buffer.c				optional isci
dev/isci/scil/sati_read_capacity.c				optional isci
dev/isci/scil/sati_reassign_blocks.c				optional isci
dev/isci/scil/sati_report_luns.c				optional isci
dev/isci/scil/sati_request_sense.c				optional isci
dev/isci/scil/sati_start_stop_unit.c				optional isci
dev/isci/scil/sati_synchronize_cache.c				optional isci
dev/isci/scil/sati_test_unit_ready.c				optional isci
dev/isci/scil/sati_unmap.c					optional isci
dev/isci/scil/sati_util.c					optional isci
dev/isci/scil/sati_verify.c					optional isci
dev/isci/scil/sati_write.c					optional isci
dev/isci/scil/sati_write_and_verify.c				optional isci
dev/isci/scil/sati_write_buffer.c				optional isci
dev/isci/scil/sati_write_long.c					optional isci
dev/isci/scil/sci_abstract_list.c				optional isci
dev/isci/scil/sci_base_controller.c				optional isci
dev/isci/scil/sci_base_domain.c					optional isci
dev/isci/scil/sci_base_iterator.c				optional isci
dev/isci/scil/sci_base_library.c				optional isci
dev/isci/scil/sci_base_logger.c					optional isci
dev/isci/scil/sci_base_memory_descriptor_list.c			optional isci
dev/isci/scil/sci_base_memory_descriptor_list_decorator.c	optional isci
dev/isci/scil/sci_base_object.c					optional isci
dev/isci/scil/sci_base_observer.c				optional isci
dev/isci/scil/sci_base_phy.c					optional isci
dev/isci/scil/sci_base_port.c					optional isci
dev/isci/scil/sci_base_remote_device.c				optional isci
dev/isci/scil/sci_base_request.c				optional isci
dev/isci/scil/sci_base_state_machine.c				optional isci
dev/isci/scil/sci_base_state_machine_logger.c			optional isci
dev/isci/scil/sci_base_state_machine_observer.c			optional isci
dev/isci/scil/sci_base_subject.c				optional isci
dev/isci/scil/sci_util.c					optional isci
dev/isci/scil/scic_sds_controller.c				optional isci
dev/isci/scil/scic_sds_library.c				optional isci
dev/isci/scil/scic_sds_pci.c					optional isci
dev/isci/scil/scic_sds_phy.c					optional isci
dev/isci/scil/scic_sds_port.c					optional isci
dev/isci/scil/scic_sds_port_configuration_agent.c		optional isci
dev/isci/scil/scic_sds_remote_device.c				optional isci
dev/isci/scil/scic_sds_remote_node_context.c			optional isci
dev/isci/scil/scic_sds_remote_node_table.c			optional isci
dev/isci/scil/scic_sds_request.c				optional isci
dev/isci/scil/scic_sds_sgpio.c					optional isci
dev/isci/scil/scic_sds_smp_remote_device.c			optional isci
dev/isci/scil/scic_sds_smp_request.c				optional isci
dev/isci/scil/scic_sds_ssp_request.c				optional isci
dev/isci/scil/scic_sds_stp_packet_request.c			optional isci
dev/isci/scil/scic_sds_stp_remote_device.c			optional isci
dev/isci/scil/scic_sds_stp_request.c				optional isci
dev/isci/scil/scic_sds_unsolicited_frame_control.c		optional isci
dev/isci/scil/scif_sas_controller.c				optional isci
dev/isci/scil/scif_sas_controller_state_handlers.c		optional isci
dev/isci/scil/scif_sas_controller_states.c			optional isci
dev/isci/scil/scif_sas_domain.c					optional isci
dev/isci/scil/scif_sas_domain_state_handlers.c			optional isci
dev/isci/scil/scif_sas_domain_states.c				optional isci
dev/isci/scil/scif_sas_high_priority_request_queue.c		optional isci
dev/isci/scil/scif_sas_internal_io_request.c			optional isci
dev/isci/scil/scif_sas_io_request.c				optional isci
dev/isci/scil/scif_sas_io_request_state_handlers.c		optional isci
dev/isci/scil/scif_sas_io_request_states.c			optional isci
dev/isci/scil/scif_sas_library.c				optional isci
dev/isci/scil/scif_sas_remote_device.c				optional isci
dev/isci/scil/scif_sas_remote_device_ready_substate_handlers.c	optional isci
dev/isci/scil/scif_sas_remote_device_ready_substates.c		optional isci
dev/isci/scil/scif_sas_remote_device_starting_substate_handlers.c		optional isci
dev/isci/scil/scif_sas_remote_device_starting_substates.c	optional isci
dev/isci/scil/scif_sas_remote_device_state_handlers.c		optional isci
dev/isci/scil/scif_sas_remote_device_states.c			optional isci
dev/isci/scil/scif_sas_request.c				optional isci
dev/isci/scil/scif_sas_smp_activity_clear_affiliation.c		optional isci
dev/isci/scil/scif_sas_smp_io_request.c				optional isci
dev/isci/scil/scif_sas_smp_phy.c				optional isci
dev/isci/scil/scif_sas_smp_remote_device.c			optional isci
dev/isci/scil/scif_sas_stp_io_request.c				optional isci
dev/isci/scil/scif_sas_stp_remote_device.c			optional isci
dev/isci/scil/scif_sas_stp_task_request.c			optional isci
dev/isci/scil/scif_sas_task_request.c				optional isci
dev/isci/scil/scif_sas_task_request_state_handlers.c		optional isci
dev/isci/scil/scif_sas_task_request_states.c			optional isci
dev/isci/scil/scif_sas_timer.c					optional isci
isa/syscons_isa.c		optional	sc
isa/vga_isa.c			optional	vga
kern/kern_clocksource.c		standard
kern/link_elf_obj.c		standard
#
# IA32 binary support
#
#amd64/ia32/ia32_exception.S	optional	compat_freebsd32
amd64/ia32/ia32_reg.c		optional	compat_freebsd32
amd64/ia32/ia32_signal.c	optional	compat_freebsd32
amd64/ia32/ia32_sigtramp.S	optional	compat_freebsd32
amd64/ia32/ia32_syscall.c	optional	compat_freebsd32
amd64/ia32/ia32_misc.c		optional	compat_freebsd32
compat/freebsd32/freebsd32_ioctl.c	optional	compat_freebsd32
compat/freebsd32/freebsd32_misc.c	optional	compat_freebsd32
compat/freebsd32/freebsd32_syscalls.c	optional	compat_freebsd32
compat/freebsd32/freebsd32_sysent.c	optional	compat_freebsd32
compat/ia32/ia32_sysvec.c	optional	compat_freebsd32
compat/linprocfs/linprocfs.c	optional	linprocfs
compat/linsysfs/linsysfs.c	optional	linsysfs
kern/imgact_elf32.c		optional	compat_freebsd32
#
# Linux/i386 binary support
#
amd64/linux32/linux32_dummy.c	optional	compat_linux32
amd64/linux32/linux32_locore.s	optional	compat_linux32		\
	dependency 	"linux32_assym.h"
amd64/linux32/linux32_machdep.c	optional	compat_linux32
amd64/linux32/linux32_support.s	optional	compat_linux32		\
	dependency 	"linux32_assym.h"
amd64/linux32/linux32_sysent.c	optional	compat_linux32
amd64/linux32/linux32_sysvec.c	optional	compat_linux32
compat/linux/linux_emul.c	optional	compat_linux32
compat/linux/linux_file.c	optional	compat_linux32
compat/linux/linux_fork.c	optional	compat_linux32
compat/linux/linux_futex.c	optional	compat_linux32
compat/linux/linux_getcwd.c	optional	compat_linux32
compat/linux/linux_ioctl.c	optional	compat_linux32
compat/linux/linux_ipc.c	optional	compat_linux32
compat/linux/linux_mib.c	optional	compat_linux32
compat/linux/linux_misc.c	optional	compat_linux32
compat/linux/linux_signal.c	optional	compat_linux32
compat/linux/linux_socket.c	optional	compat_linux32
compat/linux/linux_stats.c	optional	compat_linux32
compat/linux/linux_sysctl.c	optional	compat_linux32
compat/linux/linux_time.c	optional	compat_linux32
compat/linux/linux_uid16.c	optional	compat_linux32
compat/linux/linux_util.c	optional	compat_linux32
dev/amr/amr_linux.c		optional	compat_linux32 amr
dev/mfi/mfi_linux.c		optional	compat_linux32 mfi
#
# Windows NDIS driver support
#
compat/ndis/kern_ndis.c		optional	ndisapi pci
compat/ndis/kern_windrv.c	optional	ndisapi pci
compat/ndis/subr_hal.c		optional	ndisapi pci
compat/ndis/subr_ndis.c		optional	ndisapi pci
compat/ndis/subr_ntoskrnl.c	optional	ndisapi pci
compat/ndis/subr_pe.c		optional	ndisapi pci
compat/ndis/subr_usbd.c		optional	ndisapi pci
compat/ndis/winx64_wrap.S	optional	ndisapi pci
#
libkern/memmove.c		standard
libkern/memset.c		standard
#
# x86 real mode BIOS emulator, required by atkbdc/dpms/vesa
#
compat/x86bios/x86bios.c	optional x86bios | atkbd | dpms | vesa
contrib/x86emu/x86emu.c		optional x86bios | atkbd | dpms | vesa
#
# x86 shared code between IA32, AMD64 and PC98 architectures
#
x86/acpica/OsdEnvironment.c	optional	acpi
x86/acpica/acpi_apm.c		optional	acpi
x86/acpica/acpi_wakeup.c	optional	acpi
x86/acpica/madt.c		optional	acpi
x86/acpica/srat.c		optional	acpi
x86/bios/smbios.c		optional	smbios
x86/bios/vpd.c			optional	vpd
x86/cpufreq/powernow.c		optional	cpufreq
x86/cpufreq/est.c		optional	cpufreq
x86/cpufreq/hwpstate.c		optional	cpufreq
x86/cpufreq/p4tcc.c		optional	cpufreq
x86/isa/atpic.c			optional	atpic isa
x86/isa/atrtc.c			optional	native
x86/isa/clock.c			optional	native
x86/isa/elcr.c			optional	atpic isa | mptable
x86/isa/isa.c			optional	native
x86/isa/isa_dma.c		optional	native
x86/isa/nmi.c			standard
x86/isa/orm.c			optional	isa
x86/pci/pci_bus.c		optional	pci
x86/pci/qpi.c			optional	pci
x86/x86/busdma_machdep.c	standard
x86/x86/dump_machdep.c		standard
x86/x86/intr_machdep.c		standard
x86/x86/io_apic.c		optional	native
x86/x86/legacy.c		optional	native
x86/x86/local_apic.c		optional	native
x86/x86/mca.c			optional	native
x86/x86/mptable.c		optional	native mptable
x86/x86/mptable_pci.c		optional	native mptable pci
x86/x86/msi.c			optional	native pci
x86/x86/nexus.c			standard
x86/x86/tsc.c			standard<|MERGE_RESOLUTION|>--- conflicted
+++ resolved
@@ -93,12 +93,7 @@
 	no-obj no-implicit-rule	before-depend				\
 	clean		"acpi_wakedata.h"
 #
-<<<<<<< HEAD
-amd64/acpica/acpi_wakeup.c	optional	acpi
 amd64/amd64/amd64_mem.c		optional	native mem
-=======
-amd64/amd64/amd64_mem.c		optional	mem
->>>>>>> 213f4b7f
 #amd64/amd64/apic_vector.S	standard
 amd64/amd64/atomic.c		standard
 amd64/amd64/autoconf.c		standard
