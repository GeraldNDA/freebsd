--- conflicted
+++ resolved
@@ -138,14 +138,9 @@
 #
 # GCC SSP support
 #
-<<<<<<< HEAD
-.if ${MK_SSP} != "no" && ${MACHINE_CPUARCH} != "ia64" && \
+.if ${MK_SSP} != "no" && \
     ${MACHINE_CPUARCH} != "arm" && ${MACHINE_CPUARCH} != "mips" && \
     ${MACHINE_CPUARCH} != "arm64"
-=======
-.if ${MK_SSP} != "no" && \
-    ${MACHINE_CPUARCH} != "arm" && ${MACHINE_CPUARCH} != "mips"
->>>>>>> b63145f9
 CFLAGS+=	-fstack-protector
 .endif
 
