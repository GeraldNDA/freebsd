/*-
 * SPDX-License-Identifier: BSD-2-Clause-FreeBSD
 *
 * Copyright (c) 2002-2006 Rice University
 * Copyright (c) 2007-2011 Alan L. Cox <alc@cs.rice.edu>
 * All rights reserved.
 *
 * This software was developed for the FreeBSD Project by Alan L. Cox,
 * Olivier Crameri, Peter Druschel, Sitaram Iyer, and Juan Navarro.
 *
 * Redistribution and use in source and binary forms, with or without
 * modification, are permitted provided that the following conditions
 * are met:
 * 1. Redistributions of source code must retain the above copyright
 *    notice, this list of conditions and the following disclaimer.
 * 2. Redistributions in binary form must reproduce the above copyright
 *    notice, this list of conditions and the following disclaimer in the
 *    documentation and/or other materials provided with the distribution.
 *
 * THIS SOFTWARE IS PROVIDED BY THE COPYRIGHT HOLDERS AND CONTRIBUTORS
 * ``AS IS'' AND ANY EXPRESS OR IMPLIED WARRANTIES, INCLUDING, BUT NOT
 * LIMITED TO, THE IMPLIED WARRANTIES OF MERCHANTABILITY AND FITNESS FOR
 * A PARTICULAR PURPOSE ARE DISCLAIMED.  IN NO EVENT SHALL THE COPYRIGHT
 * HOLDERS OR CONTRIBUTORS BE LIABLE FOR ANY DIRECT, INDIRECT,
 * INCIDENTAL, SPECIAL, EXEMPLARY, OR CONSEQUENTIAL DAMAGES (INCLUDING,
 * BUT NOT LIMITED TO, PROCUREMENT OF SUBSTITUTE GOODS OR SERVICES; LOSS
 * OF USE, DATA, OR PROFITS; OR BUSINESS INTERRUPTION) HOWEVER CAUSED
 * AND ON ANY THEORY OF LIABILITY, WHETHER IN CONTRACT, STRICT
 * LIABILITY, OR TORT (INCLUDING NEGLIGENCE OR OTHERWISE) ARISING IN ANY
 * WAY OUT OF THE USE OF THIS SOFTWARE, EVEN IF ADVISED OF THE
 * POSSIBILITY OF SUCH DAMAGE.
 */

/*
 *	Superpage reservation management module
 *
 * Any external functions defined by this module are only to be used by the
 * virtual memory system.
 */

#include <sys/cdefs.h>
__FBSDID("$FreeBSD$");

#include "opt_vm.h"

#include <sys/param.h>
#include <sys/kernel.h>
#include <sys/counter.h>
#include <sys/ktr.h>
#include <sys/lock.h>
#include <sys/malloc.h>
#include <sys/mutex.h>
#include <sys/queue.h>
#include <sys/rwlock.h>
#include <sys/sbuf.h>
#include <sys/sysctl.h>
#include <sys/systm.h>
#include <sys/vmmeter.h>
#include <sys/smp.h>

#include <vm/vm.h>
#include <vm/vm_param.h>
#include <vm/vm_object.h>
#include <vm/vm_page.h>
#include <vm/vm_pageout.h>
#include <vm/vm_phys.h>
#include <vm/vm_pagequeue.h>
#include <vm/vm_radix.h>
#include <vm/vm_reserv.h>

/*
 * The reservation system supports the speculative allocation of large physical
 * pages ("superpages").  Speculative allocation enables the fully automatic
 * utilization of superpages by the virtual memory system.  In other words, no
 * programmatic directives are required to use superpages.
 */

#if VM_NRESERVLEVEL > 0

/*
 * The number of small pages that are contained in a level 0 reservation
 */
#define	VM_LEVEL_0_NPAGES	(1 << VM_LEVEL_0_ORDER)

/*
 * The number of bits by which a physical address is shifted to obtain the
 * reservation number
 */
#define	VM_LEVEL_0_SHIFT	(VM_LEVEL_0_ORDER + PAGE_SHIFT)

/*
 * The size of a level 0 reservation in bytes
 */
#define	VM_LEVEL_0_SIZE		(1 << VM_LEVEL_0_SHIFT)

/*
 * Computes the index of the small page underlying the given (object, pindex)
 * within the reservation's array of small pages.
 */
#define	VM_RESERV_INDEX(object, pindex)	\
    (((object)->pg_color + (pindex)) & (VM_LEVEL_0_NPAGES - 1))

/*
 * The size of a population map entry
 */
typedef	u_long		popmap_t;

/*
 * The number of bits in a population map entry
 */
#define	NBPOPMAP	(NBBY * sizeof(popmap_t))

/*
 * The number of population map entries in a reservation
 */
#define	NPOPMAP		howmany(VM_LEVEL_0_NPAGES, NBPOPMAP)

/*
 * Clear a bit in the population map.
 */
static __inline void
popmap_clear(popmap_t popmap[], int i)
{

	popmap[i / NBPOPMAP] &= ~(1UL << (i % NBPOPMAP));
}

/*
 * Set a bit in the population map.
 */
static __inline void
popmap_set(popmap_t popmap[], int i)
{

	popmap[i / NBPOPMAP] |= 1UL << (i % NBPOPMAP);
}

/*
 * Is a bit in the population map clear?
 */
static __inline boolean_t
popmap_is_clear(popmap_t popmap[], int i)
{

	return ((popmap[i / NBPOPMAP] & (1UL << (i % NBPOPMAP))) == 0);
}

/*
 * Is a bit in the population map set?
 */
static __inline boolean_t
popmap_is_set(popmap_t popmap[], int i)
{

	return ((popmap[i / NBPOPMAP] & (1UL << (i % NBPOPMAP))) != 0);
}

/*
 * The reservation structure
 *
 * A reservation structure is constructed whenever a large physical page is
 * speculatively allocated to an object.  The reservation provides the small
 * physical pages for the range [pindex, pindex + VM_LEVEL_0_NPAGES) of offsets
 * within that object.  The reservation's "popcnt" tracks the number of these
 * small physical pages that are in use at any given time.  When and if the
 * reservation is not fully utilized, it appears in the queue of partially
 * populated reservations.  The reservation always appears on the containing
 * object's list of reservations.
 *
 * A partially populated reservation can be broken and reclaimed at any time.
 *
 * r - vm_reserv_lock
 * d - vm_reserv_domain_lock
 * o - vm_reserv_object_lock
 * c - constant after boot
 */
struct vm_reserv {
	TAILQ_ENTRY(vm_reserv) partpopq;	/* (d) per-domain queue. */
	LIST_ENTRY(vm_reserv) objq;		/* (o, r) object queue */
	vm_object_t	object;			/* (o, r) containing object */
	vm_pindex_t	pindex;			/* (o, r) offset in object */
	vm_page_t	pages;			/* (c) first page  */
	int		domain;			/* (c) NUMA domain. */
	int		popcnt;			/* (r) # of pages in use */
	char		inpartpopq;		/* (d) */
	popmap_t	popmap[NPOPMAP];	/* (r) bit vector, used pages */
};

#define	vm_reserv_assert_locked(rv)	vm_page_assert_locked((rv)->pages)
#define	vm_reserv_lockptr(rv)		vm_page_lockptr((rv)->pages)
#define	vm_reserv_lock(rv)		vm_page_lock((rv)->pages)
#define	vm_reserv_trylock(rv)		vm_page_trylock((rv)->pages)
#define	vm_reserv_unlock(rv)		vm_page_unlock((rv)->pages)

static struct mtx_padalign vm_reserv_domain_locks[MAXMEMDOM];

#define	vm_reserv_domain_lockptr(d)	&vm_reserv_domain_locks[(d)]
#define	vm_reserv_domain_lock(d)	mtx_lock(vm_reserv_domain_lockptr(d))
#define	vm_reserv_domain_unlock(d)	mtx_unlock(vm_reserv_domain_lockptr(d))

/*
 * The reservation array
 *
 * This array is analoguous in function to vm_page_array.  It differs in the
 * respect that it may contain a greater number of useful reservation
 * structures than there are (physical) superpages.  These "invalid"
 * reservation structures exist to trade-off space for time in the
 * implementation of vm_reserv_from_page().  Invalid reservation structures are
 * distinguishable from "valid" reservation structures by inspecting the
 * reservation's "pages" field.  Invalid reservation structures have a NULL
 * "pages" field.
 *
 * vm_reserv_from_page() maps a small (physical) page to an element of this
 * array by computing a physical reservation number from the page's physical
 * address.  The physical reservation number is used as the array index.
 *
 * An "active" reservation is a valid reservation structure that has a non-NULL
 * "object" field and a non-zero "popcnt" field.  In other words, every active
 * reservation belongs to a particular object.  Moreover, every active
 * reservation has an entry in the containing object's list of reservations.  
 */
static vm_reserv_t vm_reserv_array;

/*
 * The partially populated reservation queue
 *
 * This queue enables the fast recovery of an unused free small page from a
 * partially populated reservation.  The reservation at the head of this queue
 * is the least recently changed, partially populated reservation.
 *
 * Access to this queue is synchronized by the free page queue lock.
 */
static TAILQ_HEAD(, vm_reserv) vm_rvq_partpop[MAXMEMDOM];

static SYSCTL_NODE(_vm, OID_AUTO, reserv, CTLFLAG_RD, 0, "Reservation Info");

static counter_u64_t vm_reserv_broken = EARLY_COUNTER;
SYSCTL_COUNTER_U64(_vm_reserv, OID_AUTO, broken, CTLFLAG_RD,
    &vm_reserv_broken, "Cumulative number of broken reservations");

static counter_u64_t vm_reserv_freed = EARLY_COUNTER;
SYSCTL_COUNTER_U64(_vm_reserv, OID_AUTO, freed, CTLFLAG_RD,
    &vm_reserv_freed, "Cumulative number of freed reservations");

static int sysctl_vm_reserv_fullpop(SYSCTL_HANDLER_ARGS);

SYSCTL_PROC(_vm_reserv, OID_AUTO, fullpop, CTLTYPE_INT | CTLFLAG_RD, NULL, 0,
    sysctl_vm_reserv_fullpop, "I", "Current number of full reservations");

static int sysctl_vm_reserv_partpopq(SYSCTL_HANDLER_ARGS);

SYSCTL_OID(_vm_reserv, OID_AUTO, partpopq, CTLTYPE_STRING | CTLFLAG_RD, NULL, 0,
    sysctl_vm_reserv_partpopq, "A", "Partially populated reservation queues");

static counter_u64_t vm_reserv_reclaimed = EARLY_COUNTER;
SYSCTL_COUNTER_U64(_vm_reserv, OID_AUTO, reclaimed, CTLFLAG_RD,
    &vm_reserv_reclaimed, "Cumulative number of reclaimed reservations");

/*
 * The object lock pool is used to synchronize the rvq.  We can not use a
 * pool mutex because it is required before malloc works.
 *
 * The "hash" function could be made faster without divide and modulo.
 */
#define	VM_RESERV_OBJ_LOCK_COUNT	MAXCPU

struct mtx_padalign vm_reserv_object_mtx[VM_RESERV_OBJ_LOCK_COUNT];

#define	vm_reserv_object_lock_idx(object)			\
	    (((uintptr_t)object / sizeof(*object)) % VM_RESERV_OBJ_LOCK_COUNT)
#define	vm_reserv_object_lock_ptr(object)			\
	    &vm_reserv_object_mtx[vm_reserv_object_lock_idx((object))]
#define	vm_reserv_object_lock(object)				\
	    mtx_lock(vm_reserv_object_lock_ptr((object)))
#define	vm_reserv_object_unlock(object)				\
	    mtx_unlock(vm_reserv_object_lock_ptr((object)))

static void		vm_reserv_break(vm_reserv_t rv);
static void		vm_reserv_depopulate(vm_reserv_t rv, int index);
static vm_reserv_t	vm_reserv_from_page(vm_page_t m);
static boolean_t	vm_reserv_has_pindex(vm_reserv_t rv,
			    vm_pindex_t pindex);
static void		vm_reserv_populate(vm_reserv_t rv, int index);
static void		vm_reserv_reclaim(vm_reserv_t rv);

/*
 * Returns the current number of full reservations.
 *
 * Since the number of full reservations is computed without acquiring the
 * free page queue lock, the returned value may be inexact.
 */
static int
sysctl_vm_reserv_fullpop(SYSCTL_HANDLER_ARGS)
{
	vm_paddr_t paddr;
	struct vm_phys_seg *seg;
	vm_reserv_t rv;
	int fullpop, segind;

	fullpop = 0;
	for (segind = 0; segind < vm_phys_nsegs; segind++) {
		seg = &vm_phys_segs[segind];
		paddr = roundup2(seg->start, VM_LEVEL_0_SIZE);
		while (paddr + VM_LEVEL_0_SIZE <= seg->end) {
			rv = &vm_reserv_array[paddr >> VM_LEVEL_0_SHIFT];
			fullpop += rv->popcnt == VM_LEVEL_0_NPAGES;
			paddr += VM_LEVEL_0_SIZE;
		}
	}
	return (sysctl_handle_int(oidp, &fullpop, 0, req));
}

/*
 * Describes the current state of the partially populated reservation queue.
 */
static int
sysctl_vm_reserv_partpopq(SYSCTL_HANDLER_ARGS)
{
	struct sbuf sbuf;
	vm_reserv_t rv;
	int counter, error, domain, level, unused_pages;

	error = sysctl_wire_old_buffer(req, 0);
	if (error != 0)
		return (error);
	sbuf_new_for_sysctl(&sbuf, NULL, 128, req);
	sbuf_printf(&sbuf, "\nDOMAIN    LEVEL     SIZE  NUMBER\n\n");
	for (domain = 0; domain < vm_ndomains; domain++) {
		for (level = -1; level <= VM_NRESERVLEVEL - 2; level++) {
			counter = 0;
			unused_pages = 0;
			vm_reserv_domain_lock(domain);
			TAILQ_FOREACH(rv, &vm_rvq_partpop[domain], partpopq) {
				counter++;
				unused_pages += VM_LEVEL_0_NPAGES - rv->popcnt;
			}
			vm_reserv_domain_unlock(domain);
			sbuf_printf(&sbuf, "%6d, %7d, %6dK, %6d\n",
			    domain, level,
			    unused_pages * ((int)PAGE_SIZE / 1024), counter);
		}
	}
	error = sbuf_finish(&sbuf);
	sbuf_delete(&sbuf);
	return (error);
}

/*
 * Remove a reservation from the object's objq.
 */
static void
vm_reserv_remove(vm_reserv_t rv)
{
	vm_object_t object;

	vm_reserv_assert_locked(rv);
	CTR5(KTR_VM, "%s: rv %p object %p popcnt %d inpartpop %d",
	    __FUNCTION__, rv, rv->object, rv->popcnt, rv->inpartpopq);
	KASSERT(rv->object != NULL,
	    ("vm_reserv_remove: reserv %p is free", rv));
	KASSERT(!rv->inpartpopq,
	    ("vm_reserv_remove: reserv %p's inpartpopq is TRUE", rv));
	object = rv->object;
	vm_reserv_object_lock(object);
	LIST_REMOVE(rv, objq);
	rv->object = NULL;
	vm_reserv_object_unlock(object);
}

/*
 * Insert a new reservation into the object's objq.
 */
static void
vm_reserv_insert(vm_reserv_t rv, vm_object_t object, vm_pindex_t pindex)
{
	int i;

	vm_reserv_assert_locked(rv);
	CTR6(KTR_VM,
	    "%s: rv %p(%p) object %p new %p popcnt %d",
	    __FUNCTION__, rv, rv->pages, rv->object, object,
	   rv->popcnt);
	KASSERT(rv->object == NULL,
	    ("vm_reserv_insert: reserv %p isn't free", rv));
	KASSERT(rv->popcnt == 0,
	    ("vm_reserv_insert: reserv %p's popcnt is corrupted", rv));
	KASSERT(!rv->inpartpopq,
	    ("vm_reserv_insert: reserv %p's inpartpopq is TRUE", rv));
	for (i = 0; i < NPOPMAP; i++)
		KASSERT(rv->popmap[i] == 0,
		    ("vm_reserv_insert: reserv %p's popmap is corrupted", rv));
	vm_reserv_object_lock(object);
	rv->pindex = pindex;
	rv->object = object;
	LIST_INSERT_HEAD(&object->rvq, rv, objq);
	vm_reserv_object_unlock(object);
}

/*
 * Reduces the given reservation's population count.  If the population count
 * becomes zero, the reservation is destroyed.  Additionally, moves the
 * reservation to the tail of the partially populated reservation queue if the
 * population count is non-zero.
 */
static void
vm_reserv_depopulate(vm_reserv_t rv, int index)
{
	struct vm_domain *vmd;

	vm_reserv_assert_locked(rv);
	CTR5(KTR_VM, "%s: rv %p object %p popcnt %d inpartpop %d",
	    __FUNCTION__, rv, rv->object, rv->popcnt, rv->inpartpopq);
	KASSERT(rv->object != NULL,
	    ("vm_reserv_depopulate: reserv %p is free", rv));
	KASSERT(popmap_is_set(rv->popmap, index),
	    ("vm_reserv_depopulate: reserv %p's popmap[%d] is clear", rv,
	    index));
	KASSERT(rv->popcnt > 0,
	    ("vm_reserv_depopulate: reserv %p's popcnt is corrupted", rv));
	KASSERT(rv->domain >= 0 && rv->domain < vm_ndomains,
	    ("vm_reserv_depopulate: reserv %p's domain is corrupted %d",
	    rv, rv->domain));
	if (rv->popcnt == VM_LEVEL_0_NPAGES) {
		KASSERT(rv->pages->psind == 1,
		    ("vm_reserv_depopulate: reserv %p is already demoted",
		    rv));
		rv->pages->psind = 0;
	}
	popmap_clear(rv->popmap, index);
	rv->popcnt--;
	vm_reserv_domain_lock(rv->domain);
	if (rv->inpartpopq) {
		TAILQ_REMOVE(&vm_rvq_partpop[rv->domain], rv, partpopq);
		rv->inpartpopq = FALSE;
	}
	if (rv->popcnt != 0) {
		rv->inpartpopq = TRUE;
		TAILQ_INSERT_TAIL(&vm_rvq_partpop[rv->domain], rv, partpopq);
	}
	vm_reserv_domain_unlock(rv->domain);
	vmd = VM_DOMAIN(rv->domain);
	if (rv->popcnt == 0) {
		vm_reserv_remove(rv);
		vm_domain_free_lock(vmd);
		vm_phys_free_pages(rv->pages, VM_LEVEL_0_ORDER);
		vm_domain_free_unlock(vmd);
		counter_u64_add(vm_reserv_freed, 1);
	}
	vm_domain_freecnt_inc(vmd, 1);
}

/*
 * Returns the reservation to which the given page might belong.
 */
static __inline vm_reserv_t
vm_reserv_from_page(vm_page_t m)
{
	vm_reserv_t rv;

	rv = &vm_reserv_array[VM_PAGE_TO_PHYS(m) >> VM_LEVEL_0_SHIFT];
#if 0
	if (rv->pages == NULL)
		panic("vm_reserv_from_page: Bad reservation %p page %p phys %p segind %d start %p end %p first page %p domain %d\n",
		    rv, m, (void *)m->phys_addr, m->segind,
		    (void *)vm_phys_segs[m->segind].start,
		    (void *)vm_phys_segs[m->segind].end,
		    vm_phys_segs[m->segind].first_page,
		    vm_phys_segs[m->segind].domain);
#endif

	return (rv);
}

/*
 * Returns an existing reservation or NULL and initialized successor pointer.
 */
static vm_reserv_t
vm_reserv_from_object(vm_object_t object, vm_pindex_t pindex,
    vm_page_t mpred, vm_page_t *msuccp)
{
	vm_reserv_t rv;
	vm_page_t msucc;

	msucc = NULL;
	if (mpred != NULL) {
		KASSERT(mpred->object == object,
		    ("vm_reserv_from_object: object doesn't contain mpred"));
		KASSERT(mpred->pindex < pindex,
		    ("vm_reserv_from_object: mpred doesn't precede pindex"));
		rv = vm_reserv_from_page(mpred);
		if (rv->object == object && vm_reserv_has_pindex(rv, pindex))
			goto found;
		msucc = TAILQ_NEXT(mpred, listq);
	} else
		msucc = TAILQ_FIRST(&object->memq);
	if (msucc != NULL) {
		KASSERT(msucc->pindex > pindex,
		    ("vm_reserv_from_object: msucc doesn't succeed pindex"));
		rv = vm_reserv_from_page(msucc);
		if (rv->object == object && vm_reserv_has_pindex(rv, pindex))
			goto found;
	}
	rv = NULL;

found:
	*msuccp = msucc;

	return (rv);
}

/*
 * Returns TRUE if the given reservation contains the given page index and
 * FALSE otherwise.
 */
static __inline boolean_t
vm_reserv_has_pindex(vm_reserv_t rv, vm_pindex_t pindex)
{

	return (((pindex - rv->pindex) & ~(VM_LEVEL_0_NPAGES - 1)) == 0);
}

/*
 * Increases the given reservation's population count.  Moves the reservation
 * to the tail of the partially populated reservation queue.
 *
 * The free page queue must be locked.
 */
static void
vm_reserv_populate(vm_reserv_t rv, int index)
{

	vm_reserv_assert_locked(rv);
	CTR5(KTR_VM, "%s: rv %p object %p popcnt %d inpartpop %d",
	    __FUNCTION__, rv, rv->object, rv->popcnt, rv->inpartpopq);
	KASSERT(rv->object != NULL,
	    ("vm_reserv_populate: reserv %p is free", rv));
	KASSERT(popmap_is_clear(rv->popmap, index),
	    ("vm_reserv_populate: reserv %p's popmap[%d] is set", rv,
	    index));
	KASSERT(rv->popcnt < VM_LEVEL_0_NPAGES,
	    ("vm_reserv_populate: reserv %p is already full", rv));
	KASSERT(rv->pages->psind == 0,
	    ("vm_reserv_populate: reserv %p is already promoted", rv));
	KASSERT(rv->domain >= 0 && rv->domain < vm_ndomains,
	    ("vm_reserv_populate: reserv %p's domain is corrupted %d",
	    rv, rv->domain));
	popmap_set(rv->popmap, index);
	rv->popcnt++;
	vm_reserv_domain_lock(rv->domain);
	if (rv->inpartpopq) {
		TAILQ_REMOVE(&vm_rvq_partpop[rv->domain], rv, partpopq);
		rv->inpartpopq = FALSE;
	}
	if (rv->popcnt < VM_LEVEL_0_NPAGES) {
		rv->inpartpopq = TRUE;
		TAILQ_INSERT_TAIL(&vm_rvq_partpop[rv->domain], rv, partpopq);
	} else {
		KASSERT(rv->pages->psind == 0,
		    ("vm_reserv_populate: reserv %p is already promoted",
		    rv));
		rv->pages->psind = 1;
	}
	vm_reserv_domain_unlock(rv->domain);
}

/*
 * Attempts to allocate a contiguous set of physical pages from existing
 * reservations.  See vm_reserv_alloc_contig() for a description of the
 * function's parameters.
 *
 * The page "mpred" must immediately precede the offset "pindex" within the
 * specified object.
 *
 * The object must be locked.
 */
vm_page_t
vm_reserv_extend_contig(int req, vm_object_t object, vm_pindex_t pindex,
    int domain, u_long npages, vm_paddr_t low, vm_paddr_t high,
    u_long alignment, vm_paddr_t boundary, vm_page_t mpred)
{
	struct vm_domain *vmd;
	vm_paddr_t pa, size;
	vm_page_t m, msucc;
	vm_reserv_t rv;
	int i, index;

	VM_OBJECT_ASSERT_WLOCKED(object);
	KASSERT(npages != 0, ("vm_reserv_alloc_contig: npages is 0"));

	/*
	 * Is a reservation fundamentally impossible?
	 */
	if (pindex < VM_RESERV_INDEX(object, pindex) ||
	    pindex + npages > object->size || object->resident_page_count == 0)
		return (NULL);

	/*
	 * All reservations of a particular size have the same alignment.
	 * Assuming that the first page is allocated from a reservation, the
	 * least significant bits of its physical address can be determined
	 * from its offset from the beginning of the reservation and the size
	 * of the reservation.
	 *
	 * Could the specified index within a reservation of the smallest
	 * possible size satisfy the alignment and boundary requirements?
	 */
	pa = VM_RESERV_INDEX(object, pindex) << PAGE_SHIFT;
	if ((pa & (alignment - 1)) != 0)
		return (NULL);
	size = npages << PAGE_SHIFT;
	if (((pa ^ (pa + size - 1)) & ~(boundary - 1)) != 0)
		return (NULL);

	/*
	 * Look for an existing reservation.
	 */
	rv = vm_reserv_from_object(object, pindex, mpred, &msucc);
	if (rv == NULL)
		return (NULL);
	KASSERT(object != kernel_object || rv->domain == domain,
	    ("vm_reserv_extend_contig: Domain mismatch from reservation."));
	index = VM_RESERV_INDEX(object, pindex);
	/* Does the allocation fit within the reservation? */
	if (index + npages > VM_LEVEL_0_NPAGES)
		return (NULL);
	domain = rv->domain;
	vmd = VM_DOMAIN(domain);
	vm_reserv_lock(rv);
	if (rv->object != object)
		goto out;
	m = &rv->pages[index];
	pa = VM_PAGE_TO_PHYS(m);
	if (pa < low || pa + size > high || (pa & (alignment - 1)) != 0 ||
	    ((pa ^ (pa + size - 1)) & ~(boundary - 1)) != 0)
		goto out;
	/* Handle vm_page_rename(m, new_object, ...). */
	for (i = 0; i < npages; i++) {
		if (popmap_is_set(rv->popmap, index + i))
			goto out;
	}
	if (!vm_domain_allocate(vmd, req, npages))
		goto out;
	for (i = 0; i < npages; i++)
		vm_reserv_populate(rv, index + i);
	vm_reserv_unlock(rv);
	return (m);

out:
	vm_reserv_unlock(rv);
	return (NULL);
}

/*
 * Allocates a contiguous set of physical pages of the given size "npages"
 * from newly created reservations.  All of the physical pages
 * must be at or above the given physical address "low" and below the given
 * physical address "high".  The given value "alignment" determines the
 * alignment of the first physical page in the set.  If the given value
 * "boundary" is non-zero, then the set of physical pages cannot cross any
 * physical address boundary that is a multiple of that value.  Both
 * "alignment" and "boundary" must be a power of two.
 *
 * Callers should first invoke vm_reserv_extend_contig() to attempt an
 * allocation from existing reservations.
 *
 * The page "mpred" must immediately precede the offset "pindex" within the
 * specified object.
 *
 * The object and free page queue must be locked.
 */
vm_page_t
vm_reserv_alloc_contig(int req, vm_object_t object, vm_pindex_t pindex, int domain,
    u_long npages, vm_paddr_t low, vm_paddr_t high, u_long alignment,
    vm_paddr_t boundary, vm_page_t mpred)
{
	struct vm_domain *vmd;
	vm_paddr_t pa, size;
	vm_page_t m, m_ret, msucc;
	vm_pindex_t first, leftcap, rightcap;
	vm_reserv_t rv;
	u_long allocpages, maxpages, minpages;
	int i, index, n;

	VM_OBJECT_ASSERT_WLOCKED(object);
	KASSERT(npages != 0, ("vm_reserv_alloc_contig: npages is 0"));

	/*
	 * Is a reservation fundamentally impossible?
	 */
	if (pindex < VM_RESERV_INDEX(object, pindex) ||
	    pindex + npages > object->size)
		return (NULL);

	/*
	 * All reservations of a particular size have the same alignment.
	 * Assuming that the first page is allocated from a reservation, the
	 * least significant bits of its physical address can be determined
	 * from its offset from the beginning of the reservation and the size
	 * of the reservation.
	 *
	 * Could the specified index within a reservation of the smallest
	 * possible size satisfy the alignment and boundary requirements?
	 */
	pa = VM_RESERV_INDEX(object, pindex) << PAGE_SHIFT;
	if ((pa & (alignment - 1)) != 0)
		return (NULL);
	size = npages << PAGE_SHIFT;
	if (((pa ^ (pa + size - 1)) & ~(boundary - 1)) != 0)
		return (NULL);

	/*
	 * Callers should've extended an existing reservation prior to
	 * calling this function.  If a reservation exists it is
	 * incompatible with the allocation.
	 */
	rv = vm_reserv_from_object(object, pindex, mpred, &msucc);
	if (rv != NULL)
		return (NULL);

	/*
	 * Could at least one reservation fit between the first index to the
	 * left that can be used ("leftcap") and the first index to the right
	 * that cannot be used ("rightcap")?
	 *
	 * We must synchronize with the reserv object lock to protect the
	 * pindex/object of the resulting reservations against rename while
	 * we are inspecting.
	 */
	first = pindex - VM_RESERV_INDEX(object, pindex);
	minpages = VM_RESERV_INDEX(object, pindex) + npages;
	maxpages = roundup2(minpages, VM_LEVEL_0_NPAGES);
	allocpages = maxpages;
	vm_reserv_object_lock(object);
	if (mpred != NULL) {
		if ((rv = vm_reserv_from_page(mpred))->object != object)
			leftcap = mpred->pindex + 1;
		else
			leftcap = rv->pindex + VM_LEVEL_0_NPAGES;
		if (leftcap > first) {
			vm_reserv_object_unlock(object);
			return (NULL);
		}
	}
	if (msucc != NULL) {
		if ((rv = vm_reserv_from_page(msucc))->object != object)
			rightcap = msucc->pindex;
		else
			rightcap = rv->pindex;
		if (first + maxpages > rightcap) {
			if (maxpages == VM_LEVEL_0_NPAGES) {
				vm_reserv_object_unlock(object);
				return (NULL);
			}

			/*
			 * At least one reservation will fit between "leftcap"
			 * and "rightcap".  However, a reservation for the
			 * last of the requested pages will not fit.  Reduce
			 * the size of the upcoming allocation accordingly.
			 */
			allocpages = minpages;
		}
	}
	vm_reserv_object_unlock(object);

	/*
	 * Would the last new reservation extend past the end of the object?
	 */
	if (first + maxpages > object->size) {
		/*
		 * Don't allocate the last new reservation if the object is a
		 * vnode or backed by another object that is a vnode. 
		 */
		if (object->type == OBJT_VNODE ||
		    (object->backing_object != NULL &&
		    object->backing_object->type == OBJT_VNODE)) {
			if (maxpages == VM_LEVEL_0_NPAGES)
				return (NULL);
			allocpages = minpages;
		}
		/* Speculate that the object may grow. */
	}

	/*
	 * Allocate the physical pages.  The alignment and boundary specified
	 * for this allocation may be different from the alignment and
	 * boundary specified for the requested pages.  For instance, the
	 * specified index may not be the first page within the first new
	 * reservation.
	 */
	m = NULL;
	vmd = VM_DOMAIN(domain);
	if (vm_domain_allocate(vmd, req, allocpages)) {
		vm_domain_free_lock(vmd);
		m = vm_phys_alloc_contig(domain, allocpages, low, high,
		    ulmax(alignment, VM_LEVEL_0_SIZE),
		    boundary > VM_LEVEL_0_SIZE ? boundary : 0);
		vm_domain_free_unlock(vmd);
		if (m == NULL) {
			vm_domain_freecnt_inc(vmd, allocpages);
			return (NULL);
		}
	} else
		return (NULL);
	KASSERT(vm_phys_domain(m) == domain,
	    ("vm_reserv_alloc_contig: Page domain does not match requested."));

	/*
	 * The allocated physical pages always begin at a reservation
	 * boundary, but they do not always end at a reservation boundary.
	 * Initialize every reservation that is completely covered by the
	 * allocated physical pages.
	 */
	m_ret = NULL;
	index = VM_RESERV_INDEX(object, pindex);
	do {
		rv = vm_reserv_from_page(m);
		KASSERT(rv->pages == m,
		    ("vm_reserv_alloc_contig: reserv %p's pages is corrupted",
		    rv));
		vm_reserv_lock(rv);
		vm_reserv_insert(rv, object, first);
		n = ulmin(VM_LEVEL_0_NPAGES - index, npages);
		for (i = 0; i < n; i++)
			vm_reserv_populate(rv, index + i);
		npages -= n;
		if (m_ret == NULL) {
			m_ret = &rv->pages[index];
			index = 0;
		}
		vm_reserv_unlock(rv);
		m += VM_LEVEL_0_NPAGES;
		first += VM_LEVEL_0_NPAGES;
		allocpages -= VM_LEVEL_0_NPAGES;
	} while (allocpages >= VM_LEVEL_0_NPAGES);
	return (m_ret);
}

/*
 * Attempts to extend an existing reservation and allocate the page to the
 * object.
 *
 * The page "mpred" must immediately precede the offset "pindex" within the
 * specified object.
 *
 * The object must be locked.
 */
vm_page_t
vm_reserv_extend(int req, vm_object_t object, vm_pindex_t pindex, int domain,
    vm_page_t mpred)
{
	struct vm_domain *vmd;
	vm_page_t m, msucc;
	vm_reserv_t rv;
	int index;

	VM_OBJECT_ASSERT_WLOCKED(object);

	/*
	 * Could a reservation currently exist?
	 */
	if (pindex < VM_RESERV_INDEX(object, pindex) ||
	    pindex >= object->size || object->resident_page_count == 0)
		return (NULL);

	/*
	 * Look for an existing reservation.
	 */
	rv = vm_reserv_from_object(object, pindex, mpred, &msucc);
	if (rv == NULL)
		return (NULL);

	KASSERT(object != kernel_object || rv->domain == domain,
	    ("vm_reserv_extend: Domain mismatch from reservation."));
	domain = rv->domain;
	vmd = VM_DOMAIN(domain);
	index = VM_RESERV_INDEX(object, pindex);
	m = &rv->pages[index];
	vm_reserv_lock(rv);
	/* Handle reclaim race. */
	if (rv->object != object ||
	    /* Handle vm_page_rename(m, new_object, ...). */
	    popmap_is_set(rv->popmap, index)) {
		m = NULL;
		goto out;
	}
	if (vm_domain_allocate(vmd, req, 1) == 0)
		m = NULL;
	else
		vm_reserv_populate(rv, index);
out:
	vm_reserv_unlock(rv);

	return (m);
}

/*
 * Attempts to allocate a new reservation for the object, and allocates a
 * page from that reservation.  Callers should first invoke vm_reserv_extend()
 * to attempt an allocation from an existing reservation.
 *
 * The page "mpred" must immediately precede the offset "pindex" within the
 * specified object.
 *
 * The object and free page queue must be locked.
 */
vm_page_t
vm_reserv_alloc_page(int req, vm_object_t object, vm_pindex_t pindex, int domain,
    vm_page_t mpred)
{
	struct vm_domain *vmd;
	vm_page_t m, msucc;
	vm_pindex_t first, leftcap, rightcap;
	vm_reserv_t rv;
	int index;

	VM_OBJECT_ASSERT_WLOCKED(object);

	/*
	 * Is a reservation fundamentally impossible?
	 */
	if (pindex < VM_RESERV_INDEX(object, pindex) ||
	    pindex >= object->size)
		return (NULL);

	/*
	 * Callers should've extended an existing reservation prior to
	 * calling this function.  If a reservation exists it is
	 * incompatible with the allocation.
	 */
	rv = vm_reserv_from_object(object, pindex, mpred, &msucc);
	if (rv != NULL)
		return (NULL);

	/*
	 * Could a reservation fit between the first index to the left that
	 * can be used and the first index to the right that cannot be used?
	 *
	 * We must synchronize with the reserv object lock to protect the
	 * pindex/object of the resulting reservations against rename while
	 * we are inspecting.
	 */
	first = pindex - VM_RESERV_INDEX(object, pindex);
	vm_reserv_object_lock(object);
	if (mpred != NULL) {
		if ((rv = vm_reserv_from_page(mpred))->object != object)
			leftcap = mpred->pindex + 1;
		else
			leftcap = rv->pindex + VM_LEVEL_0_NPAGES;
		if (leftcap > first) {
			vm_reserv_object_unlock(object);
			return (NULL);
		}
	}
	if (msucc != NULL) {
		if ((rv = vm_reserv_from_page(msucc))->object != object)
			rightcap = msucc->pindex;
		else
			rightcap = rv->pindex;
		if (first + VM_LEVEL_0_NPAGES > rightcap) {
			vm_reserv_object_unlock(object);
			return (NULL);
		}
	}
	vm_reserv_object_unlock(object);

	/*
	 * Would a new reservation extend past the end of the object? 
	 */
	if (first + VM_LEVEL_0_NPAGES > object->size) {
		/*
		 * Don't allocate a new reservation if the object is a vnode or
		 * backed by another object that is a vnode. 
		 */
		if (object->type == OBJT_VNODE ||
		    (object->backing_object != NULL &&
		    object->backing_object->type == OBJT_VNODE))
			return (NULL);
		/* Speculate that the object may grow. */
	}

	/*
	 * Allocate and populate the new reservation.
	 */
	m = NULL;
	vmd = VM_DOMAIN(domain);
	if (vm_domain_allocate(vmd, req, 1)) {
		vm_domain_free_lock(vmd);
		m = vm_phys_alloc_pages(domain, VM_FREEPOOL_DEFAULT,
		    VM_LEVEL_0_ORDER);
		vm_domain_free_unlock(vmd);
		if (m == NULL) {
			vm_domain_freecnt_inc(vmd, 1);
			return (NULL);
		}
	} else
		return (NULL);
	rv = vm_reserv_from_page(m);
	vm_reserv_lock(rv);
	KASSERT(rv->pages == m,
	    ("vm_reserv_alloc_page: reserv %p's pages is corrupted", rv));
	vm_reserv_insert(rv, object, first);
	index = VM_RESERV_INDEX(object, pindex);
	vm_reserv_populate(rv, index);
	vm_reserv_unlock(rv);

	return (&rv->pages[index]);
}

/*
 * Breaks the given reservation.  All free pages in the reservation
 * are returned to the physical memory allocator.  The reservation's
 * population count and map are reset to their initial state.
 *
 * The given reservation must not be in the partially populated reservation
 * queue.  The free page queue lock must be held.
 */
static void
vm_reserv_break(vm_reserv_t rv)
{
	int begin_zeroes, hi, i, lo;

	vm_reserv_assert_locked(rv);
	CTR5(KTR_VM, "%s: rv %p object %p popcnt %d inpartpop %d",
	    __FUNCTION__, rv, rv->object, rv->popcnt, rv->inpartpopq);
	vm_reserv_remove(rv);
	rv->pages->psind = 0;
	i = hi = 0;
	do {
		/* Find the next 0 bit.  Any previous 0 bits are < "hi". */
		lo = ffsl(~(((1UL << hi) - 1) | rv->popmap[i]));
		if (lo == 0) {
			/* Redundantly clears bits < "hi". */
			rv->popmap[i] = 0;
			rv->popcnt -= NBPOPMAP - hi;
			while (++i < NPOPMAP) {
				lo = ffsl(~rv->popmap[i]);
				if (lo == 0) {
					rv->popmap[i] = 0;
					rv->popcnt -= NBPOPMAP;
				} else
					break;
			}
			if (i == NPOPMAP)
				break;
			hi = 0;
		}
		KASSERT(lo > 0, ("vm_reserv_break: lo is %d", lo));
		/* Convert from ffsl() to ordinary bit numbering. */
		lo--;
		if (lo > 0) {
			/* Redundantly clears bits < "hi". */
			rv->popmap[i] &= ~((1UL << lo) - 1);
			rv->popcnt -= lo - hi;
		}
		begin_zeroes = NBPOPMAP * i + lo;
		/* Find the next 1 bit. */
		do
			hi = ffsl(rv->popmap[i]);
		while (hi == 0 && ++i < NPOPMAP);
		if (i != NPOPMAP)
			/* Convert from ffsl() to ordinary bit numbering. */
			hi--;
		vm_domain_free_lock(VM_DOMAIN(rv->domain));
		vm_phys_free_contig(&rv->pages[begin_zeroes], NBPOPMAP * i +
		    hi - begin_zeroes);
		vm_domain_free_unlock(VM_DOMAIN(rv->domain));
	} while (i < NPOPMAP);
	KASSERT(rv->popcnt == 0,
	    ("vm_reserv_break: reserv %p's popcnt is corrupted", rv));
	counter_u64_add(vm_reserv_broken, 1);
}

/*
 * Breaks all reservations belonging to the given object.
 */
void
vm_reserv_break_all(vm_object_t object)
{
	vm_reserv_t rv;

	/*
	 * This access of object->rvq is unsynchronized so that the
	 * object rvq lock can nest after the domain_free lock.  We
	 * must check for races in the results.  However, the object
	 * lock prevents new additions, so we are guaranteed that when
	 * it returns NULL the object is properly empty.
	 */
	while ((rv = LIST_FIRST(&object->rvq)) != NULL) {
		vm_reserv_lock(rv);
		/* Reclaim race. */
		if (rv->object != object) {
			vm_reserv_unlock(rv);
			continue;
		}
		vm_reserv_domain_lock(rv->domain);
		if (rv->inpartpopq) {
			TAILQ_REMOVE(&vm_rvq_partpop[rv->domain], rv, partpopq);
			rv->inpartpopq = FALSE;
		}
		vm_reserv_domain_unlock(rv->domain);
		vm_reserv_break(rv);
		vm_reserv_unlock(rv);
	}
}

/*
 * Frees the given page if it belongs to a reservation.  Returns TRUE if the
 * page is freed and FALSE otherwise.
 *
 * The free page queue lock must be held.
 */
boolean_t
vm_reserv_free_page(vm_page_t m)
{
	vm_reserv_t rv;

	rv = vm_reserv_from_page(m);
	if (rv->object == NULL)
		return (FALSE);
	vm_domain_free_assert_locked(VM_DOMAIN(rv->domain));
	vm_reserv_depopulate(rv, m - rv->pages);
	return (TRUE);
}

/*
 * Initializes the reservation management system.  Specifically, initializes
 * the reservation array.
 *
 * Requires that vm_page_array and first_page are initialized!
 */
void
vm_reserv_init(void)
{
	vm_paddr_t paddr;
	struct vm_phys_seg *seg;
	int i, segind;

	/*
	 * Initialize the reservation array.  Specifically, initialize the
	 * "pages" field for every element that has an underlying superpage.
	 */
	for (segind = 0; segind < vm_phys_nsegs; segind++) {
		seg = &vm_phys_segs[segind];
		paddr = roundup2(seg->start, VM_LEVEL_0_SIZE);
		while (paddr + VM_LEVEL_0_SIZE <= seg->end) {
			vm_reserv_array[paddr >> VM_LEVEL_0_SHIFT].pages =
			    PHYS_TO_VM_PAGE(paddr);
			vm_reserv_array[paddr >> VM_LEVEL_0_SHIFT].domain =
			    seg->domain;
			paddr += VM_LEVEL_0_SIZE;
		}
	}
	for (i = 0; i < MAXMEMDOM; i++) {
		mtx_init(&vm_reserv_domain_locks[i], "VM reserv domain", NULL,
		    MTX_DEF);
		TAILQ_INIT(&vm_rvq_partpop[i]);
	}
}

/*
 * Returns true if the given page belongs to a reservation and that page is
 * free.  Otherwise, returns false.
 */
bool
vm_reserv_is_page_free(vm_page_t m)
{
	vm_reserv_t rv;

	rv = vm_reserv_from_page(m);
	if (rv->object == NULL)
		return (false);
<<<<<<< HEAD
	vm_reserv_assert_locked(rv);
=======
	vm_domain_free_assert_locked(VM_DOMAIN(rv->domain));
>>>>>>> e35a88be
	return (popmap_is_clear(rv->popmap, m - rv->pages));
}

/*
 * If the given page belongs to a reservation, returns the level of that
 * reservation.  Otherwise, returns -1.
 */
int
vm_reserv_level(vm_page_t m)
{
	vm_reserv_t rv;

	rv = vm_reserv_from_page(m);
	return (rv->object != NULL ? 0 : -1);
}

/*
 * Returns a reservation level if the given page belongs to a fully populated
 * reservation and -1 otherwise.
 */
int
vm_reserv_level_iffullpop(vm_page_t m)
{
	vm_reserv_t rv;

	rv = vm_reserv_from_page(m);
	return (rv->popcnt == VM_LEVEL_0_NPAGES ? 0 : -1);
}

/*
 * Breaks the given partially populated reservation, releasing its free pages
 * to the physical memory allocator.
 *
 * The free page queue lock must be held.
 */
static void
vm_reserv_reclaim(vm_reserv_t rv)
{

	vm_reserv_assert_locked(rv);
	CTR5(KTR_VM, "%s: rv %p object %p popcnt %d inpartpop %d",
	    __FUNCTION__, rv, rv->object, rv->popcnt, rv->inpartpopq);
	vm_reserv_domain_lock(rv->domain);
	KASSERT(rv->inpartpopq,
	    ("vm_reserv_reclaim: reserv %p's inpartpopq is FALSE", rv));
	KASSERT(rv->domain >= 0 && rv->domain < vm_ndomains,
	    ("vm_reserv_reclaim: reserv %p's domain is corrupted %d",
	    rv, rv->domain));
	TAILQ_REMOVE(&vm_rvq_partpop[rv->domain], rv, partpopq);
	rv->inpartpopq = FALSE;
	vm_reserv_domain_unlock(rv->domain);
	vm_reserv_break(rv);
	counter_u64_add(vm_reserv_reclaimed, 1);
}

/*
 * Breaks the reservation at the head of the partially populated reservation
 * queue, releasing its free pages to the physical memory allocator.  Returns
 * TRUE if a reservation is broken and FALSE otherwise.
 *
 * The free page queue lock must be held.
 */
boolean_t
vm_reserv_reclaim_inactive(int domain)
{
	vm_reserv_t rv;

	while ((rv = TAILQ_FIRST(&vm_rvq_partpop[domain])) != NULL) {
		vm_reserv_lock(rv);
		if (rv != TAILQ_FIRST(&vm_rvq_partpop[domain])) {
			vm_reserv_unlock(rv);
			continue;
		}
		vm_reserv_reclaim(rv);
		vm_reserv_unlock(rv);
		return (TRUE);
	}
	return (FALSE);
}

/*
 * Searches the partially populated reservation queue for the least recently
 * changed reservation with free pages that satisfy the given request for
 * contiguous physical memory.  If a satisfactory reservation is found, it is
 * broken.  Returns TRUE if a reservation is broken and FALSE otherwise.
 *
 * The free page queue lock must be held.
 */
boolean_t
vm_reserv_reclaim_contig(int domain, u_long npages, vm_paddr_t low,
    vm_paddr_t high, u_long alignment, vm_paddr_t boundary)
{
	vm_paddr_t pa, size;
	vm_reserv_t rv, rvn;
	int hi, i, lo, low_index, next_free;

	if (npages > VM_LEVEL_0_NPAGES - 1)
		return (FALSE);
	size = npages << PAGE_SHIFT;
	vm_reserv_domain_lock(domain);
again:
	for (rv = TAILQ_FIRST(&vm_rvq_partpop[domain]); rv != NULL; rv = rvn) {
		rvn = TAILQ_NEXT(rv, partpopq);
		pa = VM_PAGE_TO_PHYS(&rv->pages[VM_LEVEL_0_NPAGES - 1]);
		if (pa + PAGE_SIZE - size < low) {
			/* This entire reservation is too low; go to next. */
			continue;
		}
		pa = VM_PAGE_TO_PHYS(&rv->pages[0]);
		if (pa + size > high) {
			/* This entire reservation is too high; go to next. */
			continue;
		}
		if (vm_reserv_trylock(rv) == 0) {
			vm_reserv_domain_unlock(domain);
			vm_reserv_lock(rv);
			if (!rv->inpartpopq) {
				vm_reserv_domain_lock(domain);
				if (!rvn->inpartpopq)
					goto again;
				continue;
			}
		} else
			vm_reserv_domain_unlock(domain);
		if (pa < low) {
			/* Start the search for free pages at "low". */
			low_index = (low + PAGE_MASK - pa) >> PAGE_SHIFT;
			i = low_index / NBPOPMAP;
			hi = low_index % NBPOPMAP;
		} else
			i = hi = 0;
		do {
			/* Find the next free page. */
			lo = ffsl(~(((1UL << hi) - 1) | rv->popmap[i]));
			while (lo == 0 && ++i < NPOPMAP)
				lo = ffsl(~rv->popmap[i]);
			if (i == NPOPMAP)
				break;
			/* Convert from ffsl() to ordinary bit numbering. */
			lo--;
			next_free = NBPOPMAP * i + lo;
			pa = VM_PAGE_TO_PHYS(&rv->pages[next_free]);
			KASSERT(pa >= low,
			    ("vm_reserv_reclaim_contig: pa is too low"));
			if (pa + size > high) {
				/* The rest of this reservation is too high. */
				break;
			} else if ((pa & (alignment - 1)) != 0 ||
			    ((pa ^ (pa + size - 1)) & ~(boundary - 1)) != 0) {
				/*
				 * The current page doesn't meet the alignment
				 * and/or boundary requirements.  Continue
				 * searching this reservation until the rest
				 * of its free pages are either excluded or
				 * exhausted.
				 */
				hi = lo + 1;
				if (hi >= NBPOPMAP) {
					hi = 0;
					i++;
				}
				continue;
			}
			/* Find the next used page. */
			hi = ffsl(rv->popmap[i] & ~((1UL << lo) - 1));
			while (hi == 0 && ++i < NPOPMAP) {
				if ((NBPOPMAP * i - next_free) * PAGE_SIZE >=
				    size) {
					vm_reserv_reclaim(rv);
					vm_reserv_unlock(rv);
					return (TRUE);
				}
				hi = ffsl(rv->popmap[i]);
			}
			/* Convert from ffsl() to ordinary bit numbering. */
			if (i != NPOPMAP)
				hi--;
			if ((NBPOPMAP * i + hi - next_free) * PAGE_SIZE >=
			    size) {
				vm_reserv_reclaim(rv);
				vm_reserv_unlock(rv);
				return (TRUE);
			}
		} while (i < NPOPMAP);
		vm_reserv_unlock(rv);
		vm_reserv_domain_lock(domain);
		if (!rvn->inpartpopq)
			goto again;
	}
	vm_reserv_domain_unlock(domain);
	return (FALSE);
}

/*
 * Transfers the reservation underlying the given page to a new object.
 *
 * The object must be locked.
 */
void
vm_reserv_rename(vm_page_t m, vm_object_t new_object, vm_object_t old_object,
    vm_pindex_t old_object_offset)
{
	vm_reserv_t rv;

	VM_OBJECT_ASSERT_WLOCKED(new_object);
	rv = vm_reserv_from_page(m);
	if (rv->object == old_object) {
		vm_reserv_lock(rv);
		CTR6(KTR_VM,
		    "%s: rv %p object %p new %p popcnt %d inpartpop %d",
		    __FUNCTION__, rv, rv->object, new_object, rv->popcnt,
		    rv->inpartpopq);
		if (rv->object == old_object) {
			vm_reserv_object_lock(old_object);
			rv->object = NULL;
			LIST_REMOVE(rv, objq);
			vm_reserv_object_unlock(old_object);
			vm_reserv_object_lock(new_object);
			rv->object = new_object;
			rv->pindex -= old_object_offset;
			LIST_INSERT_HEAD(&new_object->rvq, rv, objq);
			vm_reserv_object_unlock(new_object);
		}
		vm_reserv_unlock(rv);
	}
}

/*
 * Returns the size (in bytes) of a reservation of the specified level.
 */
int
vm_reserv_size(int level)
{

	switch (level) {
	case 0:
		return (VM_LEVEL_0_SIZE);
	case -1:
		return (PAGE_SIZE);
	default:
		return (0);
	}
}

/*
 * Allocates the virtual and physical memory required by the reservation
 * management system's data structures, in particular, the reservation array.
 */
vm_paddr_t
vm_reserv_startup(vm_offset_t *vaddr, vm_paddr_t end, vm_paddr_t high_water)
{
	vm_paddr_t new_end;
	size_t size;
	int i;

	/*
	 * Calculate the size (in bytes) of the reservation array.  Round up
	 * from "high_water" because every small page is mapped to an element
	 * in the reservation array based on its physical address.  Thus, the
	 * number of elements in the reservation array can be greater than the
	 * number of superpages. 
	 */
	size = howmany(high_water, VM_LEVEL_0_SIZE) * sizeof(struct vm_reserv);

	/*
	 * Allocate and map the physical memory for the reservation array.  The
	 * next available virtual address is returned by reference.
	 */
	new_end = end - round_page(size);
	vm_reserv_array = (void *)(uintptr_t)pmap_map(vaddr, new_end, end,
	    VM_PROT_READ | VM_PROT_WRITE);
	bzero(vm_reserv_array, size);

	for (i = 0; i < VM_RESERV_OBJ_LOCK_COUNT; i++)
		mtx_init(&vm_reserv_object_mtx[i], "resv obj lock", NULL,
		    MTX_DEF);

	/*
	 * Return the next available physical address.
	 */
	return (new_end);
}

static void
vm_reserv_counter_startup(void)
{

	vm_reserv_freed = counter_u64_alloc(M_WAITOK); 
	vm_reserv_broken = counter_u64_alloc(M_WAITOK); 
	vm_reserv_reclaimed = counter_u64_alloc(M_WAITOK); 
}
SYSINIT(vm_reserv_counters, SI_SUB_CPU, SI_ORDER_ANY,
    vm_reserv_counter_startup, NULL);

/*
 * Returns the superpage containing the given page.
 */
vm_page_t
vm_reserv_to_superpage(vm_page_t m)
{
	vm_reserv_t rv;

	VM_OBJECT_ASSERT_LOCKED(m->object);
	rv = vm_reserv_from_page(m);
	if (rv->object == m->object && rv->popcnt == VM_LEVEL_0_NPAGES)
		m = rv->pages;
	else
		m = NULL;

	return (m);
}

#endif	/* VM_NRESERVLEVEL > 0 */<|MERGE_RESOLUTION|>--- conflicted
+++ resolved
@@ -1170,11 +1170,7 @@
 	rv = vm_reserv_from_page(m);
 	if (rv->object == NULL)
 		return (false);
-<<<<<<< HEAD
 	vm_reserv_assert_locked(rv);
-=======
-	vm_domain_free_assert_locked(VM_DOMAIN(rv->domain));
->>>>>>> e35a88be
 	return (popmap_is_clear(rv->popmap, m - rv->pages));
 }
 
