/*-
 * Copyright (c) 1991 Regents of the University of California.
 * All rights reserved.
 * Copyright (c) 1994 John S. Dyson
 * All rights reserved.
 * Copyright (c) 1994 David Greenman
 * All rights reserved.
 * Copyright (c) 2005 Yahoo! Technologies Norway AS
 * All rights reserved.
 *
 * This code is derived from software contributed to Berkeley by
 * The Mach Operating System project at Carnegie-Mellon University.
 *
 * Redistribution and use in source and binary forms, with or without
 * modification, are permitted provided that the following conditions
 * are met:
 * 1. Redistributions of source code must retain the above copyright
 *    notice, this list of conditions and the following disclaimer.
 * 2. Redistributions in binary form must reproduce the above copyright
 *    notice, this list of conditions and the following disclaimer in the
 *    documentation and/or other materials provided with the distribution.
 * 3. All advertising materials mentioning features or use of this software
 *    must display the following acknowledgement:
 *	This product includes software developed by the University of
 *	California, Berkeley and its contributors.
 * 4. Neither the name of the University nor the names of its contributors
 *    may be used to endorse or promote products derived from this software
 *    without specific prior written permission.
 *
 * THIS SOFTWARE IS PROVIDED BY THE REGENTS AND CONTRIBUTORS ``AS IS'' AND
 * ANY EXPRESS OR IMPLIED WARRANTIES, INCLUDING, BUT NOT LIMITED TO, THE
 * IMPLIED WARRANTIES OF MERCHANTABILITY AND FITNESS FOR A PARTICULAR PURPOSE
 * ARE DISCLAIMED.  IN NO EVENT SHALL THE REGENTS OR CONTRIBUTORS BE LIABLE
 * FOR ANY DIRECT, INDIRECT, INCIDENTAL, SPECIAL, EXEMPLARY, OR CONSEQUENTIAL
 * DAMAGES (INCLUDING, BUT NOT LIMITED TO, PROCUREMENT OF SUBSTITUTE GOODS
 * OR SERVICES; LOSS OF USE, DATA, OR PROFITS; OR BUSINESS INTERRUPTION)
 * HOWEVER CAUSED AND ON ANY THEORY OF LIABILITY, WHETHER IN CONTRACT, STRICT
 * LIABILITY, OR TORT (INCLUDING NEGLIGENCE OR OTHERWISE) ARISING IN ANY WAY
 * OUT OF THE USE OF THIS SOFTWARE, EVEN IF ADVISED OF THE POSSIBILITY OF
 * SUCH DAMAGE.
 *
 *	from: @(#)vm_pageout.c	7.4 (Berkeley) 5/7/91
 *
 *
 * Copyright (c) 1987, 1990 Carnegie-Mellon University.
 * All rights reserved.
 *
 * Authors: Avadis Tevanian, Jr., Michael Wayne Young
 *
 * Permission to use, copy, modify and distribute this software and
 * its documentation is hereby granted, provided that both the copyright
 * notice and this permission notice appear in all copies of the
 * software, derivative works or modified versions, and any portions
 * thereof, and that both notices appear in supporting documentation.
 *
 * CARNEGIE MELLON ALLOWS FREE USE OF THIS SOFTWARE IN ITS "AS IS"
 * CONDITION.  CARNEGIE MELLON DISCLAIMS ANY LIABILITY OF ANY KIND
 * FOR ANY DAMAGES WHATSOEVER RESULTING FROM THE USE OF THIS SOFTWARE.
 *
 * Carnegie Mellon requests users of this software to return to
 *
 *  Software Distribution Coordinator  or  Software.Distribution@CS.CMU.EDU
 *  School of Computer Science
 *  Carnegie Mellon University
 *  Pittsburgh PA 15213-3890
 *
 * any improvements or extensions that they make and grant Carnegie the
 * rights to redistribute these changes.
 */

/*
 *	The proverbial page-out daemon.
 */

#include <sys/cdefs.h>
__FBSDID("$FreeBSD$");

#include "opt_vm.h"

#include <sys/param.h>
#include <sys/systm.h>
#include <sys/kernel.h>
#include <sys/eventhandler.h>
#include <sys/lock.h>
#include <sys/mutex.h>
#include <sys/proc.h>
#include <sys/kthread.h>
#include <sys/ktr.h>
#include <sys/mount.h>
#include <sys/racct.h>
#include <sys/resourcevar.h>
#include <sys/sched.h>
#include <sys/sdt.h>
#include <sys/signalvar.h>
#include <sys/smp.h>
#include <sys/time.h>
#include <sys/vnode.h>
#include <sys/vmmeter.h>
#include <sys/rwlock.h>
#include <sys/sx.h>
#include <sys/sysctl.h>

#include <vm/vm.h>
#include <vm/vm_param.h>
#include <vm/vm_object.h>
#include <vm/vm_page.h>
#include <vm/vm_map.h>
#include <vm/vm_pageout.h>
#include <vm/vm_pager.h>
#include <vm/vm_phys.h>
#include <vm/swap_pager.h>
#include <vm/vm_extern.h>
#include <vm/uma.h>

/*
 * System initialization
 */

/* the kernel process "vm_pageout"*/
static void vm_pageout(void);
static void vm_pageout_init(void);
static int vm_pageout_clean(vm_page_t m, int *numpagedout);
static int vm_pageout_cluster(vm_page_t m);
static void vm_pageout_scan(struct vm_domain *vmd, int pass);
static void vm_pageout_mightbe_oom(struct vm_domain *vmd, int page_shortage,
    int starting_page_shortage);

SYSINIT(pagedaemon_init, SI_SUB_KTHREAD_PAGE, SI_ORDER_FIRST, vm_pageout_init,
    NULL);

struct proc *pageproc;

static struct kproc_desc page_kp = {
	"pagedaemon",
	vm_pageout,
	&pageproc
};
SYSINIT(pagedaemon, SI_SUB_KTHREAD_PAGE, SI_ORDER_SECOND, kproc_start,
    &page_kp);

SDT_PROVIDER_DEFINE(vm);
SDT_PROBE_DEFINE(vm, , , vm__lowmem_scan);

#if !defined(NO_SWAPPING)
/* the kernel process "vm_daemon"*/
static void vm_daemon(void);
static struct	proc *vmproc;

static struct kproc_desc vm_kp = {
	"vmdaemon",
	vm_daemon,
	&vmproc
};
SYSINIT(vmdaemon, SI_SUB_KTHREAD_VM, SI_ORDER_FIRST, kproc_start, &vm_kp);
#endif

/* Sleep intervals for pagedaemon threads, in subdivisions of one second. */
#define	VM_LAUNDER_INTERVAL	10
#define	VM_INACT_SCAN_INTERVAL	2

#define	VM_LAUNDER_RATE		(VM_LAUNDER_INTERVAL / VM_INACT_SCAN_INTERVAL)

int vm_pageout_deficit;		/* Estimated number of pages deficit */
u_int vm_pageout_wakeup_thresh;
static int vm_pageout_oom_seq = 12;
bool vm_pageout_wanted;		/* Event on which pageout daemon sleeps */
bool vm_pages_needed;		/* Are threads waiting for free pages? */

#if !defined(NO_SWAPPING)
static int vm_pageout_req_swapout;	/* XXX */
static int vm_daemon_needed;
static struct mtx vm_daemon_mtx;
/* Allow for use by vm_pageout before vm_daemon is initialized. */
MTX_SYSINIT(vm_daemon, &vm_daemon_mtx, "vm daemon", MTX_DEF);
#endif
static int vm_pageout_update_period;
static int disable_swap_pageouts;
static int lowmem_period = 10;
static time_t lowmem_uptime;

#if defined(NO_SWAPPING)
static int vm_swap_enabled = 0;
static int vm_swap_idle_enabled = 0;
#else
static int vm_swap_enabled = 1;
static int vm_swap_idle_enabled = 0;
#endif

static int vm_panic_on_oom = 0;

SYSCTL_INT(_vm, OID_AUTO, panic_on_oom,
	CTLFLAG_RWTUN, &vm_panic_on_oom, 0,
	"panic on out of memory instead of killing the largest process");

SYSCTL_INT(_vm, OID_AUTO, pageout_wakeup_thresh,
	CTLFLAG_RW, &vm_pageout_wakeup_thresh, 0,
	"free page threshold for waking up the pageout daemon");

SYSCTL_INT(_vm, OID_AUTO, pageout_update_period,
	CTLFLAG_RW, &vm_pageout_update_period, 0,
	"Maximum active LRU update period");
  
SYSCTL_INT(_vm, OID_AUTO, lowmem_period, CTLFLAG_RW, &lowmem_period, 0,
	"Low memory callback period");

#if defined(NO_SWAPPING)
SYSCTL_INT(_vm, VM_SWAPPING_ENABLED, swap_enabled,
	CTLFLAG_RD, &vm_swap_enabled, 0, "Enable entire process swapout");
SYSCTL_INT(_vm, OID_AUTO, swap_idle_enabled,
	CTLFLAG_RD, &vm_swap_idle_enabled, 0, "Allow swapout on idle criteria");
#else
SYSCTL_INT(_vm, VM_SWAPPING_ENABLED, swap_enabled,
	CTLFLAG_RW, &vm_swap_enabled, 0, "Enable entire process swapout");
SYSCTL_INT(_vm, OID_AUTO, swap_idle_enabled,
	CTLFLAG_RW, &vm_swap_idle_enabled, 0, "Allow swapout on idle criteria");
#endif

SYSCTL_INT(_vm, OID_AUTO, disable_swapspace_pageouts,
	CTLFLAG_RW, &disable_swap_pageouts, 0, "Disallow swapout of dirty pages");

static int pageout_lock_miss;
SYSCTL_INT(_vm, OID_AUTO, pageout_lock_miss,
	CTLFLAG_RD, &pageout_lock_miss, 0, "vget() lock misses during pageout");

SYSCTL_INT(_vm, OID_AUTO, pageout_oom_seq,
	CTLFLAG_RW, &vm_pageout_oom_seq, 0,
	"back-to-back calls to oom detector to start OOM");

static int act_scan_laundry_weight = 3;
SYSCTL_INT(_vm, OID_AUTO, act_scan_laundry_weight,
	CTLFLAG_RW, &act_scan_laundry_weight, 0,
	"weight given to clean vs. dirty pages in active queue scans");

static u_int bkgrd_launder_ratio = 50;
SYSCTL_UINT(_vm, OID_AUTO, bkgrd_launder_ratio,
	CTLFLAG_RW, &bkgrd_launder_ratio, 0,
	"ratio of clean to dirty inactive pages needed to trigger laundering");

static u_int bkgrd_launder_max = 2048;
SYSCTL_UINT(_vm, OID_AUTO, bkgrd_launder_max,
	CTLFLAG_RW, &bkgrd_launder_max, 0,
	"maximum background laundering rate, in pages per second");

#define VM_PAGEOUT_PAGE_COUNT 16
int vm_pageout_page_count = VM_PAGEOUT_PAGE_COUNT;

int vm_page_max_wired;		/* XXX max # of wired pages system-wide */
SYSCTL_INT(_vm, OID_AUTO, max_wired,
	CTLFLAG_RW, &vm_page_max_wired, 0, "System-wide limit to wired page count");

static boolean_t vm_pageout_fallback_object_lock(vm_page_t, vm_page_t *);
static int vm_pageout_launder(struct vm_domain *vmd, int launder,
    bool shortfall);
static void vm_pageout_laundry_worker(void *arg);
#if !defined(NO_SWAPPING)
static void vm_pageout_map_deactivate_pages(vm_map_t, long);
static void vm_pageout_object_deactivate_pages(pmap_t, vm_object_t, long);
static void vm_req_vmdaemon(int req);
#endif
static boolean_t vm_pageout_page_lock(vm_page_t, vm_page_t *);

/*
 * Initialize a dummy page for marking the caller's place in the specified
 * paging queue.  In principle, this function only needs to set the flag
 * PG_MARKER.  Nonetheless, it wirte busies and initializes the hold count
 * to one as safety precautions.
 */ 
static void
vm_pageout_init_marker(vm_page_t marker, u_short queue)
{

	bzero(marker, sizeof(*marker));
	marker->flags = PG_MARKER;
	marker->busy_lock = VPB_SINGLE_EXCLUSIVER;
	marker->queue = queue;
	marker->hold_count = 1;
}

/*
 * vm_pageout_fallback_object_lock:
 * 
 * Lock vm object currently associated with `m'. VM_OBJECT_TRYWLOCK is
 * known to have failed and page queue must be either PQ_ACTIVE or
 * PQ_INACTIVE.  To avoid lock order violation, unlock the page queue
 * while locking the vm object.  Use marker page to detect page queue
 * changes and maintain notion of next page on page queue.  Return
 * TRUE if no changes were detected, FALSE otherwise.  vm object is
 * locked on return.
 * 
 * This function depends on both the lock portion of struct vm_object
 * and normal struct vm_page being type stable.
 */
static boolean_t
vm_pageout_fallback_object_lock(vm_page_t m, vm_page_t *next)
{
	struct vm_page marker;
	struct vm_pagequeue *pq;
	boolean_t unchanged;
	u_short queue;
	vm_object_t object;

	queue = m->queue;
	vm_pageout_init_marker(&marker, queue);
	pq = vm_page_pagequeue(m);
	object = m->object;
	
	TAILQ_INSERT_AFTER(&pq->pq_pl, m, &marker, plinks.q);
	vm_pagequeue_unlock(pq);
	vm_page_unlock(m);
	VM_OBJECT_WLOCK(object);
	vm_page_lock(m);
	vm_pagequeue_lock(pq);

	/*
	 * The page's object might have changed, and/or the page might
	 * have moved from its original position in the queue.  If the
	 * page's object has changed, then the caller should abandon
	 * processing the page because the wrong object lock was
	 * acquired.  Use the marker's plinks.q, not the page's, to
	 * determine if the page has been moved.  The state of the
	 * page's plinks.q can be indeterminate; whereas, the marker's
	 * plinks.q must be valid.
	 */
	*next = TAILQ_NEXT(&marker, plinks.q);
	unchanged = m->object == object &&
	    m == TAILQ_PREV(&marker, pglist, plinks.q);
	KASSERT(!unchanged || m->queue == queue,
	    ("page %p queue %d %d", m, queue, m->queue));
	TAILQ_REMOVE(&pq->pq_pl, &marker, plinks.q);
	return (unchanged);
}

/*
 * Lock the page while holding the page queue lock.  Use marker page
 * to detect page queue changes and maintain notion of next page on
 * page queue.  Return TRUE if no changes were detected, FALSE
 * otherwise.  The page is locked on return. The page queue lock might
 * be dropped and reacquired.
 *
 * This function depends on normal struct vm_page being type stable.
 */
static boolean_t
vm_pageout_page_lock(vm_page_t m, vm_page_t *next)
{
	struct vm_page marker;
	struct vm_pagequeue *pq;
	boolean_t unchanged;
	u_short queue;

	vm_page_lock_assert(m, MA_NOTOWNED);
	if (vm_page_trylock(m))
		return (TRUE);

	queue = m->queue;
	vm_pageout_init_marker(&marker, queue);
	pq = vm_page_pagequeue(m);

	TAILQ_INSERT_AFTER(&pq->pq_pl, m, &marker, plinks.q);
	vm_pagequeue_unlock(pq);
	vm_page_lock(m);
	vm_pagequeue_lock(pq);

	/* Page queue might have changed. */
	*next = TAILQ_NEXT(&marker, plinks.q);
	unchanged = m == TAILQ_PREV(&marker, pglist, plinks.q);
	KASSERT(!unchanged || m->queue == queue,
	    ("page %p queue %d %d", m, queue, m->queue));
	TAILQ_REMOVE(&pq->pq_pl, &marker, plinks.q);
	return (unchanged);
}

/*
 * Scan for pages at adjacent offsets within the given page's object that are
 * eligible for laundering, form a cluster of these pages and the given page,
 * and launder that cluster.
 */
static int
vm_pageout_cluster(vm_page_t m)
{
	vm_object_t object;
	vm_page_t mc[2 * vm_pageout_page_count], p, pb, ps;
	vm_pindex_t pindex;
	int ib, is, page_base, pageout_count;

	vm_page_assert_locked(m);
	object = m->object;
	VM_OBJECT_ASSERT_WLOCKED(object);
	pindex = m->pindex;

	/*
	 * We can't clean the page if it is busy or held.
	 */
	vm_page_assert_unbusied(m);
<<<<<<< HEAD
	KASSERT(m->hold_count == 0, ("vm_pageout_clean: page %p is held", m));
	vm_page_dequeue(m);
=======
	KASSERT(m->hold_count == 0, ("page %p is held", m));
>>>>>>> 5e4b550c
	vm_page_unlock(m);

	mc[vm_pageout_page_count] = pb = ps = m;
	pageout_count = 1;
	page_base = vm_pageout_page_count;
	ib = 1;
	is = 1;

	/*
<<<<<<< HEAD
	 * Scan object for clusterable pages.
	 *
	 * We can cluster ONLY if: ->> the page is NOT
	 * clean, wired, busy, held, or mapped into a
	 * buffer, and one of the following:
	 * 1) The page is in the laundry.
	 * -or-
	 * 2) we force the issue.
=======
	 * We can cluster only if the page is not clean, busy, or held, and
	 * the page is inactive.
>>>>>>> 5e4b550c
	 *
	 * During heavy mmap/modification loads the pageout
	 * daemon can really fragment the underlying file
	 * due to flushing pages out of order and not trying to
	 * align the clusters (which leaves sporadic out-of-order
	 * holes).  To solve this problem we do the reverse scan
	 * first and attempt to align our cluster, then do a 
	 * forward scan if room remains.
	 */
more:
	while (ib != 0 && pageout_count < vm_pageout_page_count) {
		if (ib > pindex) {
			ib = 0;
			break;
		}
		if ((p = vm_page_prev(pb)) == NULL || vm_page_busied(p)) {
			ib = 0;
			break;
		}
		vm_page_test_dirty(p);
		if (p->dirty == 0) {
			ib = 0;
			break;
		}
		vm_page_lock(p);
		if (!vm_page_in_laundry(p) ||
		    p->hold_count != 0) {	/* may be undergoing I/O */
			vm_page_unlock(p);
			ib = 0;
			break;
		}
		vm_page_dequeue(p);
		vm_page_unlock(p);
		mc[--page_base] = pb = p;
		++pageout_count;
		++ib;

		/*
		 * We are at an alignment boundary.  Stop here, and switch
		 * directions.  Do not clear ib.
		 */
		if ((pindex - (ib - 1)) % vm_pageout_page_count == 0)
			break;
	}
	while (pageout_count < vm_pageout_page_count && 
	    pindex + is < object->size) {
		if ((p = vm_page_next(ps)) == NULL || vm_page_busied(p))
			break;
		vm_page_test_dirty(p);
		if (p->dirty == 0)
			break;
		vm_page_lock(p);
		if (!vm_page_in_laundry(p) ||
		    p->hold_count != 0) {	/* may be undergoing I/O */
			vm_page_unlock(p);
			break;
		}
		vm_page_dequeue(p);
		vm_page_unlock(p);
		mc[page_base + pageout_count] = ps = p;
		++pageout_count;
		++is;
	}

	/*
	 * If we exhausted our forward scan, continue with the reverse scan
	 * when possible, even past an alignment boundary.  This catches
	 * boundary conditions.
	 */
	if (ib != 0 && pageout_count < vm_pageout_page_count)
		goto more;

	return (vm_pageout_flush(&mc[page_base], pageout_count, 0, 0, NULL,
	    NULL));
}

/*
 * vm_pageout_flush() - launder the given pages
 *
 *	The given pages are laundered.  Note that we setup for the start of
 *	I/O ( i.e. busy the page ), mark it read-only, and bump the object
 *	reference count all in here rather then in the parent.  If we want
 *	the parent to do more sophisticated things we may have to change
 *	the ordering.
 *
 *	Returned runlen is the count of pages between mreq and first
 *	page after mreq with status VM_PAGER_AGAIN.
 *	*eio is set to TRUE if pager returned VM_PAGER_ERROR or VM_PAGER_FAIL
 *	for any page in runlen set.
 */
int
vm_pageout_flush(vm_page_t *mc, int count, int flags, int mreq, int *prunlen,
    boolean_t *eio)
{
	vm_object_t object = mc[0]->object;
	int pageout_status[count];
	int numpagedout = 0;
	int i, runlen;

	VM_OBJECT_ASSERT_WLOCKED(object);

	/*
	 * Initiate I/O.  Bump the vm_page_t->busy counter and
	 * mark the pages read-only.
	 *
	 * We do not have to fixup the clean/dirty bits here... we can
	 * allow the pager to do it after the I/O completes.
	 *
	 * NOTE! mc[i]->dirty may be partial or fragmented due to an
	 * edge case with file fragments.
	 */
	for (i = 0; i < count; i++) {
		KASSERT(mc[i]->valid == VM_PAGE_BITS_ALL,
		    ("vm_pageout_flush: partially invalid page %p index %d/%d",
			mc[i], i, count));
		vm_page_sbusy(mc[i]);
		pmap_remove_write(mc[i]);
	}
	vm_object_pip_add(object, count);

	vm_pager_put_pages(object, mc, count, flags, pageout_status);

	runlen = count - mreq;
	if (eio != NULL)
		*eio = FALSE;
	for (i = 0; i < count; i++) {
		vm_page_t mt = mc[i];

		KASSERT(pageout_status[i] == VM_PAGER_PEND ||
		    !pmap_page_is_write_mapped(mt),
		    ("vm_pageout_flush: page %p is not write protected", mt));
		switch (pageout_status[i]) {
		case VM_PAGER_OK:
		case VM_PAGER_PEND:
			numpagedout++;
			break;
		case VM_PAGER_BAD:
			/*
			 * Page outside of range of object. Right now we
			 * essentially lose the changes by pretending it
			 * worked.
			 */
			vm_page_undirty(mt);
			vm_page_lock(mt);
			vm_page_deactivate(mt);
			vm_page_unlock(mt);
			break;
		case VM_PAGER_ERROR:
		case VM_PAGER_FAIL:
			/*
			 * If the page couldn't be paged out, then reactivate
			 * it so that it doesn't clog the laundry and inactive
			 * queues.  (We will try paging it out again later).
			 */
			vm_page_lock(mt);
			vm_page_activate(mt);
			vm_page_unlock(mt);
			if (eio != NULL && i >= mreq && i - mreq < runlen)
				*eio = TRUE;
			break;
		case VM_PAGER_AGAIN:
			if (i >= mreq && i - mreq < runlen)
				runlen = i - mreq;
			break;
		}

		/*
		 * If the operation is still going, leave the page busy to
		 * block all other accesses. Also, leave the paging in
		 * progress indicator set so that we don't attempt an object
		 * collapse.
		 */
		if (pageout_status[i] != VM_PAGER_PEND) {
			vm_object_pip_wakeup(object);
			vm_page_sunbusy(mt);
		}
	}
	if (prunlen != NULL)
		*prunlen = runlen;
	return (numpagedout);
}

#if !defined(NO_SWAPPING)
/*
 *	vm_pageout_object_deactivate_pages
 *
 *	Deactivate enough pages to satisfy the inactive target
 *	requirements.
 *
 *	The object and map must be locked.
 */
static void
vm_pageout_object_deactivate_pages(pmap_t pmap, vm_object_t first_object,
    long desired)
{
	vm_object_t backing_object, object;
	vm_page_t p;
	int act_delta, remove_mode;

	VM_OBJECT_ASSERT_LOCKED(first_object);
	if ((first_object->flags & OBJ_FICTITIOUS) != 0)
		return;
	for (object = first_object;; object = backing_object) {
		if (pmap_resident_count(pmap) <= desired)
			goto unlock_return;
		VM_OBJECT_ASSERT_LOCKED(object);
		if ((object->flags & OBJ_UNMANAGED) != 0 ||
		    object->paging_in_progress != 0)
			goto unlock_return;

		remove_mode = 0;
		if (object->shadow_count > 1)
			remove_mode = 1;
		/*
		 * Scan the object's entire memory queue.
		 */
		TAILQ_FOREACH(p, &object->memq, listq) {
			if (pmap_resident_count(pmap) <= desired)
				goto unlock_return;
			if (vm_page_busied(p))
				continue;
			PCPU_INC(cnt.v_pdpages);
			vm_page_lock(p);
			if (p->wire_count != 0 || p->hold_count != 0 ||
			    !pmap_page_exists_quick(pmap, p)) {
				vm_page_unlock(p);
				continue;
			}
			act_delta = pmap_ts_referenced(p);
			if ((p->aflags & PGA_REFERENCED) != 0) {
				if (act_delta == 0)
					act_delta = 1;
				vm_page_aflag_clear(p, PGA_REFERENCED);
			}
			if (!vm_page_active(p) && act_delta != 0) {
				vm_page_activate(p);
				p->act_count += act_delta;
			} else if (vm_page_active(p)) {
				if (act_delta == 0) {
					p->act_count -= min(p->act_count,
					    ACT_DECLINE);
					if (!remove_mode && p->act_count == 0) {
						pmap_remove_all(p);
						vm_page_deactivate(p);
					} else
						vm_page_requeue(p);
				} else {
					vm_page_activate(p);
					if (p->act_count < ACT_MAX -
					    ACT_ADVANCE)
						p->act_count += ACT_ADVANCE;
					vm_page_requeue(p);
				}
			} else if (vm_page_inactive(p))
				pmap_remove_all(p);
			vm_page_unlock(p);
		}
		if ((backing_object = object->backing_object) == NULL)
			goto unlock_return;
		VM_OBJECT_RLOCK(backing_object);
		if (object != first_object)
			VM_OBJECT_RUNLOCK(object);
	}
unlock_return:
	if (object != first_object)
		VM_OBJECT_RUNLOCK(object);
}

/*
 * deactivate some number of pages in a map, try to do it fairly, but
 * that is really hard to do.
 */
static void
vm_pageout_map_deactivate_pages(map, desired)
	vm_map_t map;
	long desired;
{
	vm_map_entry_t tmpe;
	vm_object_t obj, bigobj;
	int nothingwired;

	if (!vm_map_trylock(map))
		return;

	bigobj = NULL;
	nothingwired = TRUE;

	/*
	 * first, search out the biggest object, and try to free pages from
	 * that.
	 */
	tmpe = map->header.next;
	while (tmpe != &map->header) {
		if ((tmpe->eflags & MAP_ENTRY_IS_SUB_MAP) == 0) {
			obj = tmpe->object.vm_object;
			if (obj != NULL && VM_OBJECT_TRYRLOCK(obj)) {
				if (obj->shadow_count <= 1 &&
				    (bigobj == NULL ||
				     bigobj->resident_page_count < obj->resident_page_count)) {
					if (bigobj != NULL)
						VM_OBJECT_RUNLOCK(bigobj);
					bigobj = obj;
				} else
					VM_OBJECT_RUNLOCK(obj);
			}
		}
		if (tmpe->wired_count > 0)
			nothingwired = FALSE;
		tmpe = tmpe->next;
	}

	if (bigobj != NULL) {
		vm_pageout_object_deactivate_pages(map->pmap, bigobj, desired);
		VM_OBJECT_RUNLOCK(bigobj);
	}
	/*
	 * Next, hunt around for other pages to deactivate.  We actually
	 * do this search sort of wrong -- .text first is not the best idea.
	 */
	tmpe = map->header.next;
	while (tmpe != &map->header) {
		if (pmap_resident_count(vm_map_pmap(map)) <= desired)
			break;
		if ((tmpe->eflags & MAP_ENTRY_IS_SUB_MAP) == 0) {
			obj = tmpe->object.vm_object;
			if (obj != NULL) {
				VM_OBJECT_RLOCK(obj);
				vm_pageout_object_deactivate_pages(map->pmap, obj, desired);
				VM_OBJECT_RUNLOCK(obj);
			}
		}
		tmpe = tmpe->next;
	}

	/*
	 * Remove all mappings if a process is swapped out, this will free page
	 * table pages.
	 */
	if (desired == 0 && nothingwired) {
		pmap_remove(vm_map_pmap(map), vm_map_min(map),
		    vm_map_max(map));
	}

	vm_map_unlock(map);
}
#endif		/* !defined(NO_SWAPPING) */

/*
 * Attempt to acquire all of the necessary locks to launder a page and
 * then call through the clustering layer to PUTPAGES.  Wait a short
 * time for a vnode lock.
 *
 * Requires the page and object lock on entry, releases both before return.
 * Returns 0 on success and an errno otherwise.
 */
static int
vm_pageout_clean(vm_page_t m, int *numpagedout)
{
	struct vnode *vp;
	struct mount *mp;
	vm_object_t object;
	vm_pindex_t pindex;
	int error, lockmode;

	vm_page_assert_locked(m);
	object = m->object;
	VM_OBJECT_ASSERT_WLOCKED(object);
	error = 0;
	vp = NULL;
	mp = NULL;

	/*
	 * The object is already known NOT to be dead.   It
	 * is possible for the vget() to block the whole
	 * pageout daemon, but the new low-memory handling
	 * code should prevent it.
	 *
	 * We can't wait forever for the vnode lock, we might
	 * deadlock due to a vn_read() getting stuck in
	 * vm_wait while holding this vnode.  We skip the 
	 * vnode if we can't get it in a reasonable amount
	 * of time.
	 */
	if (object->type == OBJT_VNODE) {
		vm_page_unlock(m);
		vp = object->handle;
		if (vp->v_type == VREG &&
		    vn_start_write(vp, &mp, V_NOWAIT) != 0) {
			mp = NULL;
			error = EDEADLK;
			goto unlock_all;
		}
		KASSERT(mp != NULL,
		    ("vp %p with NULL v_mount", vp));
		vm_object_reference_locked(object);
		pindex = m->pindex;
		VM_OBJECT_WUNLOCK(object);
		lockmode = MNT_SHARED_WRITES(vp->v_mount) ?
		    LK_SHARED : LK_EXCLUSIVE;
		if (vget(vp, lockmode | LK_TIMELOCK, curthread)) {
			vp = NULL;
			error = EDEADLK;
			goto unlock_mp;
		}
		VM_OBJECT_WLOCK(object);
		vm_page_lock(m);
		/*
		 * While the object and page were unlocked, the page
		 * may have been:
		 * (1) moved to a different queue,
		 * (2) reallocated to a different object,
		 * (3) reallocated to a different offset, or
		 * (4) cleaned.
		 */
		if (!vm_page_in_laundry(m) || m->object != object ||
		    m->pindex != pindex || m->dirty == 0) {
			vm_page_unlock(m);
			error = ENXIO;
			goto unlock_all;
		}

		/*
		 * The page may have been busied or held while the object
		 * and page locks were released.
		 */
		if (vm_page_busied(m) || m->hold_count != 0) {
			vm_page_unlock(m);
			error = EBUSY;
			goto unlock_all;
		}
	}

	/*
	 * If a page is dirty, then it is either being washed
	 * (but not yet cleaned) or it is still in the
	 * laundry.  If it is still in the laundry, then we
	 * start the cleaning operation. 
	 */
	if ((*numpagedout = vm_pageout_cluster(m)) == 0)
		error = EIO;

unlock_all:
	VM_OBJECT_WUNLOCK(object);

unlock_mp:
	vm_page_lock_assert(m, MA_NOTOWNED);
	if (mp != NULL) {
		if (vp != NULL)
			vput(vp);
		vm_object_deallocate(object);
		vn_finished_write(mp);
	}

	return (error);
}

/*
 * Attempt to launder the specified number of pages.
 *
 * Returns the number of pages successfully laundered.
 */
static int
vm_pageout_launder(struct vm_domain *vmd, int launder, bool shortfall)
{
	struct vm_pagequeue *pq;
	vm_object_t object;
	vm_page_t m, next;
	int act_delta, error, maxscan, numpagedout, starting_target;
	int vnodes_skipped;
	bool pageout_ok, queue_locked;

	starting_target = launder;
	vnodes_skipped = 0;

	/*
	 * Scan the laundry queue for pages eligible to be laundered.  We stop
	 * once the target number of dirty pages have been laundered, or once
	 * we've reached the end of the queue.  A single iteration of this loop
	 * may cause more than one page to be laundered because of clustering.
	 *
	 * maxscan ensures that we don't re-examine requeued pages.  Any
	 * additional pages written as part of a cluster are subtracted from
	 * maxscan since they must be taken from the laundry queue.
	 */
	pq = &vmd->vmd_pagequeues[PQ_LAUNDRY];
	maxscan = pq->pq_cnt;

	vm_pagequeue_lock(pq);
	queue_locked = true;
	for (m = TAILQ_FIRST(&pq->pq_pl);
	    m != NULL && maxscan-- > 0 && launder > 0;
	    m = next) {
		vm_pagequeue_assert_locked(pq);
		KASSERT(queue_locked, ("unlocked laundry queue"));
		KASSERT(vm_page_in_laundry(m),
		    ("page %p has an inconsistent queue", m));
		next = TAILQ_NEXT(m, plinks.q);
		if ((m->flags & PG_MARKER) != 0)
			continue;
		KASSERT((m->flags & PG_FICTITIOUS) == 0,
		    ("PG_FICTITIOUS page %p cannot be in laundry queue", m));
		KASSERT((m->oflags & VPO_UNMANAGED) == 0,
		    ("VPO_UNMANAGED page %p cannot be in laundry queue", m));
		if (!vm_pageout_page_lock(m, &next) || m->hold_count != 0) {
			vm_page_unlock(m);
			continue;
		}
		object = m->object;
		if ((!VM_OBJECT_TRYWLOCK(object) &&
		    (!vm_pageout_fallback_object_lock(m, &next) ||
		    m->hold_count != 0)) || vm_page_busied(m)) {
			VM_OBJECT_WUNLOCK(object);
			vm_page_unlock(m);
			continue;
		}

		/*
		 * Unlock the laundry queue, invalidating the 'next' pointer.
		 * Use a marker to remember our place in the laundry queue.
		 */
		TAILQ_INSERT_AFTER(&pq->pq_pl, m, &vmd->vmd_laundry_marker,
		    plinks.q);
		vm_pagequeue_unlock(pq);
		queue_locked = false;

		/*
		 * Invalid pages can be easily freed.  They cannot be
		 * mapped; vm_page_free() asserts this.
		 */
		if (m->valid == 0)
			goto free_page;

		/*
		 * If the page has been referenced and the object is not dead,
		 * reactivate or requeue the page depending on whether the
		 * object is mapped.
		 */
		if ((m->aflags & PGA_REFERENCED) != 0) {
			vm_page_aflag_clear(m, PGA_REFERENCED);
			act_delta = 1;
		} else
			act_delta = 0;
		if (object->ref_count != 0)
			act_delta += pmap_ts_referenced(m);
		else {
			KASSERT(!pmap_page_is_mapped(m),
			    ("page %p is mapped", m));
		}
		if (act_delta != 0) {
			if (object->ref_count != 0) {
				vm_page_activate(m);

				/*
				 * Increase the activation count if the page
				 * was referenced while in the laundry queue.
				 * This makes it less likely that the page will
				 * be returned prematurely to the inactive
				 * queue.
 				 */
				m->act_count += act_delta + ACT_ADVANCE;

				/*
				 * If this was a background laundering, count
				 * activated pages towards our target.  The
				 * purpose of background laundering is to ensure
				 * that pages are eventually cycled through the
				 * laundry queue, and an activation is a valid
				 * way out.
				 */
				if (!shortfall)
					launder--;
				goto drop_page;
			} else if ((object->flags & OBJ_DEAD) == 0)
				goto requeue_page;
		}

		/*
		 * If the page appears to be clean at the machine-independent
		 * layer, then remove all of its mappings from the pmap in
		 * anticipation of freeing it.  If, however, any of the page's
		 * mappings allow write access, then the page may still be
		 * modified until the last of those mappings are removed.
		 */
		if (object->ref_count != 0) {
			vm_page_test_dirty(m);
			if (m->dirty == 0)
				pmap_remove_all(m);
		}

		/*
		 * Clean pages are freed, and dirty pages are paged out unless
		 * they belong to a dead object.  Requeueing dirty pages from
		 * dead objects is pointless, as they are being paged out and
		 * freed by the thread that destroyed the object.
		 */
		if (m->dirty == 0) {
free_page:
			vm_page_free(m);
			PCPU_INC(cnt.v_dfree);
		} else if ((object->flags & OBJ_DEAD) == 0) {
			if (object->type != OBJT_SWAP &&
			    object->type != OBJT_DEFAULT)
				pageout_ok = true;
			else if (disable_swap_pageouts)
				pageout_ok = false;
			else
				pageout_ok = true;
			if (!pageout_ok) {
requeue_page:
				vm_pagequeue_lock(pq);
				queue_locked = true;
				vm_page_requeue_locked(m);
				goto drop_page;
			}
			error = vm_pageout_clean(m, &numpagedout);
			if (error == 0) {
				launder -= numpagedout;
				maxscan -= numpagedout - 1;
			} else if (error == EDEADLK) {
				pageout_lock_miss++;
				vnodes_skipped++;
			}
			goto relock_queue;
		}
drop_page:
		vm_page_unlock(m);
		VM_OBJECT_WUNLOCK(object);
relock_queue:
		if (!queue_locked) {
			vm_pagequeue_lock(pq);
			queue_locked = true;
		}
		next = TAILQ_NEXT(&vmd->vmd_laundry_marker, plinks.q);
		TAILQ_REMOVE(&pq->pq_pl, &vmd->vmd_laundry_marker, plinks.q);
	}
	vm_pagequeue_unlock(pq);

	/*
	 * Wakeup the sync daemon if we skipped a vnode in a writeable object
	 * and we didn't launder enough pages.
	 */
	if (vnodes_skipped > 0 && launder > 0)
		(void)speedup_syncer();

	return (starting_target - launder);
}

/*
 * Perform the work of the laundry thread: periodically wake up and determine
 * whether any pages need to be laundered.  If so, determine the number of pages
 * that need to be laundered, and launder them.
 */
static void
vm_pageout_laundry_worker(void *arg)
{
	struct vm_domain *domain;
	uint64_t ninact, nlaundry;
	u_int wakeups, gen;
	int cycle, domidx, launder, prev_shortfall, shortfall, target;

	domidx = (uintptr_t)arg;
	domain = &vm_dom[domidx];
	KASSERT(domain->vmd_segs != 0, ("domain without segments"));
	vm_pageout_init_marker(&domain->vmd_laundry_marker, PQ_LAUNDRY);

	cycle = 0;
	gen = 0;
	shortfall = prev_shortfall = 0;
	target = 0;

	/*
	 * The pageout laundry worker is never done, so loop forever.
	 */
	for (;;) {
		KASSERT(target >= 0, ("negative target %d", target));
		launder = 0;

		/*
		 * First determine whether we need to launder pages to meet a
		 * shortage of free pages.
		 */
		if (vm_laundering_needed()) {
			shortfall = vm_laundry_target() + vm_pageout_deficit;

			/*
			 * If we're in shortfall and we haven't yet started a
			 * laundering cycle to get us out of it, begin a run.
			 * If we're still in shortfall despite a previous
			 * laundering run, start a new one.
			 */
			if (prev_shortfall == 0 || cycle == 0) {
				target = shortfall;
				cycle = VM_LAUNDER_RATE;
			}
			prev_shortfall = shortfall;
		}
		if (prev_shortfall > 0) {
			/*
			 * We entered shortfall at some point in the recent
			 * past.  If we have reached our target, or the
			 * laundering run is finished and we're not currently in
			 * shortfall, we have no immediate need to launder
			 * pages.  Otherwise keep laundering.
			 */
			if (vm_laundry_target() <= 0 || cycle == 0) {
				shortfall = prev_shortfall = target = 0;
			} else {
				launder = target / cycle;
				goto dolaundry;
			}
		}

		/*
		 * There's no immediate need to launder any pages; see if we
		 * meet the conditions to perform background laundering:
		 *
		 * 1. The ratio of dirty to clean inactive pages exceeds the
		 *    background laundering threshold and the pagedaemon has
		 *    recently been woken up, or
		 * 2. we haven't yet reached the target of the current
		 *    background laundering run.
		 */
		ninact = vm_cnt.v_inactive_count;
		nlaundry = vm_cnt.v_laundry_count;
		wakeups = VM_METER_PCPU_CNT(v_pdwakeups);
		if (target == 0 && ninact > 0 && wakeups != gen &&
		    nlaundry * bkgrd_launder_ratio >= ninact) {
			gen = wakeups;

			/*
			 * The pagedaemon has woken up at least once since the
			 * last background laundering run and we're above the
			 * dirty page threshold.  Launder some pages to balance
			 * the inactive and laundry queues.  We attempt to
			 * finish within one second.
			 */
			cycle = VM_LAUNDER_INTERVAL;

			/*
			 * Set our target to that of the pagedaemon, scaled by
			 * the relative lengths of the inactive and laundry
			 * queues.  Divide by a fudge factor as well: we don't
			 * want to reclaim dirty pages at the same rate as clean
			 * pages.
			 */
			target = vm_cnt.v_free_target -
			    vm_pageout_wakeup_thresh;
			target = nlaundry * (u_int)target / ninact / 10;
			if (target == 0)
				target = 1;

			/*
			 * Make sure we don't exceed the background laundering
			 * threshold.
			 */
			target = min(target, bkgrd_launder_max);
		}
		if (target > 0 && cycle != 0)
			launder = target / cycle;

dolaundry:
		if (launder > 0)
			target -= min(vm_pageout_launder(domain, launder,
			    shortfall > 0), target);

		tsleep(&vm_cnt.v_laundry_count, PVM, "laundr",
		    hz / VM_LAUNDER_INTERVAL);
		cycle--;
	}
}

/*
 *	vm_pageout_scan does the dirty work for the pageout daemon.
 *
 *	pass 0 - Update active LRU/deactivate pages
 *	pass 1 - Free inactive pages
 */
static void
vm_pageout_scan(struct vm_domain *vmd, int pass)
{
	vm_page_t m, next;
	struct vm_pagequeue *pq;
	vm_object_t object;
	long min_scan;
	int act_delta, addl_page_shortage, deficit, maxscan;
	int page_shortage, scan_tick, scanned, starting_page_shortage;
	boolean_t queue_locked;

	/*
	 * If we need to reclaim memory ask kernel caches to return
	 * some.  We rate limit to avoid thrashing.
	 */
	if (vmd == &vm_dom[0] && pass > 0 &&
	    (time_uptime - lowmem_uptime) >= lowmem_period) {
		/*
		 * Decrease registered cache sizes.
		 */
		SDT_PROBE0(vm, , , vm__lowmem_scan);
		EVENTHANDLER_INVOKE(vm_lowmem, 0);
		/*
		 * We do this explicitly after the caches have been
		 * drained above.
		 */
		uma_reclaim();
		lowmem_uptime = time_uptime;
	}

	/*
	 * The addl_page_shortage is the number of temporarily
	 * stuck pages in the inactive queue.  In other words, the
	 * number of pages from the inactive count that should be
	 * discounted in setting the target for the active queue scan.
	 */
	addl_page_shortage = 0;

	/*
	 * Calculate the number of pages that we want to free.
	 */
	if (pass > 0) {
		deficit = atomic_readandclear_int(&vm_pageout_deficit);
		page_shortage = vm_paging_target() + deficit;
	} else
		page_shortage = deficit = 0;
	starting_page_shortage = page_shortage;

	/*
	 * Start scanning the inactive queue for pages that we can free.  The
	 * scan will stop when we reach the target or we have scanned the
	 * entire queue.  (Note that m->act_count is not used to make
	 * decisions for the inactive queue, only for the active queue.)
	 */
	pq = &vmd->vmd_pagequeues[PQ_INACTIVE];
	maxscan = pq->pq_cnt;
	vm_pagequeue_lock(pq);
	queue_locked = TRUE;
	for (m = TAILQ_FIRST(&pq->pq_pl);
	     m != NULL && maxscan-- > 0 && page_shortage > 0;
	     m = next) {
		vm_pagequeue_assert_locked(pq);
		KASSERT(queue_locked, ("unlocked inactive queue"));
		KASSERT(vm_page_inactive(m), ("Inactive queue %p", m));

		PCPU_INC(cnt.v_pdpages);
		next = TAILQ_NEXT(m, plinks.q);

		/*
		 * skip marker pages
		 */
		if (m->flags & PG_MARKER)
			continue;

		KASSERT((m->flags & PG_FICTITIOUS) == 0,
		    ("Fictitious page %p cannot be in inactive queue", m));
		KASSERT((m->oflags & VPO_UNMANAGED) == 0,
		    ("Unmanaged page %p cannot be in inactive queue", m));

		/*
		 * The page or object lock acquisitions fail if the
		 * page was removed from the queue or moved to a
		 * different position within the queue.  In either
		 * case, addl_page_shortage should not be incremented.
		 */
		if (!vm_pageout_page_lock(m, &next))
			goto unlock_page;
		else if (m->hold_count != 0) {
			/*
			 * Held pages are essentially stuck in the
			 * queue.  So, they ought to be discounted
			 * from the inactive count.  See the
			 * calculation of the page_shortage for the
			 * loop over the active queue below.
			 */
			addl_page_shortage++;
			goto unlock_page;
		}
		object = m->object;
		if (!VM_OBJECT_TRYWLOCK(object)) {
			if (!vm_pageout_fallback_object_lock(m, &next))
				goto unlock_object;
			else if (m->hold_count != 0) {
				addl_page_shortage++;
				goto unlock_object;
			}
		}
		if (vm_page_busied(m)) {
			/*
			 * Don't mess with busy pages.  Leave them at
			 * the front of the queue.  Most likely, they
			 * are being paged out and will leave the
			 * queue shortly after the scan finishes.  So,
			 * they ought to be discounted from the
			 * inactive count.
			 */
			addl_page_shortage++;
unlock_object:
			VM_OBJECT_WUNLOCK(object);
unlock_page:
			vm_page_unlock(m);
			continue;
		}
		KASSERT(m->hold_count == 0, ("Held page %p", m));

		/*
		 * Dequeue the inactive page and unlock the inactive page
		 * queue, invalidating the 'next' pointer.  Dequeueing the
		 * page here avoids a later reacquisition (and release) of
		 * the inactive page queue lock when vm_page_activate(),
		 * vm_page_free(), or vm_page_launder() is called.  Use a
		 * marker to remember our place in the inactive queue.
		 */
		TAILQ_INSERT_AFTER(&pq->pq_pl, m, &vmd->vmd_marker, plinks.q);
		vm_page_dequeue_locked(m);
		vm_pagequeue_unlock(pq);
		queue_locked = FALSE;

		/*
		 * Invalid pages can be easily freed. They cannot be
		 * mapped, vm_page_free() asserts this.
		 */
		if (m->valid == 0)
			goto free_page;

		/*
		 * If the page has been referenced and the object is not dead,
		 * reactivate or requeue the page depending on whether the
		 * object is mapped.
		 */
		if ((m->aflags & PGA_REFERENCED) != 0) {
			vm_page_aflag_clear(m, PGA_REFERENCED);
			act_delta = 1;
		} else
			act_delta = 0;
		if (object->ref_count != 0) {
			act_delta += pmap_ts_referenced(m);
		} else {
			KASSERT(!pmap_page_is_mapped(m),
			    ("vm_pageout_scan: page %p is mapped", m));
		}
		if (act_delta != 0) {
			if (object->ref_count != 0) {
				vm_page_activate(m);

				/*
				 * Increase the activation count if the page
				 * was referenced while in the inactive queue.
				 * This makes it less likely that the page will
				 * be returned prematurely to the inactive
				 * queue.
 				 */
				m->act_count += act_delta + ACT_ADVANCE;
				goto drop_page;
			} else if ((object->flags & OBJ_DEAD) == 0) {
				vm_pagequeue_lock(pq);
				queue_locked = TRUE;
				m->queue = PQ_INACTIVE;
				TAILQ_INSERT_TAIL(&pq->pq_pl, m, plinks.q);
				vm_pagequeue_cnt_inc(pq);
				goto drop_page;
			}
		}

		/*
		 * If the page appears to be clean at the machine-independent
		 * layer, then remove all of its mappings from the pmap in
		 * anticipation of freeing it.  If, however, any of the page's
		 * mappings allow write access, then the page may still be
		 * modified until the last of those mappings are removed.
		 */
		if (object->ref_count != 0) {
			vm_page_test_dirty(m);
			if (m->dirty == 0)
				pmap_remove_all(m);
		}

		/*
		 * Clean pages can be freed, but dirty pages must be sent back
		 * to the laundry, unless they belong to a dead object.
		 * Requeueing dirty pages from dead objects is pointless, as
		 * they are being paged out and freed by the thread that
		 * destroyed the object.
		 */
		if (m->dirty == 0) {
free_page:
			vm_page_free(m);
			PCPU_INC(cnt.v_dfree);
			--page_shortage;
		} else if ((object->flags & OBJ_DEAD) == 0)
			vm_page_launder(m);
drop_page:
		vm_page_unlock(m);
		VM_OBJECT_WUNLOCK(object);
		if (!queue_locked) {
			vm_pagequeue_lock(pq);
			queue_locked = TRUE;
		}
		next = TAILQ_NEXT(&vmd->vmd_marker, plinks.q);
		TAILQ_REMOVE(&pq->pq_pl, &vmd->vmd_marker, plinks.q);
	}
	vm_pagequeue_unlock(pq);

	/*
	 * Wakeup the laundry thread(s) if we didn't free the targeted number
	 * of pages.
	 */
	if (page_shortage > 0)
		wakeup(&vm_cnt.v_laundry_count);

#if !defined(NO_SWAPPING)
	/*
	 * Wakeup the swapout daemon if we didn't free the targeted number of
	 * pages.
	 */
	if (vm_swap_enabled && page_shortage > 0)
		vm_req_vmdaemon(VM_SWAP_NORMAL);
#endif

	/*
	 * If the inactive queue scan fails repeatedly to meet its
	 * target, kill the largest process.
	 */
	vm_pageout_mightbe_oom(vmd, page_shortage, starting_page_shortage);

	/*
	 * Compute the number of pages we want to try to move from the
	 * active queue to either the inactive or laundry queue.
	 *
	 * When scanning active pages, we make clean pages count more heavily
	 * towards the page shortage than dirty pages.  This is because dirty
	 * pages must be laundered before they can be reused and thus have less
	 * utility when attempting to quickly alleviate a shortage.  However,
	 * this weighting also causes the scan to deactivate dirty pages more
	 * more aggressively, improving the effectiveness of clustering and
	 * ensuring that they can eventually be reused.
	 */
	page_shortage = vm_cnt.v_inactive_target - (vm_cnt.v_inactive_count +
	    vm_cnt.v_laundry_count / act_scan_laundry_weight) +
	    vm_paging_target() + deficit + addl_page_shortage;
	page_shortage *= act_scan_laundry_weight;

	pq = &vmd->vmd_pagequeues[PQ_ACTIVE];
	vm_pagequeue_lock(pq);
	maxscan = pq->pq_cnt;

	/*
	 * If we're just idle polling attempt to visit every
	 * active page within 'update_period' seconds.
	 */
	scan_tick = ticks;
	if (vm_pageout_update_period != 0) {
		min_scan = pq->pq_cnt;
		min_scan *= scan_tick - vmd->vmd_last_active_scan;
		min_scan /= hz * vm_pageout_update_period;
	} else
		min_scan = 0;
	if (min_scan > 0 || (page_shortage > 0 && maxscan > 0))
		vmd->vmd_last_active_scan = scan_tick;

	/*
	 * Scan the active queue for pages that can be deactivated.  Update
	 * the per-page activity counter and use it to identify deactivation
	 * candidates.
	 */
	for (m = TAILQ_FIRST(&pq->pq_pl), scanned = 0; m != NULL && (scanned <
	    min_scan || (page_shortage > 0 && scanned < maxscan)); m = next,
	    scanned++) {

		KASSERT(m->queue == PQ_ACTIVE,
		    ("vm_pageout_scan: page %p isn't active", m));

		next = TAILQ_NEXT(m, plinks.q);
		if ((m->flags & PG_MARKER) != 0)
			continue;
		KASSERT((m->flags & PG_FICTITIOUS) == 0,
		    ("Fictitious page %p cannot be in active queue", m));
		KASSERT((m->oflags & VPO_UNMANAGED) == 0,
		    ("Unmanaged page %p cannot be in active queue", m));
		if (!vm_pageout_page_lock(m, &next)) {
			vm_page_unlock(m);
			continue;
		}

		/*
		 * The count for pagedaemon pages is done after checking the
		 * page for eligibility...
		 */
		PCPU_INC(cnt.v_pdpages);

		/*
		 * Check to see "how much" the page has been used.
		 */
		if ((m->aflags & PGA_REFERENCED) != 0) {
			vm_page_aflag_clear(m, PGA_REFERENCED);
			act_delta = 1;
		} else
			act_delta = 0;

		/*
		 * Unlocked object ref count check.  Two races are possible.
		 * 1) The ref was transitioning to zero and we saw non-zero,
		 *    the pmap bits will be checked unnecessarily.
		 * 2) The ref was transitioning to one and we saw zero. 
		 *    The page lock prevents a new reference to this page so
		 *    we need not check the reference bits.
		 */
		if (m->object->ref_count != 0)
			act_delta += pmap_ts_referenced(m);

		/*
		 * Advance or decay the act_count based on recent usage.
		 */
		if (act_delta != 0) {
			m->act_count += ACT_ADVANCE + act_delta;
			if (m->act_count > ACT_MAX)
				m->act_count = ACT_MAX;
		} else
			m->act_count -= min(m->act_count, ACT_DECLINE);

		/*
		 * Move this page to the tail of the active, inactive or laundry
		 * queue depending on usage.
		 */
		if (m->act_count == 0) {
			/* Dequeue to avoid later lock recursion. */
			vm_page_dequeue_locked(m);
#if 0
			/*
			 * This requires the object write lock.  It might be a
			 * good idea during a page shortage, but might also
			 * cause contention with a concurrent attempt to launder
			 * pages from this object.
			 */
			if (m->object->ref_count != 0)
				vm_page_test_dirty(m);
#endif
			/*
			 * When not short for inactive pages, let dirty pages go
			 * through the inactive queue before moving to the
			 * laundry queues.  This gives them some extra time to
			 * be reactivated, potentially avoiding an expensive
			 * pageout.  During a page shortage, the inactive queue
			 * is necessarily small, so we may move dirty pages
			 * directly to the laundry queue.
			 */
			if (page_shortage <= 0)
				vm_page_deactivate(m);
			else {
				if (m->dirty == 0) {
					vm_page_deactivate(m);
					page_shortage -=
					    act_scan_laundry_weight;
				} else {
					vm_page_launder(m);
					page_shortage--;
				}
			}
		} else
			vm_page_requeue_locked(m);
		vm_page_unlock(m);
	}
	vm_pagequeue_unlock(pq);
#if !defined(NO_SWAPPING)
	/*
	 * Idle process swapout -- run once per second when we are reclaiming
	 * pages.
	 */
	if (vm_swap_idle_enabled && pass > 0) {
		static long lsec;
		if (time_second != lsec) {
			vm_req_vmdaemon(VM_SWAP_IDLE);
			lsec = time_second;
		}
	}
#endif
}

static int vm_pageout_oom_vote;

/*
 * The pagedaemon threads randlomly select one to perform the
 * OOM.  Trying to kill processes before all pagedaemons
 * failed to reach free target is premature.
 */
static void
vm_pageout_mightbe_oom(struct vm_domain *vmd, int page_shortage,
    int starting_page_shortage)
{
	int old_vote;

	if (starting_page_shortage <= 0 || starting_page_shortage !=
	    page_shortage)
		vmd->vmd_oom_seq = 0;
	else
		vmd->vmd_oom_seq++;
	if (vmd->vmd_oom_seq < vm_pageout_oom_seq) {
		if (vmd->vmd_oom) {
			vmd->vmd_oom = FALSE;
			atomic_subtract_int(&vm_pageout_oom_vote, 1);
		}
		return;
	}

	/*
	 * Do not follow the call sequence until OOM condition is
	 * cleared.
	 */
	vmd->vmd_oom_seq = 0;

	if (vmd->vmd_oom)
		return;

	vmd->vmd_oom = TRUE;
	old_vote = atomic_fetchadd_int(&vm_pageout_oom_vote, 1);
	if (old_vote != vm_ndomains - 1)
		return;

	/*
	 * The current pagedaemon thread is the last in the quorum to
	 * start OOM.  Initiate the selection and signaling of the
	 * victim.
	 */
	vm_pageout_oom(VM_OOM_MEM);

	/*
	 * After one round of OOM terror, recall our vote.  On the
	 * next pass, current pagedaemon would vote again if the low
	 * memory condition is still there, due to vmd_oom being
	 * false.
	 */
	vmd->vmd_oom = FALSE;
	atomic_subtract_int(&vm_pageout_oom_vote, 1);
}

/*
 * The OOM killer is the page daemon's action of last resort when
 * memory allocation requests have been stalled for a prolonged period
 * of time because it cannot reclaim memory.  This function computes
 * the approximate number of physical pages that could be reclaimed if
 * the specified address space is destroyed.
 *
 * Private, anonymous memory owned by the address space is the
 * principal resource that we expect to recover after an OOM kill.
 * Since the physical pages mapped by the address space's COW entries
 * are typically shared pages, they are unlikely to be released and so
 * they are not counted.
 *
 * To get to the point where the page daemon runs the OOM killer, its
 * efforts to write-back vnode-backed pages may have stalled.  This
 * could be caused by a memory allocation deadlock in the write path
 * that might be resolved by an OOM kill.  Therefore, physical pages
 * belonging to vnode-backed objects are counted, because they might
 * be freed without being written out first if the address space holds
 * the last reference to an unlinked vnode.
 *
 * Similarly, physical pages belonging to OBJT_PHYS objects are
 * counted because the address space might hold the last reference to
 * the object.
 */
static long
vm_pageout_oom_pagecount(struct vmspace *vmspace)
{
	vm_map_t map;
	vm_map_entry_t entry;
	vm_object_t obj;
	long res;

	map = &vmspace->vm_map;
	KASSERT(!map->system_map, ("system map"));
	sx_assert(&map->lock, SA_LOCKED);
	res = 0;
	for (entry = map->header.next; entry != &map->header;
	    entry = entry->next) {
		if ((entry->eflags & MAP_ENTRY_IS_SUB_MAP) != 0)
			continue;
		obj = entry->object.vm_object;
		if (obj == NULL)
			continue;
		if ((entry->eflags & MAP_ENTRY_NEEDS_COPY) != 0 &&
		    obj->ref_count != 1)
			continue;
		switch (obj->type) {
		case OBJT_DEFAULT:
		case OBJT_SWAP:
		case OBJT_PHYS:
		case OBJT_VNODE:
			res += obj->resident_page_count;
			break;
		}
	}
	return (res);
}

void
vm_pageout_oom(int shortage)
{
	struct proc *p, *bigproc;
	vm_offset_t size, bigsize;
	struct thread *td;
	struct vmspace *vm;

	/*
	 * We keep the process bigproc locked once we find it to keep anyone
	 * from messing with it; however, there is a possibility of
	 * deadlock if process B is bigproc and one of it's child processes
	 * attempts to propagate a signal to B while we are waiting for A's
	 * lock while walking this list.  To avoid this, we don't block on
	 * the process lock but just skip a process if it is already locked.
	 */
	bigproc = NULL;
	bigsize = 0;
	sx_slock(&allproc_lock);
	FOREACH_PROC_IN_SYSTEM(p) {
		int breakout;

		PROC_LOCK(p);

		/*
		 * If this is a system, protected or killed process, skip it.
		 */
		if (p->p_state != PRS_NORMAL || (p->p_flag & (P_INEXEC |
		    P_PROTECTED | P_SYSTEM | P_WEXIT)) != 0 ||
		    p->p_pid == 1 || P_KILLED(p) ||
		    (p->p_pid < 48 && swap_pager_avail != 0)) {
			PROC_UNLOCK(p);
			continue;
		}
		/*
		 * If the process is in a non-running type state,
		 * don't touch it.  Check all the threads individually.
		 */
		breakout = 0;
		FOREACH_THREAD_IN_PROC(p, td) {
			thread_lock(td);
			if (!TD_ON_RUNQ(td) &&
			    !TD_IS_RUNNING(td) &&
			    !TD_IS_SLEEPING(td) &&
			    !TD_IS_SUSPENDED(td) &&
			    !TD_IS_SWAPPED(td)) {
				thread_unlock(td);
				breakout = 1;
				break;
			}
			thread_unlock(td);
		}
		if (breakout) {
			PROC_UNLOCK(p);
			continue;
		}
		/*
		 * get the process size
		 */
		vm = vmspace_acquire_ref(p);
		if (vm == NULL) {
			PROC_UNLOCK(p);
			continue;
		}
		_PHOLD_LITE(p);
		PROC_UNLOCK(p);
		sx_sunlock(&allproc_lock);
		if (!vm_map_trylock_read(&vm->vm_map)) {
			vmspace_free(vm);
			sx_slock(&allproc_lock);
			PRELE(p);
			continue;
		}
		size = vmspace_swap_count(vm);
		if (shortage == VM_OOM_MEM)
			size += vm_pageout_oom_pagecount(vm);
		vm_map_unlock_read(&vm->vm_map);
		vmspace_free(vm);
		sx_slock(&allproc_lock);

		/*
		 * If this process is bigger than the biggest one,
		 * remember it.
		 */
		if (size > bigsize) {
			if (bigproc != NULL)
				PRELE(bigproc);
			bigproc = p;
			bigsize = size;
		} else {
			PRELE(p);
		}
	}
	sx_sunlock(&allproc_lock);
	if (bigproc != NULL) {
		if (vm_panic_on_oom != 0)
			panic("out of swap space");
		PROC_LOCK(bigproc);
		killproc(bigproc, "out of swap space");
		sched_nice(bigproc, PRIO_MIN);
		_PRELE(bigproc);
		PROC_UNLOCK(bigproc);
		wakeup(&vm_cnt.v_free_count);
	}
}

static void
vm_pageout_worker(void *arg)
{
	struct vm_domain *domain;
	int domidx;

	domidx = (uintptr_t)arg;
	domain = &vm_dom[domidx];

	/*
	 * XXXKIB It could be useful to bind pageout daemon threads to
	 * the cores belonging to the domain, from which vm_page_array
	 * is allocated.
	 */

	KASSERT(domain->vmd_segs != 0, ("domain without segments"));
	domain->vmd_last_active_scan = ticks;
	vm_pageout_init_marker(&domain->vmd_marker, PQ_INACTIVE);
	vm_pageout_init_marker(&domain->vmd_inacthead, PQ_INACTIVE);
	TAILQ_INSERT_HEAD(&domain->vmd_pagequeues[PQ_INACTIVE].pq_pl,
	    &domain->vmd_inacthead, plinks.q);

	/*
	 * The pageout daemon worker is never done, so loop forever.
	 */
	while (TRUE) {
		mtx_lock(&vm_page_queue_free_mtx);

		/*
		 * Generally, after a level >= 1 scan, if there are enough
		 * free pages to wakeup the waiters, then they are already
		 * awake.  A call to vm_page_free() during the scan awakened
		 * them.  However, in the following case, this wakeup serves
		 * to bound the amount of time that a thread might wait.
		 * Suppose a thread's call to vm_page_alloc() fails, but
		 * before that thread calls VM_WAIT, enough pages are freed by
		 * other threads to alleviate the free page shortage.  The
		 * thread will, nonetheless, wait until another page is freed
		 * or this wakeup is performed.
		 */
		if (vm_pages_needed && !vm_page_count_min()) {
			vm_pages_needed = false;
			wakeup(&vm_cnt.v_free_count);
		}

		/*
		 * Do not clear vm_pageout_wanted until we reach our target.
		 * Otherwise, we may be awakened over and over again, wasting
		 * CPU time.
		 */
		if (vm_pageout_wanted && !vm_paging_needed())
			vm_pageout_wanted = false;

		/*
		 * Might the page daemon receive a wakeup call?
		 */
		if (vm_pageout_wanted) {
			/*
			 * No.  Either vm_pageout_wanted was set by another
			 * thread during the previous scan, which must have
			 * been a level 0 scan, or vm_pageout_wanted was
			 * already set and the scan failed to free enough
			 * pages.  If we haven't yet performed a level >= 2
			 * scan (unlimited dirty cleaning), then upgrade the
			 * level and scan again now.  Otherwise, sleep a bit
			 * and try again later.
			 */
			mtx_unlock(&vm_page_queue_free_mtx);
			if (domain->vmd_pass > 1)
				pause("psleep", hz / 2);
			domain->vmd_pass++;
		} else {
			/*
			 * Yes.  Sleep until pages need to be reclaimed or
			 * have their reference stats updated.
			 */
			if (mtx_sleep(&vm_pageout_wanted,
			    &vm_page_queue_free_mtx, PDROP | PVM, "psleep",
			    hz) == 0) {
				PCPU_INC(cnt.v_pdwakeups);
				domain->vmd_pass = 1;
			} else
				domain->vmd_pass = 0;
		}

		vm_pageout_scan(domain, domain->vmd_pass);
	}
}

/*
 *	vm_pageout_init initialises basic pageout daemon settings.
 */
static void
vm_pageout_init(void)
{
	/*
	 * Initialize some paging parameters.
	 */
	vm_cnt.v_interrupt_free_min = 2;
	if (vm_cnt.v_page_count < 2000)
		vm_pageout_page_count = 8;

	/*
	 * v_free_reserved needs to include enough for the largest
	 * swap pager structures plus enough for any pv_entry structs
	 * when paging. 
	 */
	if (vm_cnt.v_page_count > 1024)
		vm_cnt.v_free_min = 4 + (vm_cnt.v_page_count - 1024) / 200;
	else
		vm_cnt.v_free_min = 4;
	vm_cnt.v_pageout_free_min = (2*MAXBSIZE)/PAGE_SIZE +
	    vm_cnt.v_interrupt_free_min;
	vm_cnt.v_free_reserved = vm_pageout_page_count +
	    vm_cnt.v_pageout_free_min + (vm_cnt.v_page_count / 768);
	vm_cnt.v_free_severe = vm_cnt.v_free_min / 2;
	vm_cnt.v_free_target = 4 * vm_cnt.v_free_min + vm_cnt.v_free_reserved;
	vm_cnt.v_free_min += vm_cnt.v_free_reserved;
	vm_cnt.v_free_severe += vm_cnt.v_free_reserved;
	vm_cnt.v_inactive_target = (3 * vm_cnt.v_free_target) / 2;
	if (vm_cnt.v_inactive_target > vm_cnt.v_free_count / 3)
		vm_cnt.v_inactive_target = vm_cnt.v_free_count / 3;

	/*
	 * Set the default wakeup threshold to be 10% above the minimum
	 * page limit.  This keeps the steady state out of shortfall.
	 */
	vm_pageout_wakeup_thresh = (vm_cnt.v_free_min / 10) * 11;

	/*
	 * Set interval in seconds for active scan.  We want to visit each
	 * page at least once every ten minutes.  This is to prevent worst
	 * case paging behaviors with stale active LRU.
	 */
	if (vm_pageout_update_period == 0)
		vm_pageout_update_period = 600;

	/* XXX does not really belong here */
	if (vm_page_max_wired == 0)
		vm_page_max_wired = vm_cnt.v_free_count / 3;
}

/*
 *     vm_pageout is the high level pageout daemon.
 */
static void
vm_pageout(void)
{
	int error;
#ifdef VM_NUMA_ALLOC
	int i;
#endif

	swap_pager_swap_init();
	error = kthread_add(vm_pageout_laundry_worker, NULL, curproc, NULL,
	    0, 0, "laundry: dom0");
	if (error != 0)
		panic("starting laundry for domain 0, error %d", error);
#ifdef VM_NUMA_ALLOC
	for (i = 1; i < vm_ndomains; i++) {
		error = kthread_add(vm_pageout_worker, (void *)(uintptr_t)i,
		    curproc, NULL, 0, 0, "dom%d", i);
		if (error != 0) {
			panic("starting pageout for domain %d, error %d\n",
			    i, error);
		}
	}
#endif
	error = kthread_add(uma_reclaim_worker, NULL, curproc, NULL,
	    0, 0, "uma");
	if (error != 0)
		panic("starting uma_reclaim helper, error %d\n", error);
	vm_pageout_worker((void *)(uintptr_t)0);
}

/*
 * Unless the free page queue lock is held by the caller, this function
 * should be regarded as advisory.  Specifically, the caller should
 * not msleep() on &vm_cnt.v_free_count following this function unless
 * the free page queue lock is held until the msleep() is performed.
 */
void
pagedaemon_wakeup(void)
{

	if (!vm_pageout_wanted && curthread->td_proc != pageproc) {
		vm_pageout_wanted = true;
		wakeup(&vm_pageout_wanted);
	}
}

#if !defined(NO_SWAPPING)
static void
vm_req_vmdaemon(int req)
{
	static int lastrun = 0;

	mtx_lock(&vm_daemon_mtx);
	vm_pageout_req_swapout |= req;
	if ((ticks > (lastrun + hz)) || (ticks < lastrun)) {
		wakeup(&vm_daemon_needed);
		lastrun = ticks;
	}
	mtx_unlock(&vm_daemon_mtx);
}

static void
vm_daemon(void)
{
	struct rlimit rsslim;
	struct proc *p;
	struct thread *td;
	struct vmspace *vm;
	int breakout, swapout_flags, tryagain, attempts;
#ifdef RACCT
	uint64_t rsize, ravailable;
#endif

	while (TRUE) {
		mtx_lock(&vm_daemon_mtx);
		msleep(&vm_daemon_needed, &vm_daemon_mtx, PPAUSE, "psleep",
#ifdef RACCT
		    racct_enable ? hz : 0
#else
		    0
#endif
		);
		swapout_flags = vm_pageout_req_swapout;
		vm_pageout_req_swapout = 0;
		mtx_unlock(&vm_daemon_mtx);
		if (swapout_flags)
			swapout_procs(swapout_flags);

		/*
		 * scan the processes for exceeding their rlimits or if
		 * process is swapped out -- deactivate pages
		 */
		tryagain = 0;
		attempts = 0;
again:
		attempts++;
		sx_slock(&allproc_lock);
		FOREACH_PROC_IN_SYSTEM(p) {
			vm_pindex_t limit, size;

			/*
			 * if this is a system process or if we have already
			 * looked at this process, skip it.
			 */
			PROC_LOCK(p);
			if (p->p_state != PRS_NORMAL ||
			    p->p_flag & (P_INEXEC | P_SYSTEM | P_WEXIT)) {
				PROC_UNLOCK(p);
				continue;
			}
			/*
			 * if the process is in a non-running type state,
			 * don't touch it.
			 */
			breakout = 0;
			FOREACH_THREAD_IN_PROC(p, td) {
				thread_lock(td);
				if (!TD_ON_RUNQ(td) &&
				    !TD_IS_RUNNING(td) &&
				    !TD_IS_SLEEPING(td) &&
				    !TD_IS_SUSPENDED(td)) {
					thread_unlock(td);
					breakout = 1;
					break;
				}
				thread_unlock(td);
			}
			if (breakout) {
				PROC_UNLOCK(p);
				continue;
			}
			/*
			 * get a limit
			 */
			lim_rlimit_proc(p, RLIMIT_RSS, &rsslim);
			limit = OFF_TO_IDX(
			    qmin(rsslim.rlim_cur, rsslim.rlim_max));

			/*
			 * let processes that are swapped out really be
			 * swapped out set the limit to nothing (will force a
			 * swap-out.)
			 */
			if ((p->p_flag & P_INMEM) == 0)
				limit = 0;	/* XXX */
			vm = vmspace_acquire_ref(p);
			_PHOLD_LITE(p);
			PROC_UNLOCK(p);
			if (vm == NULL) {
				PRELE(p);
				continue;
			}
			sx_sunlock(&allproc_lock);

			size = vmspace_resident_count(vm);
			if (size >= limit) {
				vm_pageout_map_deactivate_pages(
				    &vm->vm_map, limit);
			}
#ifdef RACCT
			if (racct_enable) {
				rsize = IDX_TO_OFF(size);
				PROC_LOCK(p);
				racct_set(p, RACCT_RSS, rsize);
				ravailable = racct_get_available(p, RACCT_RSS);
				PROC_UNLOCK(p);
				if (rsize > ravailable) {
					/*
					 * Don't be overly aggressive; this
					 * might be an innocent process,
					 * and the limit could've been exceeded
					 * by some memory hog.  Don't try
					 * to deactivate more than 1/4th
					 * of process' resident set size.
					 */
					if (attempts <= 8) {
						if (ravailable < rsize -
						    (rsize / 4)) {
							ravailable = rsize -
							    (rsize / 4);
						}
					}
					vm_pageout_map_deactivate_pages(
					    &vm->vm_map,
					    OFF_TO_IDX(ravailable));
					/* Update RSS usage after paging out. */
					size = vmspace_resident_count(vm);
					rsize = IDX_TO_OFF(size);
					PROC_LOCK(p);
					racct_set(p, RACCT_RSS, rsize);
					PROC_UNLOCK(p);
					if (rsize > ravailable)
						tryagain = 1;
				}
			}
#endif
			vmspace_free(vm);
			sx_slock(&allproc_lock);
			PRELE(p);
		}
		sx_sunlock(&allproc_lock);
		if (tryagain != 0 && attempts <= 10)
			goto again;
	}
}
#endif			/* !defined(NO_SWAPPING) */<|MERGE_RESOLUTION|>--- conflicted
+++ resolved
@@ -391,12 +391,8 @@
 	 * We can't clean the page if it is busy or held.
 	 */
 	vm_page_assert_unbusied(m);
-<<<<<<< HEAD
-	KASSERT(m->hold_count == 0, ("vm_pageout_clean: page %p is held", m));
+	KASSERT(m->hold_count == 0, ("page %p is held", m));
 	vm_page_dequeue(m);
-=======
-	KASSERT(m->hold_count == 0, ("page %p is held", m));
->>>>>>> 5e4b550c
 	vm_page_unlock(m);
 
 	mc[vm_pageout_page_count] = pb = ps = m;
@@ -406,19 +402,8 @@
 	is = 1;
 
 	/*
-<<<<<<< HEAD
-	 * Scan object for clusterable pages.
-	 *
-	 * We can cluster ONLY if: ->> the page is NOT
-	 * clean, wired, busy, held, or mapped into a
-	 * buffer, and one of the following:
-	 * 1) The page is in the laundry.
-	 * -or-
-	 * 2) we force the issue.
-=======
 	 * We can cluster only if the page is not clean, busy, or held, and
-	 * the page is inactive.
->>>>>>> 5e4b550c
+	 * the page is in the laundry queue.
 	 *
 	 * During heavy mmap/modification loads the pageout
 	 * daemon can really fragment the underlying file
