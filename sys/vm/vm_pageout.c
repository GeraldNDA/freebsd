/*-
 * Copyright (c) 1991 Regents of the University of California.
 * All rights reserved.
 * Copyright (c) 1994 John S. Dyson
 * All rights reserved.
 * Copyright (c) 1994 David Greenman
 * All rights reserved.
 * Copyright (c) 2005 Yahoo! Technologies Norway AS
 * All rights reserved.
 *
 * This code is derived from software contributed to Berkeley by
 * The Mach Operating System project at Carnegie-Mellon University.
 *
 * Redistribution and use in source and binary forms, with or without
 * modification, are permitted provided that the following conditions
 * are met:
 * 1. Redistributions of source code must retain the above copyright
 *    notice, this list of conditions and the following disclaimer.
 * 2. Redistributions in binary form must reproduce the above copyright
 *    notice, this list of conditions and the following disclaimer in the
 *    documentation and/or other materials provided with the distribution.
 * 3. All advertising materials mentioning features or use of this software
 *    must display the following acknowledgement:
 *	This product includes software developed by the University of
 *	California, Berkeley and its contributors.
 * 4. Neither the name of the University nor the names of its contributors
 *    may be used to endorse or promote products derived from this software
 *    without specific prior written permission.
 *
 * THIS SOFTWARE IS PROVIDED BY THE REGENTS AND CONTRIBUTORS ``AS IS'' AND
 * ANY EXPRESS OR IMPLIED WARRANTIES, INCLUDING, BUT NOT LIMITED TO, THE
 * IMPLIED WARRANTIES OF MERCHANTABILITY AND FITNESS FOR A PARTICULAR PURPOSE
 * ARE DISCLAIMED.  IN NO EVENT SHALL THE REGENTS OR CONTRIBUTORS BE LIABLE
 * FOR ANY DIRECT, INDIRECT, INCIDENTAL, SPECIAL, EXEMPLARY, OR CONSEQUENTIAL
 * DAMAGES (INCLUDING, BUT NOT LIMITED TO, PROCUREMENT OF SUBSTITUTE GOODS
 * OR SERVICES; LOSS OF USE, DATA, OR PROFITS; OR BUSINESS INTERRUPTION)
 * HOWEVER CAUSED AND ON ANY THEORY OF LIABILITY, WHETHER IN CONTRACT, STRICT
 * LIABILITY, OR TORT (INCLUDING NEGLIGENCE OR OTHERWISE) ARISING IN ANY WAY
 * OUT OF THE USE OF THIS SOFTWARE, EVEN IF ADVISED OF THE POSSIBILITY OF
 * SUCH DAMAGE.
 *
 *	from: @(#)vm_pageout.c	7.4 (Berkeley) 5/7/91
 *
 *
 * Copyright (c) 1987, 1990 Carnegie-Mellon University.
 * All rights reserved.
 *
 * Authors: Avadis Tevanian, Jr., Michael Wayne Young
 *
 * Permission to use, copy, modify and distribute this software and
 * its documentation is hereby granted, provided that both the copyright
 * notice and this permission notice appear in all copies of the
 * software, derivative works or modified versions, and any portions
 * thereof, and that both notices appear in supporting documentation.
 *
 * CARNEGIE MELLON ALLOWS FREE USE OF THIS SOFTWARE IN ITS "AS IS"
 * CONDITION.  CARNEGIE MELLON DISCLAIMS ANY LIABILITY OF ANY KIND
 * FOR ANY DAMAGES WHATSOEVER RESULTING FROM THE USE OF THIS SOFTWARE.
 *
 * Carnegie Mellon requests users of this software to return to
 *
 *  Software Distribution Coordinator  or  Software.Distribution@CS.CMU.EDU
 *  School of Computer Science
 *  Carnegie Mellon University
 *  Pittsburgh PA 15213-3890
 *
 * any improvements or extensions that they make and grant Carnegie the
 * rights to redistribute these changes.
 */

/*
 *	The proverbial page-out daemon.
 */

#include <sys/cdefs.h>
__FBSDID("$FreeBSD$");

#include "opt_vm.h"
#include <sys/param.h>
#include <sys/systm.h>
#include <sys/kernel.h>
#include <sys/eventhandler.h>
#include <sys/lock.h>
#include <sys/mutex.h>
#include <sys/proc.h>
#include <sys/kthread.h>
#include <sys/ktr.h>
#include <sys/mount.h>
#include <sys/racct.h>
#include <sys/resourcevar.h>
#include <sys/sched.h>
#include <sys/signalvar.h>
#include <sys/smp.h>
#include <sys/vnode.h>
#include <sys/vmmeter.h>
#include <sys/rwlock.h>
#include <sys/sx.h>
#include <sys/sysctl.h>

#include <vm/vm.h>
#include <vm/vm_param.h>
#include <vm/vm_object.h>
#include <vm/vm_page.h>
#include <vm/vm_map.h>
#include <vm/vm_pageout.h>
#include <vm/vm_pager.h>
#include <vm/vm_phys.h>
#include <vm/swap_pager.h>
#include <vm/vm_extern.h>
#include <vm/uma.h>

/*
 * System initialization
 */

/* the kernel process "vm_pageout"*/
static void vm_pageout(void);
static int vm_pageout_clean(vm_page_t);
static void vm_pageout_scan(struct vm_domain *vmd, int pass);
static void vm_pageout_mightbe_oom(struct vm_domain *vmd, int pass);

struct proc *pageproc;

static struct kproc_desc page_kp = {
	"pagedaemon",
	vm_pageout,
	&pageproc
};
SYSINIT(pagedaemon, SI_SUB_KTHREAD_PAGE, SI_ORDER_FIRST, kproc_start,
    &page_kp);

#if !defined(NO_SWAPPING)
/* the kernel process "vm_daemon"*/
static void vm_daemon(void);
static struct	proc *vmproc;

static struct kproc_desc vm_kp = {
	"vmdaemon",
	vm_daemon,
	&vmproc
};
SYSINIT(vmdaemon, SI_SUB_KTHREAD_VM, SI_ORDER_FIRST, kproc_start, &vm_kp);
#endif


int vm_pages_needed;		/* Event on which pageout daemon sleeps */
int vm_pageout_deficit;		/* Estimated number of pages deficit */
int vm_pageout_pages_needed;	/* flag saying that the pageout daemon needs pages */
int vm_pageout_wakeup_thresh;

#if !defined(NO_SWAPPING)
static int vm_pageout_req_swapout;	/* XXX */
static int vm_daemon_needed;
static struct mtx vm_daemon_mtx;
/* Allow for use by vm_pageout before vm_daemon is initialized. */
MTX_SYSINIT(vm_daemon, &vm_daemon_mtx, "vm daemon", MTX_DEF);
#endif
static int vm_max_launder = 32;
static int vm_pageout_update_period;
static int defer_swap_pageouts;
static int disable_swap_pageouts;

#if defined(NO_SWAPPING)
static int vm_swap_enabled = 0;
static int vm_swap_idle_enabled = 0;
#else
static int vm_swap_enabled = 1;
static int vm_swap_idle_enabled = 0;
#endif

SYSCTL_INT(_vm, OID_AUTO, pageout_wakeup_thresh,
	CTLFLAG_RW, &vm_pageout_wakeup_thresh, 0,
	"free page threshold for waking up the pageout daemon");

SYSCTL_INT(_vm, OID_AUTO, max_launder,
	CTLFLAG_RW, &vm_max_launder, 0, "Limit dirty flushes in pageout");

SYSCTL_INT(_vm, OID_AUTO, pageout_update_period,
	CTLFLAG_RW, &vm_pageout_update_period, 0,
	"Maximum active LRU update period");
  
#if defined(NO_SWAPPING)
SYSCTL_INT(_vm, VM_SWAPPING_ENABLED, swap_enabled,
	CTLFLAG_RD, &vm_swap_enabled, 0, "Enable entire process swapout");
SYSCTL_INT(_vm, OID_AUTO, swap_idle_enabled,
	CTLFLAG_RD, &vm_swap_idle_enabled, 0, "Allow swapout on idle criteria");
#else
SYSCTL_INT(_vm, VM_SWAPPING_ENABLED, swap_enabled,
	CTLFLAG_RW, &vm_swap_enabled, 0, "Enable entire process swapout");
SYSCTL_INT(_vm, OID_AUTO, swap_idle_enabled,
	CTLFLAG_RW, &vm_swap_idle_enabled, 0, "Allow swapout on idle criteria");
#endif

SYSCTL_INT(_vm, OID_AUTO, defer_swapspace_pageouts,
	CTLFLAG_RW, &defer_swap_pageouts, 0, "Give preference to dirty pages in mem");

SYSCTL_INT(_vm, OID_AUTO, disable_swapspace_pageouts,
	CTLFLAG_RW, &disable_swap_pageouts, 0, "Disallow swapout of dirty pages");

static int pageout_lock_miss;
SYSCTL_INT(_vm, OID_AUTO, pageout_lock_miss,
	CTLFLAG_RD, &pageout_lock_miss, 0, "vget() lock misses during pageout");

#define VM_PAGEOUT_PAGE_COUNT 16
int vm_pageout_page_count = VM_PAGEOUT_PAGE_COUNT;

int vm_page_max_wired;		/* XXX max # of wired pages system-wide */
SYSCTL_INT(_vm, OID_AUTO, max_wired,
	CTLFLAG_RW, &vm_page_max_wired, 0, "System-wide limit to wired page count");

static boolean_t vm_pageout_fallback_object_lock(vm_page_t, vm_page_t *);
static boolean_t vm_pageout_launder(struct vm_pagequeue *pq, int, vm_paddr_t,
    vm_paddr_t);
#if !defined(NO_SWAPPING)
static void vm_pageout_map_deactivate_pages(vm_map_t, long);
static void vm_pageout_object_deactivate_pages(pmap_t, vm_object_t, long);
static void vm_req_vmdaemon(int req);
#endif
static boolean_t vm_pageout_page_lock(vm_page_t, vm_page_t *);

/*
 * Initialize a dummy page for marking the caller's place in the specified
 * paging queue.  In principle, this function only needs to set the flag
 * PG_MARKER.  Nonetheless, it wirte busies and initializes the hold count
 * to one as safety precautions.
 */ 
static void
vm_pageout_init_marker(vm_page_t marker, u_short queue)
{

	bzero(marker, sizeof(*marker));
	marker->flags = PG_MARKER;
	marker->busy_lock = VPB_SINGLE_EXCLUSIVER;
	marker->queue = queue;
	marker->hold_count = 1;
}

/*
 * vm_pageout_fallback_object_lock:
 * 
 * Lock vm object currently associated with `m'. VM_OBJECT_TRYWLOCK is
 * known to have failed and page queue must be either PQ_ACTIVE or
 * PQ_INACTIVE.  To avoid lock order violation, unlock the page queues
 * while locking the vm object.  Use marker page to detect page queue
 * changes and maintain notion of next page on page queue.  Return
 * TRUE if no changes were detected, FALSE otherwise.  vm object is
 * locked on return.
 * 
 * This function depends on both the lock portion of struct vm_object
 * and normal struct vm_page being type stable.
 */
static boolean_t
vm_pageout_fallback_object_lock(vm_page_t m, vm_page_t *next)
{
	struct vm_page marker;
	struct vm_pagequeue *pq;
	boolean_t unchanged;
	u_short queue;
	vm_object_t object;

	queue = m->queue;
	vm_pageout_init_marker(&marker, queue);
	pq = vm_page_pagequeue(m);
	object = m->object;
	
	TAILQ_INSERT_AFTER(&pq->pq_pl, m, &marker, plinks.q);
	vm_pagequeue_unlock(pq);
	vm_page_unlock(m);
	VM_OBJECT_WLOCK(object);
	vm_page_lock(m);
	vm_pagequeue_lock(pq);

	/* Page queue might have changed. */
	*next = TAILQ_NEXT(&marker, plinks.q);
	unchanged = (m->queue == queue &&
		     m->object == object &&
		     &marker == TAILQ_NEXT(m, plinks.q));
	TAILQ_REMOVE(&pq->pq_pl, &marker, plinks.q);
	return (unchanged);
}

/*
 * Lock the page while holding the page queue lock.  Use marker page
 * to detect page queue changes and maintain notion of next page on
 * page queue.  Return TRUE if no changes were detected, FALSE
 * otherwise.  The page is locked on return. The page queue lock might
 * be dropped and reacquired.
 *
 * This function depends on normal struct vm_page being type stable.
 */
static boolean_t
vm_pageout_page_lock(vm_page_t m, vm_page_t *next)
{
	struct vm_page marker;
	struct vm_pagequeue *pq;
	boolean_t unchanged;
	u_short queue;

	vm_page_lock_assert(m, MA_NOTOWNED);
	if (vm_page_trylock(m))
		return (TRUE);

	queue = m->queue;
	vm_pageout_init_marker(&marker, queue);
	pq = vm_page_pagequeue(m);

	TAILQ_INSERT_AFTER(&pq->pq_pl, m, &marker, plinks.q);
	vm_pagequeue_unlock(pq);
	vm_page_lock(m);
	vm_pagequeue_lock(pq);

	/* Page queue might have changed. */
	*next = TAILQ_NEXT(&marker, plinks.q);
	unchanged = (m->queue == queue && &marker == TAILQ_NEXT(m, plinks.q));
	TAILQ_REMOVE(&pq->pq_pl, &marker, plinks.q);
	return (unchanged);
}

/*
 * vm_pageout_clean:
 *
 * Clean the page and remove it from the laundry.
 * 
 * We set the busy bit to cause potential page faults on this page to
 * block.  Note the careful timing, however, the busy bit isn't set till
 * late and we cannot do anything that will mess with the page.
 */
static int
vm_pageout_clean(vm_page_t m)
{
	vm_object_t object;
	vm_page_t mc[2*vm_pageout_page_count], pb, ps;
	int pageout_count;
	int ib, is, page_base;
	vm_pindex_t pindex = m->pindex;

	vm_page_lock_assert(m, MA_OWNED);
	object = m->object;
	VM_OBJECT_ASSERT_WLOCKED(object);

	/*
	 * It doesn't cost us anything to pageout OBJT_DEFAULT or OBJT_SWAP
	 * with the new swapper, but we could have serious problems paging
	 * out other object types if there is insufficient memory.  
	 *
	 * Unfortunately, checking free memory here is far too late, so the
	 * check has been moved up a procedural level.
	 */

	/*
	 * Can't clean the page if it's busy or held.
	 */
	vm_page_assert_unbusied(m);
	KASSERT(m->hold_count == 0, ("vm_pageout_clean: page %p is held", m));
	vm_page_unlock(m);

	mc[vm_pageout_page_count] = pb = ps = m;
	pageout_count = 1;
	page_base = vm_pageout_page_count;
	ib = 1;
	is = 1;

	/*
	 * Scan object for clusterable pages.
	 *
	 * We can cluster ONLY if: ->> the page is NOT
	 * clean, wired, busy, held, or mapped into a
	 * buffer, and one of the following:
	 * 1) The page is inactive, or a seldom used
	 *    active page.
	 * -or-
	 * 2) we force the issue.
	 *
	 * During heavy mmap/modification loads the pageout
	 * daemon can really fragment the underlying file
	 * due to flushing pages out of order and not trying
	 * align the clusters (which leave sporatic out-of-order
	 * holes).  To solve this problem we do the reverse scan
	 * first and attempt to align our cluster, then do a 
	 * forward scan if room remains.
	 */
more:
	while (ib && pageout_count < vm_pageout_page_count) {
		vm_page_t p;

		if (ib > pindex) {
			ib = 0;
			break;
		}

		if ((p = vm_page_prev(pb)) == NULL || vm_page_busied(p)) {
			ib = 0;
			break;
		}
		vm_page_lock(p);
		vm_page_test_dirty(p);
		if (p->dirty == 0 ||
		    p->queue != PQ_INACTIVE ||
		    p->hold_count != 0) {	/* may be undergoing I/O */
			vm_page_unlock(p);
			ib = 0;
			break;
		}
		vm_page_unlock(p);
		mc[--page_base] = pb = p;
		++pageout_count;
		++ib;
		/*
		 * alignment boundry, stop here and switch directions.  Do
		 * not clear ib.
		 */
		if ((pindex - (ib - 1)) % vm_pageout_page_count == 0)
			break;
	}

	while (pageout_count < vm_pageout_page_count && 
	    pindex + is < object->size) {
		vm_page_t p;

		if ((p = vm_page_next(ps)) == NULL || vm_page_busied(p))
			break;
		vm_page_lock(p);
		vm_page_test_dirty(p);
		if (p->dirty == 0 ||
		    p->queue != PQ_INACTIVE ||
		    p->hold_count != 0) {	/* may be undergoing I/O */
			vm_page_unlock(p);
			break;
		}
		vm_page_unlock(p);
		mc[page_base + pageout_count] = ps = p;
		++pageout_count;
		++is;
	}

	/*
	 * If we exhausted our forward scan, continue with the reverse scan
	 * when possible, even past a page boundry.  This catches boundry
	 * conditions.
	 */
	if (ib && pageout_count < vm_pageout_page_count)
		goto more;

	/*
	 * we allow reads during pageouts...
	 */
	return (vm_pageout_flush(&mc[page_base], pageout_count, 0, 0, NULL,
	    NULL));
}

/*
 * vm_pageout_flush() - launder the given pages
 *
 *	The given pages are laundered.  Note that we setup for the start of
 *	I/O ( i.e. busy the page ), mark it read-only, and bump the object
 *	reference count all in here rather then in the parent.  If we want
 *	the parent to do more sophisticated things we may have to change
 *	the ordering.
 *
 *	Returned runlen is the count of pages between mreq and first
 *	page after mreq with status VM_PAGER_AGAIN.
 *	*eio is set to TRUE if pager returned VM_PAGER_ERROR or VM_PAGER_FAIL
 *	for any page in runlen set.
 */
int
vm_pageout_flush(vm_page_t *mc, int count, int flags, int mreq, int *prunlen,
    boolean_t *eio)
{
	vm_object_t object = mc[0]->object;
	int pageout_status[count];
	int numpagedout = 0;
	int i, runlen;

	VM_OBJECT_ASSERT_WLOCKED(object);

	/*
	 * Initiate I/O.  Bump the vm_page_t->busy counter and
	 * mark the pages read-only.
	 *
	 * We do not have to fixup the clean/dirty bits here... we can
	 * allow the pager to do it after the I/O completes.
	 *
	 * NOTE! mc[i]->dirty may be partial or fragmented due to an
	 * edge case with file fragments.
	 */
	for (i = 0; i < count; i++) {
		KASSERT(mc[i]->valid == VM_PAGE_BITS_ALL,
		    ("vm_pageout_flush: partially invalid page %p index %d/%d",
			mc[i], i, count));
		vm_page_sbusy(mc[i]);
		pmap_remove_write(mc[i]);
	}
	vm_object_pip_add(object, count);

	vm_pager_put_pages(object, mc, count, flags, pageout_status);

	runlen = count - mreq;
	if (eio != NULL)
		*eio = FALSE;
	for (i = 0; i < count; i++) {
		vm_page_t mt = mc[i];

		KASSERT(pageout_status[i] == VM_PAGER_PEND ||
		    !pmap_page_is_write_mapped(mt),
		    ("vm_pageout_flush: page %p is not write protected", mt));
		switch (pageout_status[i]) {
		case VM_PAGER_OK:
		case VM_PAGER_PEND:
			numpagedout++;
			break;
		case VM_PAGER_BAD:
			/*
			 * Page outside of range of object. Right now we
			 * essentially lose the changes by pretending it
			 * worked.
			 */
			vm_page_undirty(mt);
			break;
		case VM_PAGER_ERROR:
		case VM_PAGER_FAIL:
			/*
			 * If page couldn't be paged out, then reactivate the
			 * page so it doesn't clog the inactive list.  (We
			 * will try paging out it again later).
			 */
			vm_page_lock(mt);
			vm_page_activate(mt);
			vm_page_unlock(mt);
			if (eio != NULL && i >= mreq && i - mreq < runlen)
				*eio = TRUE;
			break;
		case VM_PAGER_AGAIN:
			if (i >= mreq && i - mreq < runlen)
				runlen = i - mreq;
			break;
		}

		/*
		 * If the operation is still going, leave the page busy to
		 * block all other accesses. Also, leave the paging in
		 * progress indicator set so that we don't attempt an object
		 * collapse.
		 */
		if (pageout_status[i] != VM_PAGER_PEND) {
			vm_object_pip_wakeup(object);
			vm_page_sunbusy(mt);
			if (vm_page_count_severe()) {
				vm_page_lock(mt);
				vm_page_try_to_cache(mt);
				vm_page_unlock(mt);
			}
		}
	}
	if (prunlen != NULL)
		*prunlen = runlen;
	return (numpagedout);
}

static boolean_t
vm_pageout_launder(struct vm_pagequeue *pq, int tries, vm_paddr_t low,
    vm_paddr_t high)
{
	struct mount *mp;
	struct vnode *vp;
	vm_object_t object;
	vm_paddr_t pa;
	vm_page_t m, m_tmp, next;

	vm_pagequeue_lock(pq);
	TAILQ_FOREACH_SAFE(m, &pq->pq_pl, plinks.q, next) {
		if ((m->flags & PG_MARKER) != 0)
			continue;
		pa = VM_PAGE_TO_PHYS(m);
		if (pa < low || pa + PAGE_SIZE > high)
			continue;
		if (!vm_pageout_page_lock(m, &next) || m->hold_count != 0) {
			vm_page_unlock(m);
			continue;
		}
		object = m->object;
		if ((!VM_OBJECT_TRYWLOCK(object) &&
		    (!vm_pageout_fallback_object_lock(m, &next) ||
		    m->hold_count != 0)) || vm_page_busied(m)) {
			vm_page_unlock(m);
			VM_OBJECT_WUNLOCK(object);
			continue;
		}
		vm_page_test_dirty(m);
		if (m->dirty == 0 && object->ref_count != 0)
			pmap_remove_all(m);
		if (m->dirty != 0) {
			vm_page_unlock(m);
			if (tries == 0 || (object->flags & OBJ_DEAD) != 0) {
				VM_OBJECT_WUNLOCK(object);
				continue;
			}
			if (object->type == OBJT_VNODE) {
				vm_pagequeue_unlock(pq);
				vp = object->handle;
				vm_object_reference_locked(object);
				VM_OBJECT_WUNLOCK(object);
				(void)vn_start_write(vp, &mp, V_WAIT);
				vn_lock(vp, LK_EXCLUSIVE | LK_RETRY);
				VM_OBJECT_WLOCK(object);
				vm_object_page_clean(object, 0, 0, OBJPC_SYNC);
				VM_OBJECT_WUNLOCK(object);
				VOP_UNLOCK(vp, 0);
				vm_object_deallocate(object);
				vn_finished_write(mp);
				return (TRUE);
			} else if (object->type == OBJT_SWAP ||
			    object->type == OBJT_DEFAULT) {
				vm_pagequeue_unlock(pq);
				m_tmp = m;
				vm_pageout_flush(&m_tmp, 1, VM_PAGER_PUT_SYNC,
				    0, NULL, NULL);
				VM_OBJECT_WUNLOCK(object);
				return (TRUE);
			}
		} else {
			/*
			 * Dequeue here to prevent lock recursion in
			 * vm_page_cache().
			 */
			vm_page_dequeue_locked(m);
			vm_page_cache(m);
			vm_page_unlock(m);
		}
		VM_OBJECT_WUNLOCK(object);
	}
	vm_pagequeue_unlock(pq);
	return (FALSE);
}

/*
 * Increase the number of cached pages.  The specified value, "tries",
 * determines which categories of pages are cached:
 *
 *  0: All clean, inactive pages within the specified physical address range
 *     are cached.  Will not sleep.
 *  1: The vm_lowmem handlers are called.  All inactive pages within
 *     the specified physical address range are cached.  May sleep.
 *  2: The vm_lowmem handlers are called.  All inactive and active pages
 *     within the specified physical address range are cached.  May sleep.
 */
void
vm_pageout_grow_cache(int tries, vm_paddr_t low, vm_paddr_t high)
{
	int actl, actmax, inactl, inactmax, dom, initial_dom;
	static int start_dom = 0;

	if (tries > 0) {
		/*
		 * Decrease registered cache sizes.  The vm_lowmem handlers
		 * may acquire locks and/or sleep, so they can only be invoked
		 * when "tries" is greater than zero.
		 */
		EVENTHANDLER_INVOKE(vm_lowmem, 0);

		/*
		 * We do this explicitly after the caches have been drained
		 * above.
		 */
		uma_reclaim();
	}

	/*
	 * Make the next scan start on the next domain.
	 */
	initial_dom = atomic_fetchadd_int(&start_dom, 1) % vm_ndomains;

	inactl = 0;
	inactmax = cnt.v_inactive_count;
	actl = 0;
	actmax = tries < 2 ? 0 : cnt.v_active_count;
	dom = initial_dom;

	/*
	 * Scan domains in round-robin order, first inactive queues,
	 * then active.  Since domain usually owns large physically
	 * contiguous chunk of memory, it makes sense to completely
	 * exhaust one domain before switching to next, while growing
	 * the pool of contiguous physical pages.
	 *
	 * Do not even start launder a domain which cannot contain
	 * the specified address range, as indicated by segments
	 * constituting the domain.
	 */
again:
	if (inactl < inactmax) {
		if (vm_phys_domain_intersects(vm_dom[dom].vmd_segs,
		    low, high) &&
		    vm_pageout_launder(&vm_dom[dom].vmd_pagequeues[PQ_INACTIVE],
		    tries, low, high)) {
			inactl++;
			goto again;
		}
		if (++dom == vm_ndomains)
			dom = 0;
		if (dom != initial_dom)
			goto again;
	}
	if (actl < actmax) {
		if (vm_phys_domain_intersects(vm_dom[dom].vmd_segs,
		    low, high) &&
		    vm_pageout_launder(&vm_dom[dom].vmd_pagequeues[PQ_ACTIVE],
		      tries, low, high)) {
			actl++;
			goto again;
		}
		if (++dom == vm_ndomains)
			dom = 0;
		if (dom != initial_dom)
			goto again;
	}
}

#if !defined(NO_SWAPPING)
/*
 *	vm_pageout_object_deactivate_pages
 *
 *	Deactivate enough pages to satisfy the inactive target
 *	requirements.
 *
 *	The object and map must be locked.
 */
static void
vm_pageout_object_deactivate_pages(pmap_t pmap, vm_object_t first_object,
    long desired)
{
	vm_object_t backing_object, object;
	vm_page_t p;
	int act_delta, remove_mode;

	VM_OBJECT_ASSERT_LOCKED(first_object);
	if ((first_object->flags & OBJ_FICTITIOUS) != 0)
		return;
	for (object = first_object;; object = backing_object) {
		if (pmap_resident_count(pmap) <= desired)
			goto unlock_return;
		VM_OBJECT_ASSERT_LOCKED(object);
		if ((object->flags & OBJ_UNMANAGED) != 0 ||
		    object->paging_in_progress != 0)
			goto unlock_return;

		remove_mode = 0;
		if (object->shadow_count > 1)
			remove_mode = 1;
		/*
		 * Scan the object's entire memory queue.
		 */
		TAILQ_FOREACH(p, &object->memq, listq) {
			if (pmap_resident_count(pmap) <= desired)
				goto unlock_return;
			if (vm_page_busied(p))
				continue;
			PCPU_INC(cnt.v_pdpages);
			vm_page_lock(p);
			if (p->wire_count != 0 || p->hold_count != 0 ||
			    !pmap_page_exists_quick(pmap, p)) {
				vm_page_unlock(p);
				continue;
			}
			act_delta = pmap_ts_referenced(p);
			if ((p->aflags & PGA_REFERENCED) != 0) {
				if (act_delta == 0)
					act_delta = 1;
				vm_page_aflag_clear(p, PGA_REFERENCED);
			}
			if (p->queue != PQ_ACTIVE && act_delta != 0) {
				vm_page_activate(p);
				p->act_count += act_delta;
			} else if (p->queue == PQ_ACTIVE) {
				if (act_delta == 0) {
					p->act_count -= min(p->act_count,
					    ACT_DECLINE);
					if (!remove_mode && p->act_count == 0) {
						pmap_remove_all(p);
						vm_page_deactivate(p);
					} else
						vm_page_requeue(p);
				} else {
					vm_page_activate(p);
					if (p->act_count < ACT_MAX -
					    ACT_ADVANCE)
						p->act_count += ACT_ADVANCE;
					vm_page_requeue(p);
				}
			} else if (p->queue == PQ_INACTIVE)
				pmap_remove_all(p);
			vm_page_unlock(p);
		}
		if ((backing_object = object->backing_object) == NULL)
			goto unlock_return;
		VM_OBJECT_RLOCK(backing_object);
		if (object != first_object)
			VM_OBJECT_RUNLOCK(object);
	}
unlock_return:
	if (object != first_object)
		VM_OBJECT_RUNLOCK(object);
}

/*
 * deactivate some number of pages in a map, try to do it fairly, but
 * that is really hard to do.
 */
static void
vm_pageout_map_deactivate_pages(map, desired)
	vm_map_t map;
	long desired;
{
	vm_map_entry_t tmpe;
	vm_object_t obj, bigobj;
	int nothingwired;

	if (!vm_map_trylock(map))
		return;

	bigobj = NULL;
	nothingwired = TRUE;

	/*
	 * first, search out the biggest object, and try to free pages from
	 * that.
	 */
	tmpe = map->header.next;
	while (tmpe != &map->header) {
		if ((tmpe->eflags & MAP_ENTRY_IS_SUB_MAP) == 0) {
			obj = tmpe->object.vm_object;
			if (obj != NULL && VM_OBJECT_TRYRLOCK(obj)) {
				if (obj->shadow_count <= 1 &&
				    (bigobj == NULL ||
				     bigobj->resident_page_count < obj->resident_page_count)) {
					if (bigobj != NULL)
						VM_OBJECT_RUNLOCK(bigobj);
					bigobj = obj;
				} else
					VM_OBJECT_RUNLOCK(obj);
			}
		}
		if (tmpe->wired_count > 0)
			nothingwired = FALSE;
		tmpe = tmpe->next;
	}

	if (bigobj != NULL) {
		vm_pageout_object_deactivate_pages(map->pmap, bigobj, desired);
		VM_OBJECT_RUNLOCK(bigobj);
	}
	/*
	 * Next, hunt around for other pages to deactivate.  We actually
	 * do this search sort of wrong -- .text first is not the best idea.
	 */
	tmpe = map->header.next;
	while (tmpe != &map->header) {
		if (pmap_resident_count(vm_map_pmap(map)) <= desired)
			break;
		if ((tmpe->eflags & MAP_ENTRY_IS_SUB_MAP) == 0) {
			obj = tmpe->object.vm_object;
			if (obj != NULL) {
				VM_OBJECT_RLOCK(obj);
				vm_pageout_object_deactivate_pages(map->pmap, obj, desired);
				VM_OBJECT_RUNLOCK(obj);
			}
		}
		tmpe = tmpe->next;
	}

	/*
	 * Remove all mappings if a process is swapped out, this will free page
	 * table pages.
	 */
	if (desired == 0 && nothingwired) {
		pmap_remove(vm_map_pmap(map), vm_map_min(map),
		    vm_map_max(map));
	}
	vm_map_unlock(map);
}
#endif		/* !defined(NO_SWAPPING) */

/*
 *	vm_pageout_scan does the dirty work for the pageout daemon.
 *
 *	pass 0 - Update active LRU/deactivate pages
 *	pass 1 - Move inactive to cache or free
 *	pass 2 - Launder dirty pages
 */
static void
vm_pageout_scan(struct vm_domain *vmd, int pass)
{
	vm_page_t m, next;
	struct vm_pagequeue *pq;
	int page_shortage, maxscan, pcount;
	int addl_page_shortage;
	vm_object_t object;
	int act_delta;
	int vnodes_skipped = 0;
	int maxlaunder;
	boolean_t queues_locked;

	/*
	 * If we need to reclaim memory ask kernel caches to return
	 * some.
	 */
	if (pass > 0) {
		/*
		 * Decrease registered cache sizes.
		 */
		EVENTHANDLER_INVOKE(vm_lowmem, 0);
		/*
		 * We do this explicitly after the caches have been
		 * drained above.
		 */
		uma_reclaim();
	}

	/*
	 * The addl_page_shortage is the number of temporarily
	 * stuck pages in the inactive queue.  In other words, the
	 * number of pages from the inactive count that should be
	 * discounted in setting the target for the active queue scan.
	 */
	addl_page_shortage = atomic_readandclear_int(&vm_pageout_deficit);

	/*
	 * Calculate the number of pages we want to either free or move
	 * to the cache.
	 */
	page_shortage = vm_paging_target() + addl_page_shortage;

	/*
	 * maxlaunder limits the number of dirty pages we flush per scan.
	 * For most systems a smaller value (16 or 32) is more robust under
	 * extreme memory and disk pressure because any unnecessary writes
	 * to disk can result in extreme performance degredation.  However,
	 * systems with excessive dirty pages (especially when MAP_NOSYNC is
	 * used) will die horribly with limited laundering.  If the pageout
	 * daemon cannot clean enough pages in the first pass, we let it go
	 * all out in succeeding passes.
	 */
	if ((maxlaunder = vm_max_launder) <= 1)
		maxlaunder = 1;
	if (pass > 1)
		maxlaunder = 10000;

	/*
	 * Start scanning the inactive queue for pages we can move to the
	 * cache or free.  The scan will stop when the target is reached or
	 * we have scanned the entire inactive queue.  Note that m->act_count
	 * is not used to form decisions for the inactive queue, only for the
	 * active queue.
	 */
	pq = &vmd->vmd_pagequeues[PQ_INACTIVE];
	maxscan = pq->pq_cnt;
	vm_pagequeue_lock(pq);
	queues_locked = TRUE;
	for (m = TAILQ_FIRST(&pq->pq_pl);
	     m != NULL && maxscan-- > 0 && page_shortage > 0;
	     m = next) {
		vm_pagequeue_assert_locked(pq);
		KASSERT(queues_locked, ("unlocked queues"));
		KASSERT(m->queue == PQ_INACTIVE, ("Inactive queue %p", m));

		PCPU_INC(cnt.v_pdpages);
		next = TAILQ_NEXT(m, plinks.q);

		/*
		 * skip marker pages
		 */
		if (m->flags & PG_MARKER)
			continue;

		KASSERT((m->flags & PG_FICTITIOUS) == 0,
		    ("Fictitious page %p cannot be in inactive queue", m));
		KASSERT((m->oflags & VPO_UNMANAGED) == 0,
		    ("Unmanaged page %p cannot be in inactive queue", m));

		/*
		 * The page or object lock acquisitions fail if the
		 * page was removed from the queue or moved to a
		 * different position within the queue.  In either
		 * case, addl_page_shortage should not be incremented.
		 */
		if (!vm_pageout_page_lock(m, &next)) {
			vm_page_unlock(m);
			continue;
		}
		object = m->object;
		if (!VM_OBJECT_TRYWLOCK(object) &&
		    !vm_pageout_fallback_object_lock(m, &next)) {
			vm_page_unlock(m);
			VM_OBJECT_WUNLOCK(object);
			continue;
		}

		/*
		 * Don't mess with busy pages, keep them at at the
		 * front of the queue, most likely they are being
		 * paged out.  Increment addl_page_shortage for busy
		 * pages, because they may leave the inactive queue
		 * shortly after page scan is finished.
		 */
		if (vm_page_busied(m)) {
			vm_page_unlock(m);
			VM_OBJECT_WUNLOCK(object);
			addl_page_shortage++;
			continue;
		}

		/*
		 * We unlock the inactive page queue, invalidating the
		 * 'next' pointer.  Use our marker to remember our
		 * place.
		 */
		TAILQ_INSERT_AFTER(&pq->pq_pl, m, &vmd->vmd_marker, plinks.q);
		vm_pagequeue_unlock(pq);
		queues_locked = FALSE;

		/*
		 * We bump the activation count if the page has been
		 * referenced while in the inactive queue.  This makes
		 * it less likely that the page will be added back to the
		 * inactive queue prematurely again.  Here we check the 
		 * page tables (or emulated bits, if any), given the upper 
		 * level VM system not knowing anything about existing 
		 * references.
		 */
		act_delta = 0;
		if ((m->aflags & PGA_REFERENCED) != 0) {
			vm_page_aflag_clear(m, PGA_REFERENCED);
			act_delta = 1;
		}
		if (object->ref_count != 0) {
			act_delta += pmap_ts_referenced(m);
		} else {
			KASSERT(!pmap_page_is_mapped(m),
			    ("vm_pageout_scan: page %p is mapped", m));
		}

		/*
		 * If the upper level VM system knows about any page 
		 * references, we reactivate the page or requeue it.
		 */
		if (act_delta != 0) {
			if (object->ref_count) {
				vm_page_activate(m);
				m->act_count += act_delta + ACT_ADVANCE;
			} else {
				vm_pagequeue_lock(pq);
				queues_locked = TRUE;
				vm_page_requeue_locked(m);
			}
			VM_OBJECT_WUNLOCK(object);
			vm_page_unlock(m);
			goto relock_queues;
		}

		if (m->hold_count != 0) {
			vm_page_unlock(m);
			VM_OBJECT_WUNLOCK(object);

			/*
			 * Held pages are essentially stuck in the
			 * queue.  So, they ought to be discounted
			 * from the inactive count.  See the
			 * calculation of the page_shortage for the
			 * loop over the active queue below.
			 */
			addl_page_shortage++;
			goto relock_queues;
		}

		/*
		 * If the page appears to be clean at the machine-independent
		 * layer, then remove all of its mappings from the pmap in
		 * anticipation of placing it onto the cache queue.  If,
		 * however, any of the page's mappings allow write access,
		 * then the page may still be modified until the last of those
		 * mappings are removed.
		 */
		vm_page_test_dirty(m);
		if (m->dirty == 0 && object->ref_count != 0)
			pmap_remove_all(m);

		if (m->valid == 0) {
			/*
			 * Invalid pages can be easily freed
			 */
			vm_page_free(m);
			PCPU_INC(cnt.v_dfree);
			--page_shortage;
		} else if (m->dirty == 0) {
			/*
			 * Clean pages can be placed onto the cache queue.
			 * This effectively frees them.
			 */
			vm_page_cache(m);
			--page_shortage;
		} else if ((m->flags & PG_WINATCFLS) == 0 && pass < 2) {
			/*
			 * Dirty pages need to be paged out, but flushing
			 * a page is extremely expensive verses freeing
			 * a clean page.  Rather then artificially limiting
			 * the number of pages we can flush, we instead give
			 * dirty pages extra priority on the inactive queue
			 * by forcing them to be cycled through the queue
			 * twice before being flushed, after which the
			 * (now clean) page will cycle through once more
			 * before being freed.  This significantly extends
			 * the thrash point for a heavily loaded machine.
			 */
			m->flags |= PG_WINATCFLS;
			vm_pagequeue_lock(pq);
			queues_locked = TRUE;
			vm_page_requeue_locked(m);
		} else if (maxlaunder > 0) {
			/*
			 * We always want to try to flush some dirty pages if
			 * we encounter them, to keep the system stable.
			 * Normally this number is small, but under extreme
			 * pressure where there are insufficient clean pages
			 * on the inactive queue, we may have to go all out.
			 */
			int swap_pageouts_ok;
			struct vnode *vp = NULL;
			struct mount *mp = NULL;

			if ((object->type != OBJT_SWAP) && (object->type != OBJT_DEFAULT)) {
				swap_pageouts_ok = 1;
			} else {
				swap_pageouts_ok = !(defer_swap_pageouts || disable_swap_pageouts);
				swap_pageouts_ok |= (!disable_swap_pageouts && defer_swap_pageouts &&
				vm_page_count_min());
										
			}

			/*
			 * We don't bother paging objects that are "dead".  
			 * Those objects are in a "rundown" state.
			 */
			if (!swap_pageouts_ok || (object->flags & OBJ_DEAD)) {
				vm_pagequeue_lock(pq);
				vm_page_unlock(m);
				VM_OBJECT_WUNLOCK(object);
				queues_locked = TRUE;
				vm_page_requeue_locked(m);
				goto relock_queues;
			}

			/*
			 * The object is already known NOT to be dead.   It
			 * is possible for the vget() to block the whole
			 * pageout daemon, but the new low-memory handling
			 * code should prevent it.
			 *
			 * The previous code skipped locked vnodes and, worse,
			 * reordered pages in the queue.  This results in
			 * completely non-deterministic operation and, on a
			 * busy system, can lead to extremely non-optimal
			 * pageouts.  For example, it can cause clean pages
			 * to be freed and dirty pages to be moved to the end
			 * of the queue.  Since dirty pages are also moved to
			 * the end of the queue once-cleaned, this gives
			 * way too large a weighting to defering the freeing
			 * of dirty pages.
			 *
			 * We can't wait forever for the vnode lock, we might
			 * deadlock due to a vn_read() getting stuck in
			 * vm_wait while holding this vnode.  We skip the 
			 * vnode if we can't get it in a reasonable amount
			 * of time.
			 */
			if (object->type == OBJT_VNODE) {
				vm_page_unlock(m);
				vp = object->handle;
				if (vp->v_type == VREG &&
				    vn_start_write(vp, &mp, V_NOWAIT) != 0) {
					mp = NULL;
					++pageout_lock_miss;
					if (object->flags & OBJ_MIGHTBEDIRTY)
						vnodes_skipped++;
					goto unlock_and_continue;
				}
				KASSERT(mp != NULL,
				    ("vp %p with NULL v_mount", vp));
				vm_object_reference_locked(object);
				VM_OBJECT_WUNLOCK(object);
				if (vget(vp, LK_EXCLUSIVE | LK_TIMELOCK,
				    curthread)) {
					VM_OBJECT_WLOCK(object);
					++pageout_lock_miss;
					if (object->flags & OBJ_MIGHTBEDIRTY)
						vnodes_skipped++;
					vp = NULL;
					goto unlock_and_continue;
				}
				VM_OBJECT_WLOCK(object);
				vm_page_lock(m);
				vm_pagequeue_lock(pq);
				queues_locked = TRUE;
				/*
				 * The page might have been moved to another
				 * queue during potential blocking in vget()
				 * above.  The page might have been freed and
				 * reused for another vnode.
				 */
				if (m->queue != PQ_INACTIVE ||
				    m->object != object ||
				    TAILQ_NEXT(m, plinks.q) != &vmd->vmd_marker) {
					vm_page_unlock(m);
					if (object->flags & OBJ_MIGHTBEDIRTY)
						vnodes_skipped++;
					goto unlock_and_continue;
				}
	
				/*
				 * The page may have been busied during the
				 * blocking in vget().  We don't move the
				 * page back onto the end of the queue so that
				 * statistics are more correct if we don't.
				 */
				if (vm_page_busied(m)) {
					vm_page_unlock(m);
					goto unlock_and_continue;
				}

				/*
				 * If the page has become held it might
				 * be undergoing I/O, so skip it
				 */
				if (m->hold_count) {
					vm_page_unlock(m);
					vm_page_requeue_locked(m);
					if (object->flags & OBJ_MIGHTBEDIRTY)
						vnodes_skipped++;
					goto unlock_and_continue;
				}
				vm_pagequeue_unlock(pq);
				queues_locked = FALSE;
			}

			/*
			 * If a page is dirty, then it is either being washed
			 * (but not yet cleaned) or it is still in the
			 * laundry.  If it is still in the laundry, then we
			 * start the cleaning operation. 
			 *
			 * decrement page_shortage on success to account for
			 * the (future) cleaned page.  Otherwise we could wind
			 * up laundering or cleaning too many pages.
			 */
			if (vm_pageout_clean(m) != 0) {
				--page_shortage;
				--maxlaunder;
			}
unlock_and_continue:
			vm_page_lock_assert(m, MA_NOTOWNED);
			VM_OBJECT_WUNLOCK(object);
			if (mp != NULL) {
				if (queues_locked) {
					vm_pagequeue_unlock(pq);
					queues_locked = FALSE;
				}
				if (vp != NULL)
					vput(vp);
				vm_object_deallocate(object);
				vn_finished_write(mp);
			}
			vm_page_lock_assert(m, MA_NOTOWNED);
			goto relock_queues;
		}
		vm_page_unlock(m);
		VM_OBJECT_WUNLOCK(object);
relock_queues:
		if (!queues_locked) {
			vm_pagequeue_lock(pq);
			queues_locked = TRUE;
		}
		next = TAILQ_NEXT(&vmd->vmd_marker, plinks.q);
		TAILQ_REMOVE(&pq->pq_pl, &vmd->vmd_marker, plinks.q);
	}
	vm_pagequeue_unlock(pq);

	/*
	 * Compute the number of pages we want to try to move from the
	 * active queue to the inactive queue.
	 */
	pq = &vmd->vmd_pagequeues[PQ_ACTIVE];
	vm_pagequeue_lock(pq);
	pcount = pq->pq_cnt;
	page_shortage = vm_paging_target() +
	    cnt.v_inactive_target - cnt.v_inactive_count;
	page_shortage += addl_page_shortage;
	/*
	 * If we're just idle polling attempt to visit every
	 * active page within 'update_period' seconds.
	 */
	 if (pass == 0 && vm_pageout_update_period != 0) {
		pcount /= vm_pageout_update_period;
		page_shortage = pcount;
	}

	/*
	 * Scan the active queue for things we can deactivate. We nominally
	 * track the per-page activity counter and use it to locate
	 * deactivation candidates.
	 */
	m = TAILQ_FIRST(&pq->pq_pl);
	while ((m != NULL) && (pcount-- > 0) && (page_shortage > 0)) {

		KASSERT(m->queue == PQ_ACTIVE,
		    ("vm_pageout_scan: page %p isn't active", m));

		next = TAILQ_NEXT(m, plinks.q);
		if ((m->flags & PG_MARKER) != 0) {
			m = next;
			continue;
		}
		KASSERT((m->flags & PG_FICTITIOUS) == 0,
		    ("Fictitious page %p cannot be in active queue", m));
		KASSERT((m->oflags & VPO_UNMANAGED) == 0,
		    ("Unmanaged page %p cannot be in active queue", m));
		if (!vm_pageout_page_lock(m, &next)) {
			vm_page_unlock(m);
			m = next;
			continue;
		}
		object = m->object;
		if (!VM_OBJECT_TRYWLOCK(object) &&
		    !vm_pageout_fallback_object_lock(m, &next)) {
			VM_OBJECT_WUNLOCK(object);
			vm_page_unlock(m);
			m = next;
			continue;
		}

		/*
		 * Don't deactivate pages that are busy.
		 */
		if (vm_page_busied(m) || m->hold_count != 0) {
			vm_page_unlock(m);
			VM_OBJECT_WUNLOCK(object);
			vm_page_requeue_locked(m);
			m = next;
			continue;
		}

		/*
		 * The count for pagedaemon pages is done after checking the
		 * page for eligibility...
		 */
		PCPU_INC(cnt.v_pdpages);

		/*
		 * Check to see "how much" the page has been used.
		 */
		act_delta = 0;
		if (m->aflags & PGA_REFERENCED) {
			vm_page_aflag_clear(m, PGA_REFERENCED);
			act_delta += 1;
		}
		if (object->ref_count != 0)
			act_delta += pmap_ts_referenced(m);

		/*
		 * Advance or decay the act_count based on recent usage.
		 */
		if (act_delta) {
			m->act_count += ACT_ADVANCE + act_delta;
			if (m->act_count > ACT_MAX)
				m->act_count = ACT_MAX;
		} else {
			m->act_count -= min(m->act_count, ACT_DECLINE);
			act_delta = m->act_count;
		}

		/*
		 * Move this page to the tail of the active or inactive
		 * queue depending on usage.
		 */
		if (act_delta == 0) {
			KASSERT(object->ref_count != 0 ||
			    !pmap_page_is_mapped(m),
			    ("vm_pageout_scan: page %p is mapped", m));
			/* Dequeue to avoid later lock recursion. */
			vm_page_dequeue_locked(m);
			vm_page_deactivate(m);
			page_shortage--;
		} else
			vm_page_requeue_locked(m);
		vm_page_unlock(m);
		VM_OBJECT_WUNLOCK(object);
		m = next;
	}
	vm_pagequeue_unlock(pq);
#if !defined(NO_SWAPPING)
	/*
	 * Idle process swapout -- run once per second.
	 */
	if (vm_swap_idle_enabled) {
		static long lsec;
		if (time_second != lsec) {
			vm_req_vmdaemon(VM_SWAP_IDLE);
			lsec = time_second;
		}
	}
#endif
		
	/*
	 * If we didn't get enough free pages, and we have skipped a vnode
	 * in a writeable object, wakeup the sync daemon.  And kick swapout
	 * if we did not get enough free pages.
	 */
	if (vm_paging_target() > 0) {
		if (vnodes_skipped && vm_page_count_min())
			(void) speedup_syncer();
#if !defined(NO_SWAPPING)
		if (vm_swap_enabled && vm_page_count_target())
			vm_req_vmdaemon(VM_SWAP_NORMAL);
#endif
	}

	/*
	 * If we are critically low on one of RAM or swap and low on
	 * the other, kill the largest process.  However, we avoid
	 * doing this on the first pass in order to give ourselves a
	 * chance to flush out dirty vnode-backed pages and to allow
	 * active pages to be moved to the inactive queue and reclaimed.
	 */
	vm_pageout_mightbe_oom(vmd, pass);
}

static int vm_pageout_oom_vote;

/*
 * The pagedaemon threads randlomly select one to perform the
 * OOM.  Trying to kill processes before all pagedaemons
 * failed to reach free target is premature.
 */
static void
vm_pageout_mightbe_oom(struct vm_domain *vmd, int pass)
{
	int old_vote;

	if (pass <= 1 || !((swap_pager_avail < 64 && vm_page_count_min()) ||
	    (swap_pager_full && vm_paging_target() > 0))) {
		if (vmd->vmd_oom) {
			vmd->vmd_oom = FALSE;
			atomic_subtract_int(&vm_pageout_oom_vote, 1);
		}
		return;
	}

	if (vmd->vmd_oom)
		return;

	vmd->vmd_oom = TRUE;
	old_vote = atomic_fetchadd_int(&vm_pageout_oom_vote, 1);
	if (old_vote != vm_ndomains - 1)
		return;

	/*
	 * The current pagedaemon thread is the last in the quorum to
	 * start OOM.  Initiate the selection and signaling of the
	 * victim.
	 */
	vm_pageout_oom(VM_OOM_MEM);

	/*
	 * After one round of OOM terror, recall our vote.  On the
	 * next pass, current pagedaemon would vote again if the low
	 * memory condition is still there, due to vmd_oom being
	 * false.
	 */
	vmd->vmd_oom = FALSE;
	atomic_subtract_int(&vm_pageout_oom_vote, 1);
}

void
vm_pageout_oom(int shortage)
{
	struct proc *p, *bigproc;
	vm_offset_t size, bigsize;
	struct thread *td;
	struct vmspace *vm;

	/*
	 * We keep the process bigproc locked once we find it to keep anyone
	 * from messing with it; however, there is a possibility of
	 * deadlock if process B is bigproc and one of it's child processes
	 * attempts to propagate a signal to B while we are waiting for A's
	 * lock while walking this list.  To avoid this, we don't block on
	 * the process lock but just skip a process if it is already locked.
	 */
	bigproc = NULL;
	bigsize = 0;
	sx_slock(&allproc_lock);
	FOREACH_PROC_IN_SYSTEM(p) {
		int breakout;

		if (PROC_TRYLOCK(p) == 0)
			continue;
		/*
		 * If this is a system, protected or killed process, skip it.
		 */
		if (p->p_state != PRS_NORMAL ||
		    (p->p_flag & (P_INEXEC | P_PROTECTED | P_SYSTEM)) ||
		    (p->p_pid == 1) || P_KILLED(p) ||
		    ((p->p_pid < 48) && (swap_pager_avail != 0))) {
			PROC_UNLOCK(p);
			continue;
		}
		/*
		 * If the process is in a non-running type state,
		 * don't touch it.  Check all the threads individually.
		 */
		breakout = 0;
		FOREACH_THREAD_IN_PROC(p, td) {
			thread_lock(td);
			if (!TD_ON_RUNQ(td) &&
			    !TD_IS_RUNNING(td) &&
			    !TD_IS_SLEEPING(td) &&
			    !TD_IS_SUSPENDED(td)) {
				thread_unlock(td);
				breakout = 1;
				break;
			}
			thread_unlock(td);
		}
		if (breakout) {
			PROC_UNLOCK(p);
			continue;
		}
		/*
		 * get the process size
		 */
		vm = vmspace_acquire_ref(p);
		if (vm == NULL) {
			PROC_UNLOCK(p);
			continue;
		}
		if (!vm_map_trylock_read(&vm->vm_map)) {
			vmspace_free(vm);
			PROC_UNLOCK(p);
			continue;
		}
		size = vmspace_swap_count(vm);
		vm_map_unlock_read(&vm->vm_map);
		if (shortage == VM_OOM_MEM)
			size += vmspace_resident_count(vm);
		vmspace_free(vm);
		/*
		 * if the this process is bigger than the biggest one
		 * remember it.
		 */
		if (size > bigsize) {
			if (bigproc != NULL)
				PROC_UNLOCK(bigproc);
			bigproc = p;
			bigsize = size;
		} else
			PROC_UNLOCK(p);
	}
	sx_sunlock(&allproc_lock);
	if (bigproc != NULL) {
		killproc(bigproc, "out of swap space");
		sched_nice(bigproc, PRIO_MIN);
		PROC_UNLOCK(bigproc);
		wakeup(&cnt.v_free_count);
	}
}

<<<<<<< HEAD
/*
 * This routine tries to maintain the pseudo LRU active queue,
 * so that during long periods of time where there is no paging,
 * that some statistic accumulation still occurs.  This code
 * helps the situation where paging just starts to occur.
 */
static void
vm_pageout_page_stats(struct vm_domain *vmd)
{
	struct vm_pagequeue *pq;
	vm_object_t object;
	vm_page_t m, next;
	int pcount, tpcount;		/* Number of pages to check */
	int actcount, page_shortage;

	page_shortage = 
	    (cnt.v_inactive_target + cnt.v_cache_max + cnt.v_free_min) -
	    (cnt.v_free_count + cnt.v_inactive_count + cnt.v_cache_count);

	if (page_shortage <= 0)
		return;

	pq = &vmd->vmd_pagequeues[PQ_ACTIVE];

	/*
	 * pcount limits the depth of the queue scan.  In particular,
	 * for the full scan, it prevents the iteration from looking
	 * into the requeued pages.  The limit is not exact since the
	 * page queue lock is dropped during the iteration.
	 */
	pcount = pq->pq_cnt;
	vmd->vmd_fullintervalcount += vm_pageout_stats_interval;
	if (vmd->vmd_fullintervalcount < vm_pageout_full_stats_interval) {
		atomic_add_int(&vm_pageout_stats, 1);
		tpcount = (int64_t)vm_pageout_stats_max * pcount /
		    vmd->vmd_page_count;
		if (pcount > tpcount)
			pcount = tpcount;
	} else {
		atomic_add_int(&vm_pageout_full_stats, 1);
		vmd->vmd_fullintervalcount = 0;
	}

	vm_pagequeue_lock(pq);
	m = TAILQ_FIRST(&pq->pq_pl);
	while (m != NULL && pcount-- > 0) {
		KASSERT(m->queue == PQ_ACTIVE,
		    ("vm_pageout_page_stats: page %p isn't active", m));

		next = TAILQ_NEXT(m, plinks.q);
		if ((m->flags & PG_MARKER) != 0) {
			m = next;
			continue;
		}
		vm_page_lock_assert(m, MA_NOTOWNED);
		if (!vm_pageout_page_lock(m, &next)) {
			vm_page_unlock(m);
			m = next;
			continue;
		}
		object = m->object;
		if (!VM_OBJECT_TRYWLOCK(object) &&
		    !vm_pageout_fallback_object_lock(m, &next)) {
			VM_OBJECT_WUNLOCK(object);
			vm_page_unlock(m);
			m = next;
			continue;
		}

		/*
		 * Don't deactivate pages that are busy or held.
		 */
		if (vm_page_busied(m) || m->hold_count != 0) {
			vm_page_unlock(m);
			VM_OBJECT_WUNLOCK(object);
			vm_page_requeue_locked(m);
			m = next;
			continue;
		}

		actcount = 0;
		if (m->aflags & PGA_REFERENCED) {
			vm_page_aflag_clear(m, PGA_REFERENCED);
			actcount += 1;
		}

		actcount += pmap_ts_referenced(m);
		if (actcount != 0) {
			m->act_count += ACT_ADVANCE + actcount;
			if (m->act_count > ACT_MAX)
				m->act_count = ACT_MAX;
			vm_page_requeue_locked(m);
		} else {
			if (m->act_count == 0) {
				/*
				 * We turn off page access, so that we have
				 * more accurate RSS stats.  We don't do this
				 * in the normal page deactivation when the
				 * system is loaded VM wise, because the
				 * cost of the large number of page protect
				 * operations would be higher than the value
				 * of doing the operation.
				 */
				pmap_remove_all(m);
				/* Dequeue to avoid later lock recursion. */
				vm_page_dequeue_locked(m);
				vm_page_deactivate(m);
			} else {
				m->act_count -= min(m->act_count, ACT_DECLINE);
				vm_page_requeue_locked(m);
			}
		}
		vm_page_unlock(m);
		VM_OBJECT_WUNLOCK(object);
		m = next;
	}
	vm_pagequeue_unlock(pq);
}

=======
>>>>>>> 1038bfa7
static void
vm_pageout_worker(void *arg)
{
	struct vm_domain *domain;
	int domidx;

	domidx = (uintptr_t)arg;
	domain = &vm_dom[domidx];

	/*
	 * XXXKIB It could be useful to bind pageout daemon threads to
	 * the cores belonging to the domain, from which vm_page_array
	 * is allocated.
	 */

	KASSERT(domain->vmd_segs != 0, ("domain without segments"));
	vm_pageout_init_marker(&domain->vmd_marker, PQ_INACTIVE);

	/*
	 * The pageout daemon worker is never done, so loop forever.
	 */
	while (TRUE) {
		/*
		 * If we have enough free memory, wakeup waiters.  Do
		 * not clear vm_pages_needed until we reach our target,
		 * otherwise we may be woken up over and over again and
		 * waste a lot of cpu.
		 */
		mtx_lock(&vm_page_queue_free_mtx);
		if (vm_pages_needed && !vm_page_count_min()) {
			if (!vm_paging_needed())
				vm_pages_needed = 0;
			wakeup(&cnt.v_free_count);
		}
		if (vm_pages_needed) {
			/*
			 * Still not done, take a second pass without waiting
			 * (unlimited dirty cleaning), otherwise sleep a bit
			 * and try again.
			 */
			if (domain->vmd_pass > 1)
				msleep(&vm_pages_needed,
				    &vm_page_queue_free_mtx, PVM, "psleep",
				    hz / 2);
		} else {
			/*
			 * Good enough, sleep until required to refresh
			 * stats.
			 */
			domain->vmd_pass = 0;
			msleep(&vm_pages_needed, &vm_page_queue_free_mtx,
			    PVM, "psleep", hz);

		}
		if (vm_pages_needed) {
			cnt.v_pdwakeups++;
			domain->vmd_pass++;
		}
		mtx_unlock(&vm_page_queue_free_mtx);
		vm_pageout_scan(domain, domain->vmd_pass);
	}
}

/*
 *	vm_pageout is the high level pageout daemon.
 */
static void
vm_pageout(void)
{
#if MAXMEMDOM > 1
	int error, i;
#endif

	/*
	 * Initialize some paging parameters.
	 */
	cnt.v_interrupt_free_min = 2;
	if (cnt.v_page_count < 2000)
		vm_pageout_page_count = 8;

	/*
	 * v_free_reserved needs to include enough for the largest
	 * swap pager structures plus enough for any pv_entry structs
	 * when paging. 
	 */
	if (cnt.v_page_count > 1024)
		cnt.v_free_min = 4 + (cnt.v_page_count - 1024) / 200;
	else
		cnt.v_free_min = 4;
	cnt.v_pageout_free_min = (2*MAXBSIZE)/PAGE_SIZE +
	    cnt.v_interrupt_free_min;
	cnt.v_free_reserved = vm_pageout_page_count +
	    cnt.v_pageout_free_min + (cnt.v_page_count / 768);
	cnt.v_free_severe = cnt.v_free_min / 2;
	cnt.v_free_target = 4 * cnt.v_free_min + cnt.v_free_reserved;
	cnt.v_free_min += cnt.v_free_reserved;
	cnt.v_free_severe += cnt.v_free_reserved;
	cnt.v_inactive_target = (3 * cnt.v_free_target) / 2;
	if (cnt.v_inactive_target > cnt.v_free_count / 3)
		cnt.v_inactive_target = cnt.v_free_count / 3;

	/*
	 * Set the default wakeup threshold to be 10% above the minimum
	 * page limit.  This keeps the steady state out of shortfall.
	 */
	vm_pageout_wakeup_thresh = (cnt.v_free_min / 10) * 11;

	/*
	 * Set interval in seconds for active scan.  We want to visit each
	 * page at least once a minute.
	 */
	if (vm_pageout_update_period == 0)
		vm_pageout_update_period = 60;

	/* XXX does not really belong here */
	if (vm_page_max_wired == 0)
		vm_page_max_wired = cnt.v_free_count / 3;

	swap_pager_swap_init();
#if MAXMEMDOM > 1
	for (i = 1; i < vm_ndomains; i++) {
		error = kthread_add(vm_pageout_worker, (void *)(uintptr_t)i,
		    curproc, NULL, 0, 0, "dom%d", i);
		if (error != 0) {
			panic("starting pageout for domain %d, error %d\n",
			    i, error);
		}
	}
#endif
	vm_pageout_worker((uintptr_t)0);
}

/*
 * Unless the free page queue lock is held by the caller, this function
 * should be regarded as advisory.  Specifically, the caller should
 * not msleep() on &cnt.v_free_count following this function unless
 * the free page queue lock is held until the msleep() is performed.
 */
void
pagedaemon_wakeup(void)
{

	if (!vm_pages_needed && curthread->td_proc != pageproc) {
		vm_pages_needed = 1;
		wakeup(&vm_pages_needed);
	}
}

#if !defined(NO_SWAPPING)
static void
vm_req_vmdaemon(int req)
{
	static int lastrun = 0;

	mtx_lock(&vm_daemon_mtx);
	vm_pageout_req_swapout |= req;
	if ((ticks > (lastrun + hz)) || (ticks < lastrun)) {
		wakeup(&vm_daemon_needed);
		lastrun = ticks;
	}
	mtx_unlock(&vm_daemon_mtx);
}

static void
vm_daemon(void)
{
	struct rlimit rsslim;
	struct proc *p;
	struct thread *td;
	struct vmspace *vm;
	int breakout, swapout_flags, tryagain, attempts;
#ifdef RACCT
	uint64_t rsize, ravailable;
#endif

	while (TRUE) {
		mtx_lock(&vm_daemon_mtx);
#ifdef RACCT
		msleep(&vm_daemon_needed, &vm_daemon_mtx, PPAUSE, "psleep", hz);
#else
		msleep(&vm_daemon_needed, &vm_daemon_mtx, PPAUSE, "psleep", 0);
#endif
		swapout_flags = vm_pageout_req_swapout;
		vm_pageout_req_swapout = 0;
		mtx_unlock(&vm_daemon_mtx);
		if (swapout_flags)
			swapout_procs(swapout_flags);

		/*
		 * scan the processes for exceeding their rlimits or if
		 * process is swapped out -- deactivate pages
		 */
		tryagain = 0;
		attempts = 0;
again:
		attempts++;
		sx_slock(&allproc_lock);
		FOREACH_PROC_IN_SYSTEM(p) {
			vm_pindex_t limit, size;

			/*
			 * if this is a system process or if we have already
			 * looked at this process, skip it.
			 */
			PROC_LOCK(p);
			if (p->p_state != PRS_NORMAL ||
			    p->p_flag & (P_INEXEC | P_SYSTEM | P_WEXIT)) {
				PROC_UNLOCK(p);
				continue;
			}
			/*
			 * if the process is in a non-running type state,
			 * don't touch it.
			 */
			breakout = 0;
			FOREACH_THREAD_IN_PROC(p, td) {
				thread_lock(td);
				if (!TD_ON_RUNQ(td) &&
				    !TD_IS_RUNNING(td) &&
				    !TD_IS_SLEEPING(td) &&
				    !TD_IS_SUSPENDED(td)) {
					thread_unlock(td);
					breakout = 1;
					break;
				}
				thread_unlock(td);
			}
			if (breakout) {
				PROC_UNLOCK(p);
				continue;
			}
			/*
			 * get a limit
			 */
			lim_rlimit(p, RLIMIT_RSS, &rsslim);
			limit = OFF_TO_IDX(
			    qmin(rsslim.rlim_cur, rsslim.rlim_max));

			/*
			 * let processes that are swapped out really be
			 * swapped out set the limit to nothing (will force a
			 * swap-out.)
			 */
			if ((p->p_flag & P_INMEM) == 0)
				limit = 0;	/* XXX */
			vm = vmspace_acquire_ref(p);
			PROC_UNLOCK(p);
			if (vm == NULL)
				continue;

			size = vmspace_resident_count(vm);
			if (size >= limit) {
				vm_pageout_map_deactivate_pages(
				    &vm->vm_map, limit);
			}
#ifdef RACCT
			rsize = IDX_TO_OFF(size);
			PROC_LOCK(p);
			racct_set(p, RACCT_RSS, rsize);
			ravailable = racct_get_available(p, RACCT_RSS);
			PROC_UNLOCK(p);
			if (rsize > ravailable) {
				/*
				 * Don't be overly aggressive; this might be
				 * an innocent process, and the limit could've
				 * been exceeded by some memory hog.  Don't
				 * try to deactivate more than 1/4th of process'
				 * resident set size.
				 */
				if (attempts <= 8) {
					if (ravailable < rsize - (rsize / 4))
						ravailable = rsize - (rsize / 4);
				}
				vm_pageout_map_deactivate_pages(
				    &vm->vm_map, OFF_TO_IDX(ravailable));
				/* Update RSS usage after paging out. */
				size = vmspace_resident_count(vm);
				rsize = IDX_TO_OFF(size);
				PROC_LOCK(p);
				racct_set(p, RACCT_RSS, rsize);
				PROC_UNLOCK(p);
				if (rsize > ravailable)
					tryagain = 1;
			}
#endif
			vmspace_free(vm);
		}
		sx_sunlock(&allproc_lock);
		if (tryagain != 0 && attempts <= 10)
			goto again;
	}
}
#endif			/* !defined(NO_SWAPPING) */<|MERGE_RESOLUTION|>--- conflicted
+++ resolved
@@ -1571,128 +1571,6 @@
 	}
 }
 
-<<<<<<< HEAD
-/*
- * This routine tries to maintain the pseudo LRU active queue,
- * so that during long periods of time where there is no paging,
- * that some statistic accumulation still occurs.  This code
- * helps the situation where paging just starts to occur.
- */
-static void
-vm_pageout_page_stats(struct vm_domain *vmd)
-{
-	struct vm_pagequeue *pq;
-	vm_object_t object;
-	vm_page_t m, next;
-	int pcount, tpcount;		/* Number of pages to check */
-	int actcount, page_shortage;
-
-	page_shortage = 
-	    (cnt.v_inactive_target + cnt.v_cache_max + cnt.v_free_min) -
-	    (cnt.v_free_count + cnt.v_inactive_count + cnt.v_cache_count);
-
-	if (page_shortage <= 0)
-		return;
-
-	pq = &vmd->vmd_pagequeues[PQ_ACTIVE];
-
-	/*
-	 * pcount limits the depth of the queue scan.  In particular,
-	 * for the full scan, it prevents the iteration from looking
-	 * into the requeued pages.  The limit is not exact since the
-	 * page queue lock is dropped during the iteration.
-	 */
-	pcount = pq->pq_cnt;
-	vmd->vmd_fullintervalcount += vm_pageout_stats_interval;
-	if (vmd->vmd_fullintervalcount < vm_pageout_full_stats_interval) {
-		atomic_add_int(&vm_pageout_stats, 1);
-		tpcount = (int64_t)vm_pageout_stats_max * pcount /
-		    vmd->vmd_page_count;
-		if (pcount > tpcount)
-			pcount = tpcount;
-	} else {
-		atomic_add_int(&vm_pageout_full_stats, 1);
-		vmd->vmd_fullintervalcount = 0;
-	}
-
-	vm_pagequeue_lock(pq);
-	m = TAILQ_FIRST(&pq->pq_pl);
-	while (m != NULL && pcount-- > 0) {
-		KASSERT(m->queue == PQ_ACTIVE,
-		    ("vm_pageout_page_stats: page %p isn't active", m));
-
-		next = TAILQ_NEXT(m, plinks.q);
-		if ((m->flags & PG_MARKER) != 0) {
-			m = next;
-			continue;
-		}
-		vm_page_lock_assert(m, MA_NOTOWNED);
-		if (!vm_pageout_page_lock(m, &next)) {
-			vm_page_unlock(m);
-			m = next;
-			continue;
-		}
-		object = m->object;
-		if (!VM_OBJECT_TRYWLOCK(object) &&
-		    !vm_pageout_fallback_object_lock(m, &next)) {
-			VM_OBJECT_WUNLOCK(object);
-			vm_page_unlock(m);
-			m = next;
-			continue;
-		}
-
-		/*
-		 * Don't deactivate pages that are busy or held.
-		 */
-		if (vm_page_busied(m) || m->hold_count != 0) {
-			vm_page_unlock(m);
-			VM_OBJECT_WUNLOCK(object);
-			vm_page_requeue_locked(m);
-			m = next;
-			continue;
-		}
-
-		actcount = 0;
-		if (m->aflags & PGA_REFERENCED) {
-			vm_page_aflag_clear(m, PGA_REFERENCED);
-			actcount += 1;
-		}
-
-		actcount += pmap_ts_referenced(m);
-		if (actcount != 0) {
-			m->act_count += ACT_ADVANCE + actcount;
-			if (m->act_count > ACT_MAX)
-				m->act_count = ACT_MAX;
-			vm_page_requeue_locked(m);
-		} else {
-			if (m->act_count == 0) {
-				/*
-				 * We turn off page access, so that we have
-				 * more accurate RSS stats.  We don't do this
-				 * in the normal page deactivation when the
-				 * system is loaded VM wise, because the
-				 * cost of the large number of page protect
-				 * operations would be higher than the value
-				 * of doing the operation.
-				 */
-				pmap_remove_all(m);
-				/* Dequeue to avoid later lock recursion. */
-				vm_page_dequeue_locked(m);
-				vm_page_deactivate(m);
-			} else {
-				m->act_count -= min(m->act_count, ACT_DECLINE);
-				vm_page_requeue_locked(m);
-			}
-		}
-		vm_page_unlock(m);
-		VM_OBJECT_WUNLOCK(object);
-		m = next;
-	}
-	vm_pagequeue_unlock(pq);
-}
-
-=======
->>>>>>> 1038bfa7
 static void
 vm_pageout_worker(void *arg)
 {
