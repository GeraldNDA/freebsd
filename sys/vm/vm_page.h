--- conflicted
+++ resolved
@@ -90,47 +90,48 @@
  *	and sundry status bits.
  *
  *	Fields in this structure are locked either by the lock on the
- *	object that the page belongs to (O) or by the lock on the page
- *	queues (P).
+ *	object that the page belongs to (O), its corresponding page lock (P),
+ *	or by the lock on the page queues (Q).
+ *	
  */
 
 TAILQ_HEAD(pglist, vm_page);
 
 struct vm_page {
-	TAILQ_ENTRY(vm_page) pageq;	/* queue info for FIFO queue or free list (P) */
+	TAILQ_ENTRY(vm_page) pageq;	/* queue info for FIFO queue or free list (Q) */
 	TAILQ_ENTRY(vm_page) listq;	/* pages in same object (O) 	*/
 	struct vm_page *left;		/* splay tree link (O)		*/
 	struct vm_page *right;		/* splay tree link (O)		*/
 
 	vm_object_t object;		/* which object am I in (O,P)*/
-	vm_pindex_t pindex;		/* offset into object (O,P) */
+	vm_pindex_t pindex;		/* offset into object (O,Q) */
 	vm_paddr_t phys_addr;		/* physical address of page */
 	struct md_page md;		/* machine dependant stuff */
-	uint8_t	queue;			/* page queue index */
+	uint8_t	queue;			/* page queue index (P,Q) */
 	int8_t segind;
 	u_short	flags;			/* see below */
 	uint8_t	order;			/* index of the buddy queue */
 	uint8_t pool;
-	u_short cow;			/* page cow mapping count */
+	u_short cow;			/* page cow mapping count (P) */
 	u_int wire_count;		/* wired down maps refs (P) */
-	short hold_count;		/* page hold count */
+	short hold_count;		/* page hold count (P) */
 	u_short oflags;			/* page flags (O) */
-	u_char	act_count;		/* page usage count */
+	u_char	act_count;		/* page usage count (P) */
 	u_char	busy;			/* page busy count (O) */
 	/* NOTE that these must support one bit per DEV_BSIZE in a page!!! */
 	/* so, on normal X86 kernels, they must be at least 8 bits wide */
 #if PAGE_SIZE == 4096
 	u_char	valid;			/* map of valid DEV_BSIZE chunks (O) */
-	u_char	dirty;			/* map of dirty DEV_BSIZE chunks */
+	u_char	dirty;			/* map of dirty DEV_BSIZE chunks (O) */
 #elif PAGE_SIZE == 8192
 	u_short	valid;			/* map of valid DEV_BSIZE chunks (O) */
-	u_short	dirty;			/* map of dirty DEV_BSIZE chunks */
+	u_short	dirty;			/* map of dirty DEV_BSIZE chunks (O) */
 #elif PAGE_SIZE == 16384
 	u_int valid;			/* map of valid DEV_BSIZE chunks (O) */
-	u_int dirty;			/* map of dirty DEV_BSIZE chunks */
+	u_int dirty;			/* map of dirty DEV_BSIZE chunks (O) */
 #elif PAGE_SIZE == 32768
 	u_long valid;			/* map of valid DEV_BSIZE chunks (O) */
-	u_long dirty;			/* map of dirty DEV_BSIZE chunks */
+	u_long dirty;			/* map of dirty DEV_BSIZE chunks (O) */
 #endif
 };
 
@@ -177,8 +178,6 @@
 } __aligned(CACHE_LINE_SIZE);
 
 extern struct vpglocks vm_page_queue_free_lock;
-<<<<<<< HEAD
-=======
 extern struct vpglocks pa_lock[];
 
 #if defined(__arm__)
@@ -208,10 +207,8 @@
 #define	vm_page_unlock(m)	mtx_unlock(vm_page_lockptr((m)))
 #define	vm_page_trylock(m)	mtx_trylock(vm_page_lockptr((m)))
 #define	vm_page_lock_assert(m, a)	mtx_assert(vm_page_lockptr((m)), (a))
->>>>>>> 07c9330a
 
 #define	vm_page_queue_free_mtx	vm_page_queue_free_lock.data
-
 /*
  * These are the flags defined for vm_page.
  *
@@ -221,12 +218,9 @@
  *	 via the object/vm_page_t because there is no knowledge of their
  *	 pte mappings, nor can they be removed from their objects via 
  *	 the object, and such pages are also not on any PQ queue.
-<<<<<<< HEAD
-=======
  *
  * PG_WRITEABLE is set exclusively on managed pages by pmap_enter().  When it
  * does so, the page must be VPO_BUSY.
->>>>>>> 07c9330a
  */
 #define	PG_CACHED	0x0001		/* page is cached */
 #define	PG_FREE		0x0002		/* page is free */
@@ -362,6 +356,7 @@
 void vm_page_deactivate (vm_page_t);
 void vm_page_insert (vm_page_t, vm_object_t, vm_pindex_t);
 vm_page_t vm_page_lookup (vm_object_t, vm_pindex_t);
+int vm_page_pa_tryrelock(pmap_t, vm_paddr_t, vm_paddr_t *);
 void vm_page_remove (vm_page_t);
 void vm_page_rename (vm_page_t, vm_object_t, vm_pindex_t);
 void vm_page_requeue(vm_page_t m);
