#!/bin/sh
#
# Copyright (c) 2003 The FreeBSD Project. All rights reserved.
#
# Redistribution and use in source and binary forms, with or without
# modification, are permitted provided that the following conditions
# are met:
# 1. Redistributions of source code must retain the above copyright
#    notice, this list of conditions and the following disclaimer.
# 2. Redistributions in binary form must reproduce the above copyright
#    notice, this list of conditions and the following disclaimer in the
#    documentation and/or other materials provided with the distribution.
#
# THIS SOFTWARE IS PROVIDED BY THE PROJECT ``AS IS'' AND ANY EXPRESS OR
# IMPLIED WARRANTIES, INCLUDING, BUT NOT LIMITED TO, THE IMPLIED WARRANTIES
# OF MERCHANTABILITY AND FITNESS FOR A PARTICULAR PURPOSE ARE DISCLAIMED.
# IN NO EVENT SHALL THE PROJECT BE LIABLE FOR ANY DIRECT, INDIRECT,
# INCIDENTAL, SPECIAL, EXEMPLARY, OR CONSEQUENTIAL DAMAGES (INCLUDING, BUT
# NOT LIMITED TO, PROCUREMENT OF SUBSTITUTE GOODS OR SERVICES; LOSS OF USE,
# DATA, OR PROFITS; OR BUSINESS INTERRUPTION) HOWEVER CAUSED AND ON ANY
# THEORY OF LIABILITY, WHETHER IN CONTRACT, STRICT LIABILITY, OR TORT
# (INCLUDING NEGLIGENCE OR OTHERWISE) ARISING IN ANY WAY OUT OF THE USE OF
# THIS SOFTWARE, EVEN IF ADVISED OF THE POSSIBILITY OF SUCH DAMAGE.
#
# $FreeBSD$
#

# PROVIDE: netif
<<<<<<< HEAD
# REQUIRE: atm1 FILESYSTEMS iovctl serial sppp sysctl
# REQUIRE: ipfilter ipfs
=======
# REQUIRE: atm1 FILESYSTEMS serial sppp sysctl
# REQUIRE: hostid ipfilter ipfs
>>>>>>> 0ebe946e
# KEYWORD: nojailvnet

. /etc/rc.subr
. /etc/network.subr

name="network"
start_cmd="network_start"
stop_cmd="network_stop"
cloneup_cmd="clone_up"
clonedown_cmd="clone_down"
clear_cmd="doclear"
vnetup_cmd="vnet_up"
vnetdown_cmd="vnet_down"
extra_commands="cloneup clonedown clear vnetup vnetdown"
cmdifn=

set_rcvar_obsolete ipv6_enable ipv6_activate_all_interfaces
set_rcvar_obsolete ipv6_prefer

network_start()
{
	local _if

	# Set the list of interfaces to work on.
	#
	cmdifn=$*

	if [ -z "$cmdifn" ]; then
		#
		# We're operating as a general network start routine.
		#

		# disable SIGINT (Ctrl-c) when running at startup
		trap : 2

		# Create Fast EtherChannel interfaces
		fec_up
	fi

	# Create cloned interfaces
	clone_up $cmdifn

	# Rename interfaces.
	ifnet_rename $cmdifn

	# Configure the interface(s).
	network_common ifn_start $cmdifn

	if [ -f /etc/rc.d/ipfilter ] ; then
		# Resync ipfilter
		/etc/rc.d/ipfilter quietresync
	fi
	if [ -f /etc/rc.d/bridge -a -n "$cmdifn" ] ; then
		/etc/rc.d/bridge start $cmdifn
	fi
	if [ -f /etc/rc.d/routing -a -n "$cmdifn" ] ; then
		for _if in $cmdifn; do
			/etc/rc.d/routing static any $_if
		done
	fi
}

network_stop()
{
	_clone_down=1
	network_stop0 $*
}

doclear()
{
	_clone_down=
	network_stop0 $*
}

network_stop0()
{
	local _if

	# Set the list of interfaces to work on.
	#
	cmdifn=$*

	# Deconfigure the interface(s)
	network_common ifn_stop $cmdifn

	# Destroy cloned interfaces
	if [ -n "$_clone_down" ]; then
		clone_down $cmdifn
	fi

	if [ -f /etc/rc.d/routing -a -n "$cmdifn" ] ; then
		for _if in $cmdifn; do
			/etc/rc.d/routing stop any $_if
		done
	fi
}

vnet_up()
{
	cmdifn=$*

	network_common ifn_vnetup $cmdifn
}

vnet_down()
{
	cmdifn=$*

	network_common ifn_vnetdown $cmdifn
}

# network_common routine
#	Common configuration subroutine for network interfaces. This
#	routine takes all the preparatory steps needed for configuriing
#	an interface and then calls $routine.
network_common()
{
	local _cooked_list _tmp_list _fail _func _ok _str _cmdifn

	_func=

	if [ -z "$1" ]; then
		err 1 "network_common(): No function name specified."
	else
		_func="$1"
		shift
	fi

	# Set the scope of the command (all interfaces or just one).
	#
	_cooked_list=
	_tmp_list=
	_cmdifn=$*
	if [ -n "$_cmdifn" ]; then
		# Don't check that the interface(s) exist.  We need to run
		# the down code even when the interface doesn't exist to
		# kill off wpa_supplicant.
		# XXXBED: is this really true or does wpa_supplicant die?
		# if so, we should get rid of the devd entry
		_cooked_list="$_cmdifn"
	else
		_cooked_list="`list_net_interfaces`"
	fi

	# Expand epair[0-9] to epair[0-9][ab].
	for ifn in $_cooked_list; do
	case ${ifn#epair} in
	[0-9]*[ab])	;;	# Skip epair[0-9]*[ab].
	[0-9]*)
		for _str in $_cooked_list; do
		case $_str in
		$ifn)	_tmp_list="$_tmp_list ${ifn}a ${ifn}b" ;;
		*)	_tmp_list="$_tmp_list ${ifn}" ;;
		esac
		done
		_cooked_list=${_tmp_list# }
	;;
	esac
	done

	_dadwait=
	_fail=
	_ok=
	for ifn in ${_cooked_list# }; do
		# Skip if ifn does not exist.
		case $_func in
		ifn_stop)
			if ! ${IFCONFIG_CMD} $ifn > /dev/null 2>&1; then
				warn "$ifn does not exist.  Skipped."
				_fail="${_fail} ${ifn}"
				continue
			fi
		;;
		esac
		if ${_func} ${ifn} $2; then
			_ok="${_ok} ${ifn}"
			if ipv6if ${ifn}; then
				_dadwait=1
			fi
		else
			_fail="${_fail} ${ifn}"
		fi
	done

	# inet6 address configuration needs sleep for DAD.
	case ${_func}:${_dadwait} in
	ifn_start:1|ifn_vnetup:1|ifn_vnetdown:1)
		sleep `${SYSCTL_N} net.inet6.ip6.dad_count`
		sleep 1
	;;
	esac

	_str=
	if [ -n "${_ok}" ]; then
		case ${_func} in
		ifn_start)
			_str='Starting'
		;;
		ifn_stop)
			_str='Stopping'
		;;
		ifn_vnetup)
			_str='Moving'
		;;
		ifn_vnetdown)
			_str='Reclaiming'
		;;
		esac
		echo "${_str} Network:${_ok}."
		case ${_func} in
		ifn_vnetup)
			# Clear _ok not to do "ifconfig $ifn"
			# because $ifn is no longer in the current vnet.
			_ok=
		;;
		esac
		if check_startmsgs; then
			for ifn in ${_ok}; do
				/sbin/ifconfig ${ifn}
			done
		fi
	fi

	debug "The following interfaces were not configured: $_fail"
}

load_rc_config $name
run_rc_command $*<|MERGE_RESOLUTION|>--- conflicted
+++ resolved
@@ -26,13 +26,8 @@
 #
 
 # PROVIDE: netif
-<<<<<<< HEAD
 # REQUIRE: atm1 FILESYSTEMS iovctl serial sppp sysctl
-# REQUIRE: ipfilter ipfs
-=======
-# REQUIRE: atm1 FILESYSTEMS serial sppp sysctl
 # REQUIRE: hostid ipfilter ipfs
->>>>>>> 0ebe946e
 # KEYWORD: nojailvnet
 
 . /etc/rc.subr
