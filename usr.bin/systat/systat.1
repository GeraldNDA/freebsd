.\" Copyright (c) 1985, 1990, 1993
.\"	The Regents of the University of California.  All rights reserved.
.\"
.\" Redistribution and use in source and binary forms, with or without
.\" modification, are permitted provided that the following conditions
.\" are met:
.\" 1. Redistributions of source code must retain the above copyright
.\"    notice, this list of conditions and the following disclaimer.
.\" 2. Redistributions in binary form must reproduce the above copyright
.\"    notice, this list of conditions and the following disclaimer in the
.\"    documentation and/or other materials provided with the distribution.
.\" 3. Neither the name of the University nor the names of its contributors
.\"    may be used to endorse or promote products derived from this software
.\"    without specific prior written permission.
.\"
.\" THIS SOFTWARE IS PROVIDED BY THE REGENTS AND CONTRIBUTORS ``AS IS'' AND
.\" ANY EXPRESS OR IMPLIED WARRANTIES, INCLUDING, BUT NOT LIMITED TO, THE
.\" IMPLIED WARRANTIES OF MERCHANTABILITY AND FITNESS FOR A PARTICULAR PURPOSE
.\" ARE DISCLAIMED.  IN NO EVENT SHALL THE REGENTS OR CONTRIBUTORS BE LIABLE
.\" FOR ANY DIRECT, INDIRECT, INCIDENTAL, SPECIAL, EXEMPLARY, OR CONSEQUENTIAL
.\" DAMAGES (INCLUDING, BUT NOT LIMITED TO, PROCUREMENT OF SUBSTITUTE GOODS
.\" OR SERVICES; LOSS OF USE, DATA, OR PROFITS; OR BUSINESS INTERRUPTION)
.\" HOWEVER CAUSED AND ON ANY THEORY OF LIABILITY, WHETHER IN CONTRACT, STRICT
.\" LIABILITY, OR TORT (INCLUDING NEGLIGENCE OR OTHERWISE) ARISING IN ANY WAY
.\" OUT OF THE USE OF THIS SOFTWARE, EVEN IF ADVISED OF THE POSSIBILITY OF
.\" SUCH DAMAGE.
.\"
.\"	@(#)systat.1	8.2 (Berkeley) 12/30/93
.\" $FreeBSD$
.\"
<<<<<<< HEAD
.Dd November 14, 2015
=======
.Dd December 5, 2016
>>>>>>> 7e990722
.Dt SYSTAT 1
.Os
.Sh NAME
.Nm systat
.Nd display system statistics
.Sh SYNOPSIS
.Nm
.Op Fl display
.Op Ar display-commands
.Op Ar refresh-interval
.Sh DESCRIPTION
The
.Nm
utility displays various system statistics in a screen oriented fashion
using the curses screen display library,
.Xr ncurses 3 .
.Pp
While
.Nm
is running the screen is usually divided into two windows (an exception
is the vmstat display which uses the entire screen).
The
upper window depicts the current system load average.
The
information displayed in the lower window may vary, depending on
user commands.
The last line on the screen is reserved for user
input and error messages.
.Pp
By default
.Nm
displays the processes getting the largest percentage of the processor
in the lower window.
Other displays show swap space usage, disk
.Tn I/O
statistics (a la
.Xr iostat 8 ) ,
virtual memory statistics (a la
.Xr vmstat 8 ) ,
.Tn TCP/IP
statistics,
and network connections (a la
.Xr netstat 1 ) .
.Pp
Input is interpreted at two different levels.
A ``global'' command interpreter processes all keyboard input.
If this command interpreter fails to recognize a command, the
input line is passed to a per-display command interpreter.
This
allows each display to have certain display-specific commands.
.Pp
Command line options:
.Bl -tag -width "refresh_interval"
.It Fl Ns Ar display
The
.Fl
flag expects
.Ar display
to be one of:
.Ic icmp ,
.Ic icmp6 ,
.Ic ifstat ,
.Ic iostat ,
.Ic ip ,
.Ic ip6 ,
.Ic netstat ,
.Ic pigs ,
.Ic sctp ,
.Ic swap ,
.Ic tcp ,
.Ic vmstat ,
or
.Ic zarc ,
These displays can also be requested interactively (without the
.Dq Fl )
and are described in
full detail below.
.It Ar refresh-interval
The
.Ar refresh-value
specifies the screen refresh time interval in seconds.
Time interval can be fractional.
.It Ar display-commands
A list of commands specific to this display.
These commands can also be entered interactively and are described for
each display separately below.
If the command requires arguments, they can be specified as separate
command line arguments.
A command line argument
.Fl -
will finish display commands.
For example:
.Pp
.Dl Nm Fl ifstat Fl match Ar bge0,em1 Fl pps
.Pp
This will display statistics of packets per second for network interfaces
named as bge0 and em1.
.Pp
.Dl Nm Fl iostat Fl numbers Fl - Ar 2.1
.Pp
This will display all IO statistics in a numeric format and the information
will be refreshed each 2.1 seconds.
.El
.Pp
Certain characters cause immediate action by
.Nm .
These are
.Bl -tag -width Fl
.It Ic \&^L
Refresh the screen.
.It Ic \&^G
Print the name of the current ``display'' being shown in
the lower window and the refresh interval.
.It Ic \&:
Move the cursor to the command line and interpret the input
line typed as a command.
While entering a command the
current character erase, word erase, and line kill characters
may be used.
.El
.Pp
The following commands are interpreted by the ``global''
command interpreter.
.Bl -tag -width Fl
.It Ic help
Print the names of the available displays on the command line.
.It Ic load
Print the load average over the past 1, 5, and 15 minutes
on the command line.
.It Ic stop
Stop refreshing the screen.
.It Xo
.Op Ic start
.Op Ar number
.Xc
Start (continue) refreshing the screen.
If a second, numeric,
argument is provided it is interpreted as a refresh interval
(in seconds).
Supplying only a number will set the refresh interval to this
value.
.It Ic quit
Exit
.Nm .
(This may be abbreviated to
.Ic q . )
.El
.Pp
The available displays are:
.Bl -tag -width Ic
.It Ic pigs
Display, in the lower window, those processes resident in main
memory and getting the
largest portion of the processor (the default display).
When less than 100% of the
processor is scheduled to user processes, the remaining time
is accounted to the ``idle'' process.
.It Ic icmp
Display, in the lower window, statistics about messages received and
transmitted by the Internet Control Message Protocol
.Pq Dq Tn ICMP .
The left half of the screen displays information about received
packets, and the right half displays information regarding transmitted
packets.
.Pp
The
.Ic icmp
display understands two commands:
.Ic mode
and
.Ic reset .
The
.Ic mode
command is used to select one of four display modes, given as its argument:
.Bl -tag -width absoluteXX -compact
.It Ic rate :
show the rate of change of each value in packets (the default)
per second
.It Ic delta :
show the rate of change of each value in packets per refresh interval
.It Ic since :
show the total change of each value since the display was last reset
.It Ic absolute :
show the absolute value of each statistic
.El
.Pp
The
.Ic reset
command resets the baseline for
.Ic since
mode.
The
.Ic mode
command with no argument will display the current mode in the command
line.
.It Ic icmp6
This display is like the
.Ic icmp
display,
but displays statistics for IPv6 ICMP.
.It Ic ip
Otherwise identical to the
.Ic icmp
display, except that it displays
.Tn IP
and
.Tn UDP
statistics.
.It Ic ip6
Like the
.Ic ip
display,
except that it displays
.Tn IPv6
statistics.
It does not display
.Tn UDP statistics.
.It Ic sctp
Like
.Ic icmp ,
but with
.Tn SCTP
statistics.
.It Ic tcp
Like
.Ic icmp ,
but with
.Tn TCP
statistics.
.It Ic iostat
Display, in the lower window, statistics about processor use
and disk throughput.
Statistics on processor use appear as
bar graphs of the amount of time executing in user mode (``user''),
in user mode running low priority processes (``nice''), in
system mode (``system''), in interrupt mode (``interrupt''),
and idle (``idle'').
Statistics
on disk throughput show, for each drive, megabytes per second,
average number of disk transactions per second, and
average kilobytes of data per transaction.
This information may be
displayed as bar graphs or as rows of numbers which scroll downward.
Bar
graphs are shown by default.
.Pp
The following commands are specific to the
.Ic iostat
display; the minimum unambiguous prefix may be supplied.
.Pp
.Bl -tag -width Fl -compact
.It Cm numbers
Show the disk
.Tn I/O
statistics in numeric form.
Values are
displayed in numeric columns which scroll downward.
.It Cm bars
Show the disk
.Tn I/O
statistics in bar graph form (default).
.It Cm kbpt
Toggle the display of kilobytes per transaction.
(the default is to
not display kilobytes per transaction).
.El
.It Ic swap
Show information about swap space usage on all the
swap areas compiled into the kernel.
The first column is the device name of the partition.
The next column is the total space available in the partition.
The
.Ar Used
column indicates the total blocks used so far;
the graph shows the percentage of space in use on each partition.
If there are more than one swap partition in use,
a total line is also shown.
Areas known to the kernel, but not in use are shown as not available.
.It Ic vmstat
Take over the entire display and show a (rather crowded) compendium
of statistics related to virtual memory usage, process scheduling,
device interrupts, system name translation caching, disk
.Tn I/O
etc.
.Pp
The upper left quadrant of the screen shows the number
of users logged in and the load average over the last one, five,
and fifteen minute intervals.
Below this line are statistics on memory utilization.
The first row of the table reports memory usage only among
active processes, that is processes that have run in the previous
twenty seconds.
The second row reports on memory usage of all processes.
The first column reports on the number of kilobytes in physical pages
claimed by processes.
The second column reports the number of kilobytes in physical pages that
are devoted to read only text pages.
The third and fourth columns report the same two figures for
virtual pages, that is the number of kilobytes in pages that would be
needed if all processes had all of their pages.
Finally the last column shows the number of kilobytes in physical pages
on the free list.
.Pp
Below the memory display is a list of the
average number of processes (over the last refresh interval)
that are runnable (`r'), in page wait (`p'),
in disk wait other than paging (`d'),
sleeping (`s'), and swapped out but desiring to run (`w').
The row also shows the average number of context switches
(`Csw'), traps (`Trp'; includes page faults), system calls (`Sys'),
interrupts (`Int'), network software interrupts (`Sof'), and page
faults (`Flt').
.Pp
Below the process queue length listing is a numerical listing and
a bar graph showing the amount of
system (shown as `='), interrupt (shown as `+'), user (shown as `>'),
nice (shown as `-'), and idle time (shown as ` ').
.Pp
Below the process display are statistics on name translations.
It lists the number of names translated in the previous interval,
the number and percentage of the translations that were
handled by the system wide name translation cache, and
the number and percentage of the translations that were
handled by the per process name translation cache.
.Pp
To the right of the name translations display are lines showing
the number of dirty buffers in the buffer cache (`dtbuf'),
desired maximum size of vnode cache (`desvn'),
number of vnodes actually allocated (`numvn'),
and
number of allocated vnodes that are free (`frevn').
.Pp
At the bottom left is the disk usage display.
It reports the number of
kilobytes per transaction, transactions per second, megabytes
per second and the percentage of the time the disk was busy averaged
over the refresh period of the display (by default, five seconds).
The system keeps statistics on most every storage device.
In general, up
to seven devices are displayed.
The devices displayed by default are the
first devices in the kernel's device list.
See
.Xr devstat 3
and
.Xr devstat 9
for details on the devstat system.
.Pp
Under the date in the upper right hand quadrant are statistics
on paging and swapping activity.
The first two columns report the average number of pages
brought in and out per second over the last refresh interval
due to page faults and the paging daemon.
The third and fourth columns report the average number of pages
brought in and out per second over the last refresh interval
due to swap requests initiated by the scheduler.
The first row of the display shows the average
number of disk transfers per second over the last refresh interval;
the second row of the display shows the average
number of pages transferred per second over the last refresh interval.
.Pp
Below the paging statistics is a column of lines regarding the virtual
memory system.
The first few lines describe,
in units (except as noted below)
of pages per second averaged over the sampling interval,
pages copied on write (`cow'),
pages zero filled on demand (`zfod'),
pages optimally zero filled on demand (`ozfod'),
the ratio of the (average) ozfod / zfod as a percentage (`%ozfod'),
pages freed by the page daemon (`daefr'),
pages freed by exiting processes (`prcfr'),
total pages freed (`totfr'),
pages reactivated from the free list (`react'),
the average number of
times per second that the page daemon was awakened (`pdwak'),
pages analyzed by the page daemon (`pdpgs'),
and
in-transit blocking page faults (`intrn').
Note that the units are special for `%ozfod' and `pdwak'.
The next few lines describe,
as amounts of memory in kilobytes,
pages wired down (`wire'),
active pages (`act'),
inactive pages (`inact'),
dirty pages queued for laundering (`laund'),
and
free pages (`free').
Note that the values displayed are the current transient ones;
they are not averages.
.Pp
At the bottom of this column is a line showing the
amount of virtual memory, in kilobytes, mapped into the buffer cache (`buf').
This statistic is not useful.
It exists only as a placeholder for the corresponding useful statistic
(the amount of real memory used to cache disks).
The most important component of the latter (the amount of real memory
used by the vm system to cache disks) is not available,
but can be guessed from the `inact' amount under some system loads.
.Pp
Running down the right hand side of the display is a breakdown
of the interrupts being handled by the system.
At the top of the list is the total interrupts per second
over the time interval.
The rest of the column breaks down the total on a device
by device basis.
Only devices that have interrupted at least once since boot time are shown.
.Pp
The following commands are specific to the
.Ic vmstat
display; the minimum unambiguous prefix may be supplied.
.Pp
.Bl -tag -width Ar -compact
.It Cm boot
Display cumulative statistics since the system was booted.
.It Cm run
Display statistics as a running total from the point this
command is given.
.It Cm time
Display statistics averaged over the refresh interval (the default).
.It Cm zero
Reset running statistics to zero.
.El
.It Ic zarc
display arc cache usage and hit/miss statistics.
.It Ic netstat
Display, in the lower window, network connections.
By default,
network servers awaiting requests are not displayed.
Each address
is displayed in the format ``host.port'', with each shown symbolically,
when possible.
It is possible to have addresses displayed numerically,
limit the display to a set of ports, hosts, and/or protocols
(the minimum unambiguous prefix may be supplied):
.Pp
.Bl -tag -width Ar -compact
.It Cm all
Toggle the displaying of server processes awaiting requests (this
is the equivalent of the
.Fl a
flag to
.Xr netstat 1 ) .
.It Cm numbers
Display network addresses numerically.
.It Cm names
Display network addresses symbolically.
.It Cm proto Ar protocol
Display only network connections using the indicated
.Ar protocol .
Supported protocols are ``tcp'', ``udp'', and ``all''.
.It Cm ignore Op Ar items
Do not display information about connections associated with
the specified hosts or ports.
Hosts and ports may be specified
by name (``vangogh'', ``ftp''), or numerically.
Host addresses
use the Internet dot notation (``128.32.0.9'').
Multiple items
may be specified with a single command by separating them with
spaces.
.It Cm display Op Ar items
Display information about the connections associated with the
specified hosts or ports.
As for
.Ar ignore ,
.Op Ar items
may be names or numbers.
.It Cm show Op Ar ports\&|hosts
Show, on the command line, the currently selected protocols,
hosts, and ports.
Hosts and ports which are being ignored
are prefixed with a `!'.
If
.Ar ports
or
.Ar hosts
is supplied as an argument to
.Cm show ,
then only the requested information will be displayed.
.It Cm reset
Reset the port, host, and protocol matching mechanisms to the default
(any protocol, port, or host).
.El
.It Ic ifstat
Display the network traffic going through active interfaces on the
system.
Idle interfaces will not be displayed until they receive some
traffic.
.Pp
For each interface being displayed, the current, peak and total
statistics are displayed for incoming and outgoing traffic.
By default,
the
.Ic ifstat
display will automatically scale the units being used so that they are
in a human-readable format.
The scaling units used for the current and
peak
traffic columns can be altered by the
.Ic scale
command.
.Bl -tag -width ".Cm scale Op Ar units"
.It Cm scale Op Ar units
Modify the scale used to display the current and peak traffic over all
interfaces.
The following units are recognised: kbit, kbyte, mbit,
mbyte, gbit, gbyte and auto.
.It Cm pps
Show statistics in packets per second instead of bytes/bits per second.
A subsequent call of
.Ic pps
switches this mode off.
.It Cm match Op Ar patterns
Display only interfaces that match pattern provided as an argument.
Patterns should be in shell syntax separated by whitespaces or commas.
If this command is called without arguments then all interfaces are displayed.
For example:
.Pp
.Dl match em0, bge1
.Pp
This will display em0 and bge1 interfaces.
.Pp
.Dl match em*, bge*, lo0
.Pp
This will display all
.Ic em
interfaces, all
.Ic bge
interfaces and the loopback interface.
.El
.El
.Pp
Commands to switch between displays may be abbreviated to the
minimum unambiguous prefix; for example, ``io'' for ``iostat''.
Certain information may be discarded when the screen size is
insufficient for display.
For example, on a machine with 10
drives the
.Ic iostat
bar graph displays only 3 drives on a 24 line terminal.
When
a bar graph would overflow the allotted screen space it is
truncated and the actual value is printed ``over top'' of the bar.
.Pp
The following commands are common to each display which shows
information about disk drives.
These commands are used to
select a set of drives to report on, should your system have
more drives configured than can normally be displayed on the
screen.
.Pp
.Bl -tag -width Ar -compact
.It Cm ignore Op Ar drives
Do not display information about the drives indicated.
Multiple
drives may be specified, separated by spaces.
.It Cm display Op Ar drives
Display information about the drives indicated.
Multiple drives
may be specified, separated by spaces.
.It Cm only Op Ar drives
Display only the specified drives.
Multiple drives may be specified,
separated by spaces.
.It Cm drives
Display a list of available devices.
.It Cm match Xo
.Ar type , Ns Ar if , Ns Ar pass
.Op | Ar ...
.Xc
Display devices matching the given pattern.
The basic matching
expressions are the same as those used in
.Xr iostat 8
with one difference.
Instead of specifying multiple
.Fl t
arguments which are then ORed together, the user instead specifies multiple
matching expressions joined by the pipe
.Pq Ql \&|
character.
The comma
separated arguments within each matching expression are ANDed together, and
then the pipe separated matching expressions are ORed together.
Any
device matching the combined expression will be displayed, if there is room
to display it.
For example:
.Pp
.Dl match da,scsi | cd,ide
.Pp
This will display all SCSI Direct Access devices and all IDE CDROM devices.
.Pp
.Dl match da | sa | cd,pass
.Pp
This will display all Direct Access devices, all Sequential Access devices,
and all passthrough devices that provide access to CDROM drives.
.El
.Sh FILES
.Bl -tag -width /boot/kernel/kernel -compact
.It Pa /boot/kernel/kernel
For the namelist.
.It Pa /dev/kmem
For information in main memory.
.It Pa /etc/hosts
For host names.
.It Pa /etc/networks
For network names.
.It Pa /etc/services
For port names.
.El
.Sh SEE ALSO
.Xr netstat 1 ,
.Xr kvm 3 ,
.Xr icmp 4 ,
.Xr icmp6 4 ,
.Xr ip 4 ,
.Xr ip6 4 ,
.Xr tcp 4 ,
.Xr udp 4 ,
.Xr gstat 8 ,
.Xr iostat 8 ,
.Xr vmstat 8
.Sh HISTORY
The
.Nm
program appeared in
.Bx 4.3 .
The
.Ic icmp ,
.Ic ip ,
and
.Ic tcp
displays appeared in
.Fx 3.0 ;
the notion of having different display modes for the
.Tn ICMP ,
.Tn IP ,
.Tn TCP ,
and
.Tn UDP
statistics was stolen from the
.Fl C
option to
.Xr netstat 1
in Silicon Graphics'
.Tn IRIX
system.
.Sh BUGS
Certain displays presume a minimum of 80 characters per line.
The
.Ic vmstat
display looks out of place because it is (it was added in as
a separate display rather than created as a new program).<|MERGE_RESOLUTION|>--- conflicted
+++ resolved
@@ -28,11 +28,7 @@
 .\"	@(#)systat.1	8.2 (Berkeley) 12/30/93
 .\" $FreeBSD$
 .\"
-<<<<<<< HEAD
-.Dd November 14, 2015
-=======
 .Dd December 5, 2016
->>>>>>> 7e990722
 .Dt SYSTAT 1
 .Os
 .Sh NAME
