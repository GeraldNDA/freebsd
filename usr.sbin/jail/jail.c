--- conflicted
+++ resolved
@@ -1,6 +1,6 @@
 /*-
  * Copyright (c) 1999 Poul-Henning Kamp.
- * Copyright (c) 2009-2011 James Gritton
+ * Copyright (c) 2009-2012 James Gritton
  * All rights reserved.
  *
  * Redistribution and use in source and binary forms, with or without
@@ -46,24 +46,6 @@
 
 #include "jailp.h"
 
-<<<<<<< HEAD
-#ifdef INET6
-static int ip6_ok;
-static char *ip6_addr;
-#endif
-#ifdef INET
-static int ip4_ok;
-static char *ip4_addr;
-#endif
-
-#if defined(INET6) || defined(INET)
-static void add_ip_addr(char **addrp, char *newaddr);
-#endif
-#ifdef INET6
-static void add_ip_addr46(char *newaddr);
-#endif
-static void add_ip_addrinfo(int ai_flags, char *value);
-=======
 #define JP_RDTUN(jp)	(((jp)->jp_ctltype & CTLFLAG_RDTUN) == CTLFLAG_RDTUN)
 
 struct permspec {
@@ -86,7 +68,6 @@
     unsigned njp, int flags);
 static void print_jail(FILE *fp, struct cfjail *j, int oldcl);
 static void print_param(FILE *fp, const struct cfparam *p, int sep, int doname);
->>>>>>> 5b43cd32
 static void quoted_print(FILE *fp, char *str);
 static void usage(void);
 
@@ -244,52 +225,6 @@
 		/* Old-style command line with four fixed parameters */
 		if (argc < 4 || argv[0][0] != '/')
 			usage();
-<<<<<<< HEAD
-		if (jail_remove(jid) < 0)
-			err(1, "jail_remove");
-		exit (0);
-	}
-	if (argc == 0)
-		usage();
-	if (uflag && Uflag)
-		usage();
-	if (lflag && username == NULL)
-		usage();
-	if (uflag)
-		GET_USER_INFO;
-
-#ifdef INET6
-	ip6_ok = feature_present("inet6");
-#endif
-#ifdef INET
-	ip4_ok = feature_present("inet");
-#endif
-
-	if (jailname)
-		set_param("name", jailname);
-	if (securelevel)
-		set_param("securelevel", securelevel);
-	if (jail_set_flags) {
-		for (i = 0; i < argc; i++) {
-			if (!strncmp(argv[i], "command=", 8)) {
-				cmdarg = i;
-				argv[cmdarg] += 8;
-				jail_set_flags |= JAIL_ATTACH;
-				break;
-			}
-			if (hflag) {
-#ifdef INET
-				if (!strncmp(argv[i], "ip4.addr=", 9)) {
-					add_ip_addr(&ip4_addr, argv[i] + 9);
-					break;
-				}
-#endif
-#ifdef INET6
-				if (!strncmp(argv[i], "ip6.addr=", 9)) {
-					add_ip_addr(&ip6_addr, argv[i] + 9);
-					break;
-				}
-=======
 		op = JF_START;
 		docf = 0;
 		oldcl = 1;
@@ -309,39 +244,16 @@
 				    KP_IP4_ADDR,
 #elif defined(INET6)
 				    KP_IP6_ADDR,
->>>>>>> 5b43cd32
 #endif
 				    cs);
 				if (!ncs)
 					break;
 			}
 		}
-<<<<<<< HEAD
-	} else {
-		if (argc < 4 || argv[0][0] != '/')
-			errx(1, "%s\n%s",
-			   "no -c or -m, so this must be an old-style command.",
-			   "But it doesn't look like one.");
-		set_param("path", argv[0]);
-		set_param("host.hostname", argv[1]);
-		if (hflag)
-			add_ip_addrinfo(0, argv[1]);
-#if defined(INET6) || defined(INET)
-		if (argv[2][0] != '\0')
-#ifdef INET6
-			add_ip_addr46(argv[2]);
-#else
-			add_ip_addr(&ip4_addr, argv[2]);
-#endif
-#endif
-		cmdarg = 3;
-		/* Emulate the defaults from security.jail.* sysctls */
-=======
 #endif
 		for (i = 3; i < argc; i++)
 			add_param(NULL, NULL, IP_COMMAND, argv[i]);
 		/* Emulate the defaults from security.jail.* sysctls. */
->>>>>>> 5b43cd32
 		sysvallen = sizeof(sysval);
 		if (sysctlbyname("security.jail.jailed", &sysval, &sysvallen,
 		    NULL, 0) == 0 && sysval == 0) {
@@ -401,17 +313,6 @@
 			usage();
 		load_config();
 	}
-<<<<<<< HEAD
-#ifdef INET
-	if (ip4_addr != NULL)
-		set_param("ip4.addr", ip4_addr);
-#endif
-#ifdef INET6
-	if (ip6_addr != NULL)
-		set_param("ip6.addr", ip6_addr);
-#endif
-=======
->>>>>>> 5b43cd32
 
 	/* Find out which jails will be run. */
 	dep_setup(docf);
@@ -503,31 +404,6 @@
 					failed(j);
 					continue;
 				}
-<<<<<<< HEAD
-			fprintf(fp, "\n");
-		} else {
-			for (i = 0; i < nparams; i++)
-				if (!strcmp(params[i].jp_name, "path"))
-					break;
-#if defined(INET6) && defined(INET)
-			fprintf(fp, "%d\t%s\t%s\t%s%s%s\t%s\n",
-			    jid, i < nparams
-			    ? (char *)params[i].jp_value : argv[0],
-			    argv[1], ip4_addr ? ip4_addr : "",
-			    ip4_addr && ip4_addr[0] && ip6_addr && ip6_addr[0]
-			    ? "," : "", ip6_addr ? ip6_addr : "", argv[3]);
-#elif defined(INET6)
-			fprintf(fp, "%d\t%s\t%s\t%s\t%s\n",
-			    jid, i < nparams
-			    ?  (char *)params[i].jp_value : argv[0],
-			    argv[1], ip6_addr ? ip6_addr : "", argv[3]);
-#elif defined(INET)
-			fprintf(fp, "%d\t%s\t%s\t%s\t%s\n",
-			    jid, i < nparams
-			    ? (char *)params[i].jp_value : argv[0],
-			    argv[1], ip4_addr ? ip4_addr : "", argv[3]);
-#endif
-=======
 				if (dep_check(j))
 					continue;
 				if (j->jid > 0)
@@ -592,7 +468,6 @@
 				requeue(j, j->ndeps ? &depend : &ready);
 			}
 			break;
->>>>>>> 5b43cd32
 		}
 	}
 
@@ -807,13 +682,9 @@
 	return j->jid;
 }
 
-<<<<<<< HEAD
-#if defined(INET6) || defined(INET)
-=======
 /*
  * Remove a temporarily set "persist" parameter.
  */
->>>>>>> 5b43cd32
 static void
 clear_persist(struct cfjail *j)
 {
@@ -874,7 +745,6 @@
 	jailparam_free(setparams, 1);
 	return jid;
 }
-#endif
 
 /*
  * Return if a jail set would change any create-only parameters.
@@ -973,60 +843,6 @@
 jail_quoted_warnx(const struct cfjail *j, const char *name_msg,
     const char *noname_msg)
 {
-<<<<<<< HEAD
-	struct addrinfo hints, *ai0, *ai;
-	int error;
-#ifdef INET
-	char avalue4[INET_ADDRSTRLEN];
-	struct in_addr addr4;
-#endif
-#ifdef INET6
-	char avalue6[INET6_ADDRSTRLEN];
-	struct in6_addr addr6;
-#endif
-
-	/* Look up the hostname (or get the address) */
-	memset(&hints, 0, sizeof(hints));
-	hints.ai_socktype = SOCK_STREAM;
-#if defined(INET6) && defined(INET)
-	hints.ai_family = PF_UNSPEC;
-#elif defined(INET6)
-	hints.ai_family = PF_INET6;
-#elif defined(INET)
-	hints.ai_family = PF_INET;
-#endif
-	hints.ai_flags = ai_flags;
-	error = getaddrinfo(value, NULL, &hints, &ai0);
-	if (error != 0)
-		errx(1, "hostname %s: %s", value, gai_strerror(error));
-
-	/* Convert the addresses to ASCII so set_param can convert them back. */
-	for (ai = ai0; ai; ai = ai->ai_next)
-		switch (ai->ai_family) {
-#ifdef INET
-		case AF_INET:
-			if (!ip4_ok && (ai_flags & AI_NUMERICHOST) == 0)
-				break;
-			memcpy(&addr4, &((struct sockaddr_in *)
-			    (void *)ai->ai_addr)->sin_addr, sizeof(addr4));
-			if (inet_ntop(AF_INET, &addr4, avalue4,
-			    INET_ADDRSTRLEN) == NULL)
-				err(1, "inet_ntop");
-			add_ip_addr(&ip4_addr, avalue4);
-			break;
-#endif
-#ifdef INET6
-		case AF_INET6:
-			if (!ip6_ok && (ai_flags & AI_NUMERICHOST) == 0)
-				break;
-			memcpy(&addr6, &((struct sockaddr_in6 *)
-			    (void *)ai->ai_addr)->sin6_addr, sizeof(addr6));
-			if (inet_ntop(AF_INET6, &addr6, avalue6,
-			    INET6_ADDRSTRLEN) == NULL)
-				err(1, "inet_ntop");
-			add_ip_addr(&ip6_addr, avalue6);
-			break;
-=======
 	const char *pval;
 
 	if ((pval = j->name) || (pval = string_param(j->intparams[KP_JID])) ||
@@ -1097,7 +913,6 @@
 #endif
 #ifdef INET6
 		print_param(fp, j->intparams[KP_IP6_ADDR], ',', 0);
->>>>>>> 5b43cd32
 #endif
 		putc('\t', fp);
 		print_param(fp, j->intparams[IP_COMMAND], ' ', 0);
@@ -1159,67 +974,6 @@
 }
 
 static void
-<<<<<<< HEAD
-set_param(const char *name, char *value)
-{
-	struct jailparam *param;
-	char path[PATH_MAX];
-	int i;
-
-	static int paramlistsize;
-
-	/* Separate the name from the value, if not done already. */
-	if (name == NULL) {
-		name = value;
-		if ((value = strchr(value, '=')))
-			*value++ = '\0';
-	}
-
-	/* jail_set won't chdir along with its chroot, so do it here. */
-	if (!strcmp(name, "path")) {
-		/* resolve the path with realpath(3) */
-		if (realpath(value, path) != NULL)
-			value = path;
-		if (chdir(value) < 0)
-			err(1, "chdir: %s", value);
-	}
-
-	/* Check for repeat parameters */
-	for (i = 0; i < nparams; i++)
-		if (!strcmp(name, params[i].jp_name)) {
-			jailparam_free(params + i, 1);
-			memcpy(params + i, params + i + 1,
-			    (--nparams - i) * sizeof(struct jailparam));
-			break;
-		}
-
-	/* Make sure there is room for the new param record. */
-	if (!nparams) {
-		paramlistsize = 32;
-		params = malloc(paramlistsize * sizeof(*params));
-		param_values = malloc(paramlistsize * sizeof(*param_values));
-		if (params == NULL || param_values == NULL)
-			err(1, "malloc");
-	} else if (nparams >= paramlistsize) {
-		paramlistsize *= 2;
-		params = realloc(params, paramlistsize * sizeof(*params));
-		param_values = realloc(param_values,
-		    paramlistsize * sizeof(*param_values));
-		if (params == NULL)
-			err(1, "realloc");
-	}
-
-	/* Look up the paramter. */
-	param_values[nparams] = value;
-	param = params + nparams++;
-	if (jailparam_init(param, name) < 0 ||
-	    jailparam_import(param, value) < 0)
-		errx(1, "%s", jail_errmsg);
-}
-
-static void
-=======
->>>>>>> 5b43cd32
 usage(void)
 {
 
