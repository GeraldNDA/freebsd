/*-
 * Copyright (c) 2005-2006 The FreeBSD Project
 * All rights reserved.
 *
 * Author: Shteryana Shopova <syrinx@FreeBSD.org>
 *
 * Redistribution of this software and documentation and use in source and
 * binary forms, with or without modification, are permitted provided that
 * the following conditions are met:
 *
 * 1. Redistributions of source code or documentation must retain the above
 *    copyright notice, this list of conditions and the following disclaimer.
 * 2. Redistributions in binary form must reproduce the above copyright
 *    notice, this list of conditions and the following disclaimer in the
 *    documentation and/or other materials provided with the distribution.
 *
 * THIS SOFTWARE IS PROVIDED BY THE AUTHOR AND CONTRIBUTORS ``AS IS'' AND
 * ANY EXPRESS OR IMPLIED WARRANTIES, INCLUDING, BUT NOT LIMITED TO, THE
 * IMPLIED WARRANTIES OF MERCHANTABILITY AND FITNESS FOR A PARTICULAR PURPOSE
 * ARE DISCLAIMED.  IN NO EVENT SHALL THE AUTHOR OR CONTRIBUTORS BE LIABLE
 * FOR ANY DIRECT, INDIRECT, INCIDENTAL, SPECIAL, EXEMPLARY, OR CONSEQUENTIAL
 * DAMAGES (INCLUDING, BUT NOT LIMITED TO, PROCUREMENT OF SUBSTITUTE GOODS
 * OR SERVICES; LOSS OF USE, DATA, OR PROFITS; OR BUSINESS INTERRUPTION)
 * HOWEVER CAUSED AND ON ANY THEORY OF LIABILITY, WHETHER IN CONTRACT, STRICT
 * LIABILITY, OR TORT (INCLUDING NEGLIGENCE OR OTHERWISE) ARISING IN ANY WAY
 * OUT OF THE USE OF THIS SOFTWARE, EVEN IF ADVISED OF THE POSSIBILITY OF
 * SUCH DAMAGE.
 *
 * Bsnmpget and bsnmpwalk are simple tools for querying SNMP agents,
 * bsnmpset can be used to set MIB objects in an agent.
 *
 * $FreeBSD$
 */

#include <sys/queue.h>
#include <sys/types.h>

#include <assert.h>
#include <ctype.h>
#include <err.h>
#include <errno.h>
#include <stdarg.h>
#include <stdio.h>
#include <stdlib.h>
#include <string.h>
#include <syslog.h>
#include <unistd.h>

#include <bsnmp/asn1.h>
#include <bsnmp/snmp.h>
#include <bsnmp/snmpclient.h>
#include "bsnmptc.h"
#include "bsnmptools.h"

static const char *program_name = NULL;
static enum program_e {
	BSNMPGET,
	BSNMPWALK,
	BSNMPSET
} program;

/* *****************************************************************************
 * Common bsnmptools functions.
 */
static void
usage(void)
{
	fprintf(stderr,
"Usage:\n"
"%s %s [-A options] [-b buffersize] [-C options] [-I options]\n"
"\t[-i filelist] [-l filename]%s [-o output] [-P options]\n"
"\t%s[-r retries] [-s [trans::][community@][server][:port]]\n"
"\t[-t timeout] [-U options] [-v version]%s\n",
	program_name,
	(program == BSNMPGET) ? "[-aDdehnK]" :
	    (program == BSNMPWALK) ? "[-dhnK]" :
	    (program == BSNMPSET) ? "[-adehnK]" :
	    "",
	(program == BSNMPGET || program == BSNMPWALK) ?
	" [-M max-repetitions] [-N non-repeaters]" : "",
	(program == BSNMPGET || program == BSNMPWALK) ? "[-p pdu] " : "",
	(program == BSNMPGET) ? " OID [OID ...]" :
	    (program == BSNMPWALK || program == BSNMPSET) ? " [OID ...]" :
	    ""
	);
}

static int32_t
parse_max_repetitions(struct snmp_toolinfo *snmptoolctx, char *opt_arg)
{
	uint32_t v;

	assert(opt_arg != NULL);

	v = strtoul(opt_arg, (void *) NULL, 10);

	if (v > SNMP_MAX_BINDINGS) {
		warnx("Max repetitions value greater than %d maximum allowed.",
		    SNMP_MAX_BINDINGS);
		return (-1);
	}

	SET_MAXREP(snmptoolctx, v);
	return (2);
}

static int32_t
parse_non_repeaters(struct snmp_toolinfo *snmptoolctx, char *opt_arg)
{
	uint32_t v;

	assert(opt_arg != NULL);

	v = strtoul(opt_arg, (void *) NULL, 10);

	if (v > SNMP_MAX_BINDINGS) {
		warnx("Non repeaters value greater than %d maximum allowed.",
		    SNMP_MAX_BINDINGS);
		return (-1);
	}

	SET_NONREP(snmptoolctx, v);
	return (2);
}

static int32_t
parse_pdu_type(struct snmp_toolinfo *snmptoolctx, char *opt_arg)
{
	assert(opt_arg != NULL);

	if (strcasecmp(opt_arg, "getbulk") == 0)
		SET_PDUTYPE(snmptoolctx, SNMP_PDU_GETBULK);
	else if (strcasecmp(opt_arg, "getnext") == 0)
		SET_PDUTYPE(snmptoolctx, SNMP_PDU_GETNEXT);
	else if (strcasecmp(opt_arg, "get") == 0)
		SET_PDUTYPE(snmptoolctx, SNMP_PDU_GET);
	else {
		warnx("PDU type '%s' not supported.", opt_arg);
		return (-1);
	}

	return (2);
}

static int32_t
snmptool_parse_options(struct snmp_toolinfo *snmptoolctx, int argc, char **argv)
{
	int32_t count, optnum = 0;
	int ch;
	const char *opts;

	switch (program) {
		case BSNMPWALK:
			opts = "dhnKA:b:C:I:i:l:M:N:o:P:p:r:s:t:U:v:";
			break;
		case BSNMPGET:
			opts = "aDdehnKA:b:C:I:i:l:M:N:o:P:p:r:s:t:U:v:";
			break;
		case BSNMPSET:
			opts = "adehnKA:b:C:I:i:l:o:P:r:s:t:U:v:";
			break;
		default:
			return (-1);
	}

	while ((ch = getopt(argc, argv, opts)) != EOF) {
		switch (ch) {
		case 'A':
			count = parse_authentication(snmptoolctx, optarg);
			break;
		case 'a':
			count = parse_skip_access(snmptoolctx);
			break;
		case 'b':
			count = parse_buflen(optarg);
			break;
		case 'D':
			count = parse_discovery(snmptoolctx);
			break;
		case 'd':
			count = parse_debug();
			break;
		case 'e':
			count = parse_errors(snmptoolctx);
			break;
		case 'h':
			usage();
			return (-2);
		case 'C':
			count = parse_context(snmptoolctx, optarg);
			break;
		case 'I':
			count = parse_include(snmptoolctx, optarg);
			break;
		case 'i':
			count = parse_file(snmptoolctx, optarg);
			break;
		case 'K':
			count = parse_local_key(snmptoolctx);
			break;
		case 'l':
			count = parse_local_path(optarg);
			break;
		case 'M':
			count = parse_max_repetitions(snmptoolctx, optarg);
			break;
		case 'N':
			count = parse_non_repeaters(snmptoolctx, optarg);
			break;
		case 'n':
			count = parse_num_oids(snmptoolctx);
			break;
		case 'o':
			count = parse_output(snmptoolctx, optarg);
			break;
		case 'P':
			count = parse_privacy(snmptoolctx, optarg);
			break;
		case 'p':
			count = parse_pdu_type(snmptoolctx, optarg);
			break;
		case 'r':
			count = parse_retry(optarg);
			break;
		case 's':
			count = parse_server(optarg);
			break;
		case 't':
			count = parse_timeout(optarg);
			break;
		case 'U':
			count = parse_user_security(snmptoolctx, optarg);
			break;
		case 'v':
			count = parse_version(optarg);
			break;
		case '?':
		default:
			usage();
			return (-1);
		}
		if (count < 0)
			return (-1);
	    optnum += count;
	}

	return (optnum);
}

/*
 * Read user input OID - one of following formats:
 * 1) 1.2.1.1.2.1.0 - that is if option numeric was given;
 * 2) string - in such case append .0 to the asn_oid subs;
 * 3) string.1 - no additional processing required in such case.
 */
static char *
snmptools_parse_stroid(struct snmp_toolinfo *snmptoolctx,
    struct snmp_object *obj, char *argv)
{
	char string[MAXSTR], *str;
	int32_t i = 0;
	struct asn_oid in_oid;

	str = argv;

	if (*str == '.')
		str++;

	while (isalpha(*str) || *str == '_' || (i != 0 && isdigit(*str))) {
		str++;
		i++;
	}

	if (i <= 0 || i >= MAXSTR)
		return (NULL);

	memset(&in_oid, 0, sizeof(struct asn_oid));
	if ((str = snmp_parse_suboid((argv + i), &in_oid)) == NULL) {
		warnx("Invalid OID - %s", argv);
		return (NULL);
	}

	strlcpy(string, argv, i + 1);
	if (snmp_lookup_oidall(snmptoolctx, obj, string) < 0) {
		warnx("No entry for %s in mapping lists", string);
		return (NULL);
	}

	/* If OID given on command line append it. */
	if (in_oid.len > 0)
		asn_append_oid(&(obj->val.var), &in_oid);
	else if (*str == '[') {
		if ((str = snmp_parse_index(snmptoolctx, str + 1, obj)) == NULL)
			return (NULL);
	} else if (obj->val.syntax > 0 && GET_PDUTYPE(snmptoolctx) ==
	    SNMP_PDU_GET) {
		if (snmp_suboid_append(&(obj->val.var), (asn_subid_t) 0) < 0)
			return (NULL);
	}

	return (str);
}

static int32_t
snmptools_parse_oid(struct snmp_toolinfo *snmptoolctx,
    struct snmp_object *obj, char *argv)
{
	if (argv == NULL)
		return (-1);

	if (ISSET_NUMERIC(snmptoolctx)) {
		if (snmp_parse_numoid(argv, &(obj->val.var)) < 0)
			return (-1);
	} else {
		if (snmptools_parse_stroid(snmptoolctx, obj, argv) == NULL &&
		    snmp_parse_numoid(argv, &(obj->val.var)) < 0)
			return (-1);
	}

	return (1);
}

static int32_t
snmptool_add_vbind(struct snmp_pdu *pdu, struct snmp_object *obj)
{
	if (obj->error > 0)
		return (0);

	asn_append_oid(&(pdu->bindings[pdu->nbindings].var), &(obj->val.var));
	pdu->nbindings++;

	return (pdu->nbindings);
}

/* *****************************************************************************
 * bsnmpget private functions.
 */
static int32_t
snmpget_verify_vbind(struct snmp_toolinfo *snmptoolctx, struct snmp_pdu *pdu,
    struct snmp_object *obj)
{
	if (pdu->version == SNMP_V1 && obj->val.syntax ==
	    SNMP_SYNTAX_COUNTER64) {
		warnx("64-bit counters are not supported in SNMPv1 PDU");
		return (-1);
	}

	if (ISSET_NUMERIC(snmptoolctx) || pdu->type == SNMP_PDU_GETNEXT ||
	    pdu->type == SNMP_PDU_GETBULK)
		return (1);

	if (pdu->type == SNMP_PDU_GET && obj->val.syntax == SNMP_SYNTAX_NULL) {
		warnx("Only leaf object values can be added to GET PDU");
		return (-1);
	}

	return (1);
}

/*
 * In case of a getbulk PDU, the error_status and error_index fields are used by
 * libbsnmp to hold the values of the non-repeaters and max-repetitions fields
 * that are present only in the getbulk - so before sending the PDU make sure
 * these have correct values as well.
 */
static void
snmpget_fix_getbulk(struct snmp_pdu *pdu, uint32_t max_rep, uint32_t non_rep)
{
	assert(pdu != NULL);

	if (pdu->nbindings < non_rep)
		pdu->error_status = pdu->nbindings;
	else
		pdu->error_status = non_rep;

	if (max_rep > 0)
		pdu->error_index = max_rep;
	else
		pdu->error_index = 1;
}

static int
snmptool_get(struct snmp_toolinfo *snmptoolctx)
{
	struct snmp_pdu req, resp;

	snmp_pdu_create(&req, GET_PDUTYPE(snmptoolctx));

	while ((snmp_pdu_add_bindings(snmptoolctx, snmpget_verify_vbind,
	     snmptool_add_vbind, &req, SNMP_MAX_BINDINGS)) > 0) {

		if (GET_PDUTYPE(snmptoolctx) == SNMP_PDU_GETBULK)
			snmpget_fix_getbulk(&req, GET_MAXREP(snmptoolctx),
			    GET_NONREP(snmptoolctx));

		if (snmp_dialog(&req, &resp) == -1) {
			warnx("Snmp dialog - %s", strerror(errno));
			break;
		}

		if (snmp_parse_resp(&resp, &req) >= 0) {
			snmp_output_resp(snmptoolctx, &resp, NULL);
			break;
		}

		snmp_output_err_resp(snmptoolctx, &resp);
		if (GET_PDUTYPE(snmptoolctx) == SNMP_PDU_GETBULK ||
		    !ISSET_RETRY(snmptoolctx))
			break;

		/*
		 * Loop through the object list and set object->error to the
		 * varbinding that caused the error.
		 */
		if (snmp_object_seterror(snmptoolctx,
		    &(resp.bindings[resp.error_index - 1]),
		    resp.error_status) <= 0)
			break;

		fprintf(stderr, "Retrying...\n");
		snmp_pdu_free(&resp);
		snmp_pdu_create(&req, GET_PDUTYPE(snmptoolctx));
	}

	snmp_pdu_free(&resp);

	return (0);
}


/* *****************************************************************************
 * bsnmpwalk private functions.
 */
/* The default tree to walk. */
static const struct asn_oid snmp_mibII_OID = {
	6 , { 1, 3, 6, 1, 2, 1 }
};

static int32_t
snmpwalk_add_default(struct snmp_toolinfo *snmptoolctx __unused,
    struct snmp_object *obj, char *string __unused)
{
	asn_append_oid(&(obj->val.var), &snmp_mibII_OID);
	return (1);
}

/*
 * Prepare the next GetNext/Get PDU to send.
 */
static void
snmpwalk_nextpdu_create(uint32_t op, struct asn_oid *var, struct snmp_pdu *pdu)
{
	snmp_pdu_create(pdu, op);
	asn_append_oid(&(pdu->bindings[0].var), var);
	pdu->nbindings = 1;
}

static int
snmptool_walk(struct snmp_toolinfo *snmptoolctx)
{
	struct snmp_pdu req, resp;
	struct asn_oid root;	/* Keep the initial oid. */
	int32_t outputs, rc;
	uint32_t op;

	if (GET_PDUTYPE(snmptoolctx) == SNMP_PDU_GETBULK)
		op = SNMP_PDU_GETBULK;
	else
		op = SNMP_PDU_GETNEXT;

	snmp_pdu_create(&req, op);

	while ((rc = snmp_pdu_add_bindings(snmptoolctx, NULL,
	    snmptool_add_vbind, &req, 1)) > 0) {

		/* Remember the root where the walk started from. */
		memset(&root, 0, sizeof(struct asn_oid));
		asn_append_oid(&root, &(req.bindings[0].var));

		if (op == SNMP_PDU_GETBULK)
			snmpget_fix_getbulk(&req, GET_MAXREP(snmptoolctx),
			    GET_NONREP(snmptoolctx));

		outputs = 0;
		while (snmp_dialog(&req, &resp) >= 0) {
			if ((snmp_parse_resp(&resp, &req)) < 0) {
				snmp_output_err_resp(snmptoolctx, &resp);
				snmp_pdu_free(&resp);
				outputs = -1;
				break;
			}

			rc = snmp_output_resp(snmptoolctx, &resp, &root);
			if (rc < 0) {
				snmp_pdu_free(&resp);
				outputs = -1;
				break;
			}

			outputs += rc;
			snmp_pdu_free(&resp);

<<<<<<< HEAD
			if ((uint32_t)rc < resp.nbindings)
=======
			if ((u_int)rc < resp.nbindings)
>>>>>>> e72268db
				break;

			snmpwalk_nextpdu_create(op,
			    &(resp.bindings[resp.nbindings - 1].var), &req);
			if (op == SNMP_PDU_GETBULK)
				snmpget_fix_getbulk(&req, GET_MAXREP(snmptoolctx),
				    GET_NONREP(snmptoolctx));
		}

		/* Just in case our root was a leaf. */
		if (outputs == 0) {
			snmpwalk_nextpdu_create(SNMP_PDU_GET, &root, &req);
			if (snmp_dialog(&req, &resp) == SNMP_CODE_OK) {
				if (snmp_parse_resp(&resp,&req) < 0)
					snmp_output_err_resp(snmptoolctx, &resp);
				else
					snmp_output_resp(snmptoolctx, &(resp), NULL);

				snmp_pdu_free(&resp);
			} else
				warnx("Snmp dialog - %s", strerror(errno));
		}

		if (snmp_object_remove(snmptoolctx, &root) < 0) {
			warnx("snmp_object_remove");
			break;
		}

		snmp_pdu_create(&req, op);
	}

	if (rc == 0)
		return (0);
	else
		return (1);
}

/* *****************************************************************************
 * bsnmpset private functions.
 */

static int32_t
parse_oid_numeric(struct snmp_value *value, char *val)
{
	char *endptr;
	int32_t saved_errno;
	asn_subid_t suboid;

	do {
		saved_errno = errno;
		errno = 0;
		suboid = strtoul(val, &endptr, 10);
		if (errno != 0) {
			warnx("Value %s not supported - %s", val,
			    strerror(errno));
			errno = saved_errno;
			return (-1);
		}
		errno = saved_errno;
		if ((asn_subid_t) suboid > ASN_MAXID) {
			warnx("Suboid %u > ASN_MAXID", suboid);
			return (-1);
		}
		if (snmp_suboid_append(&(value->v.oid), suboid) < 0)
			return (-1);
		val = endptr + 1;
	} while (*endptr == '.');

	if (*endptr != '\0')
		warnx("OID value %s not supported", val);

	value->syntax = SNMP_SYNTAX_OID;
	return (0);
}

/*
 * Allow OID leaf in both forms:
 * 1) 1.3.6.1.2... ->  in such case call directly the function reading raw OIDs;
 * 2) begemotSnmpdAgentFreeBSD -> lookup the ASN OID corresponding to that.
 */
static int32_t
parse_oid_string(struct snmp_toolinfo *snmptoolctx,
    struct snmp_value *value, char *string)
{
	struct snmp_object obj;

	if (isdigit(string[0]))
		return (parse_oid_numeric(value, string));

	memset(&obj, 0, sizeof(struct snmp_object));
	if (snmp_lookup_enumoid(snmptoolctx, &obj, string) < 0) {
		warnx("Unknown OID enum string - %s", string);
		return (-1);
	}

	asn_append_oid(&(value->v.oid), &(obj.val.var));
	return (1);
}

static int32_t
parse_ip(struct snmp_value * value, char * val)
{
	uint32_t v;
	int32_t i;
	char *endptr, *str;

	str = val;
	for (i = 0; i < 4; i++) {
		v = strtoul(str, &endptr, 10);
		if (v > 0xff)
			return (-1);
		if (*endptr != '.' && *endptr != '\0' && i != 3)
			break;
		str = endptr + 1;
		value->v.ipaddress[i] = (uint8_t) v;
	}

	value->syntax = SNMP_SYNTAX_IPADDRESS;
	return (0);
}

static int32_t
parse_int(struct snmp_value *value, char *val)
{
	char *endptr;
	int32_t v, saved_errno;

	saved_errno = errno;
	errno = 0;

	v = strtol(val, &endptr, 10);

	if (errno != 0) {
		warnx("Value %s not supported - %s", val, strerror(errno));
		errno = saved_errno;
		return (-1);
	}

	value->syntax = SNMP_SYNTAX_INTEGER;
	value->v.integer = v;
	errno = saved_errno;

	return (0);
}

static int32_t
parse_int_string(struct snmp_object *object, char *val)
{
	int32_t	v;

	if (isdigit(val[0]))
		return ((parse_int(&(object->val), val)));

	if (object->info == NULL) {
		warnx("Unknown enumerated integer type - %s", val);
		return (-1);
	}
	if ((v = enum_number_lookup(object->info->snmp_enum, val)) < 0)
		warnx("Unknown enumerated integer type - %s", val);

	object->val.v.integer = v;
	return (1);
}

/*
 * Here syntax may be one of SNMP_SYNTAX_COUNTER, SNMP_SYNTAX_GAUGE,
 * SNMP_SYNTAX_TIMETICKS.
 */
static int32_t
parse_uint(struct snmp_value *value, char *val)
{
	char *endptr;
	uint32_t v = 0;
	int32_t saved_errno;

	saved_errno = errno;
	errno = 0;

	v = strtoul(val, &endptr, 10);

	if (errno != 0) {
		warnx("Value %s not supported - %s", val, strerror(errno));
		errno = saved_errno;
		return (-1);
	}

	value->v.uint32 = v;
	errno = saved_errno;

	return (0);
}

static int32_t
parse_ticks(struct snmp_value *value, char *val)
{
	if (parse_uint(value, val) < 0)
		return (-1);

	value->syntax = SNMP_SYNTAX_TIMETICKS;
	return (0);
}

static int32_t
parse_gauge(struct snmp_value *value, char *val)
{
	if (parse_uint(value, val) < 0)
		return (-1);

	value->syntax = SNMP_SYNTAX_GAUGE;
	return (0);
}

static int32_t
parse_counter(struct snmp_value *value, char *val)
{
	if (parse_uint(value, val) < 0)
		return (-1);

	value->syntax = SNMP_SYNTAX_COUNTER;
	return (0);
}

static int32_t
parse_uint64(struct snmp_value *value, char *val)
{
	char *endptr;
	int32_t saved_errno;
	uint64_t v;

	saved_errno = errno;
	errno = 0;

	v = strtoull(val, &endptr, 10);

	if (errno != 0) {
		warnx("Value %s not supported - %s", val, strerror(errno));
		errno = saved_errno;
		return (-1);
	}

	value->syntax = SNMP_SYNTAX_COUNTER64;
	value->v.counter64 = v;
	errno = saved_errno;

	return (0);
}

static int32_t
parse_syntax_val(struct snmp_value *value, enum snmp_syntax syntax, char *val)
{
	switch (syntax) {
		case SNMP_SYNTAX_INTEGER:
			return (parse_int(value, val));
		case SNMP_SYNTAX_IPADDRESS:
			return (parse_ip(value, val));
		case SNMP_SYNTAX_COUNTER:
			return (parse_counter(value, val));
		case SNMP_SYNTAX_GAUGE:
			return (parse_gauge(value, val));
		case SNMP_SYNTAX_TIMETICKS:
			return (parse_ticks(value, val));
		case SNMP_SYNTAX_COUNTER64:
			return (parse_uint64(value, val));
		case SNMP_SYNTAX_OCTETSTRING:
			return (snmp_tc2oct(SNMP_STRING, value, val));
		case SNMP_SYNTAX_OID:
			return (parse_oid_numeric(value, val));
		default:
			/* NOTREACHED */
			break;
	}

	return (-1);
}

/*
 * Parse a command line argument of type OID=syntax:value and fill in whatever 
 * fields can be derived from the input into snmp_value structure. Reads numeric
 * OIDs.
 */
static int32_t
parse_pair_numoid_val(char *str, struct snmp_value *snmp_val)
{
	int32_t cnt;
	char *ptr;
	enum snmp_syntax syntax;
	char oid_str[ASN_OIDSTRLEN];

	ptr = str;
	for (cnt = 0; cnt < ASN_OIDSTRLEN; cnt++)
		if (ptr[cnt] == '=')
			break;

	if (cnt >= ASN_OIDSTRLEN) {
		warnx("OID too long - %s", str);
		return (-1);
	}
	strlcpy(oid_str, ptr, (size_t) (cnt + 1));

	ptr = str + cnt + 1;
	for (cnt = 0; cnt < MAX_CMD_SYNTAX_LEN; cnt++)
		if(ptr[cnt] == ':')
			break;

	if (cnt >= MAX_CMD_SYNTAX_LEN) {
		warnx("Unknown syntax in OID - %s", str);
		return (-1);
	}

	if ((syntax = parse_syntax(ptr)) <= SNMP_SYNTAX_NULL) {
		warnx("Unknown syntax in OID - %s", ptr);
		return (-1);
	}

	ptr = ptr + cnt + 1;
	for (cnt = 0; cnt < MAX_OCTSTRING_LEN; cnt++)
		if (ptr[cnt] == '\0')
			break;

	if (ptr[cnt] != '\0') {
		warnx("Value string too long - %s",ptr);
		return (-1);
	}

	/*
	 * Here try parsing the OIDs and syntaxes and then check values - have
	 * to know syntax to check value boundaries.
	 */
	if (snmp_parse_numoid(oid_str, &(snmp_val->var)) < 0) {
		warnx("Error parsing OID %s",oid_str);
		return (-1);
	}

	if (parse_syntax_val(snmp_val, syntax, ptr) < 0)
		return (-1);

	return (1);
}

/* XXX-BZ aruments should be swapped. */
static int32_t
parse_syntax_strval(struct snmp_toolinfo *snmptoolctx, char *str,
    struct snmp_object *object)
{
	uint32_t len;
	enum snmp_syntax syn;

	/*
	 * Syntax string here not required  - still may be present.
	 */

	if (GET_OUTPUT(snmptoolctx) == OUTPUT_VERBOSE) {
		for (len = 0 ; *(str + len) != ':'; len++) {
			if (*(str + len) == '\0') {
				warnx("Syntax missing in value - %s", str);
				return (-1);
			}
		}
		if ((syn = parse_syntax(str)) <= SNMP_SYNTAX_NULL) {
			warnx("Unknown syntax in - %s", str);
			return (-1);
		}
		if (syn != object->val.syntax) {
			if (!ISSET_ERRIGNORE(snmptoolctx)) {
				warnx("Bad syntax in - %s", str);
				return (-1);
			} else
				object->val.syntax = syn;
		}
		len++;
	} else
		len = 0;

	switch (object->val.syntax) {
		case SNMP_SYNTAX_INTEGER:
			return (parse_int_string(object, str + len));
		case SNMP_SYNTAX_IPADDRESS:
			return (parse_ip(&(object->val), str + len));
		case SNMP_SYNTAX_COUNTER:
			return (parse_counter(&(object->val), str + len));
		case SNMP_SYNTAX_GAUGE:
			return (parse_gauge(&(object->val), str + len));
		case SNMP_SYNTAX_TIMETICKS:
			return (parse_ticks(&(object->val), str + len));
		case SNMP_SYNTAX_COUNTER64:
			return (parse_uint64(&(object->val), str + len));
		case SNMP_SYNTAX_OCTETSTRING:
			return (snmp_tc2oct(object->info->tc, &(object->val),
			    str + len));
		case SNMP_SYNTAX_OID:
			return (parse_oid_string(snmptoolctx, &(object->val),
			    str + len));
		default:
			/* NOTREACHED */
			break;
	}

	return (-1);
}

static int32_t
parse_pair_stroid_val(struct snmp_toolinfo *snmptoolctx,
    struct snmp_object *obj, char *argv)
{
	char *ptr;

	if ((ptr = snmptools_parse_stroid(snmptoolctx, obj, argv)) == NULL)
		return (-1);
 
	if (*ptr != '=') {
		warnx("Value to set expected after OID");
		return (-1);
	}

	if (parse_syntax_strval(snmptoolctx, ptr + 1, obj) < 0)
		return (-1);

	return (1);
}


static int32_t
snmpset_parse_oid(struct snmp_toolinfo *snmptoolctx,
    struct snmp_object *obj, char *argv)
{
	if (argv == NULL)
		return (-1);

	if (ISSET_NUMERIC(snmptoolctx)) {
		if (parse_pair_numoid_val(argv, &(obj->val)) < 0)
			return (-1);
	} else {
		if (parse_pair_stroid_val(snmptoolctx, obj, argv) < 0)
			return (-1);
	}

	return (1);
}

static int32_t
add_ip_syntax(struct snmp_value *dst, struct snmp_value *src)
{
	int8_t i;

	dst->syntax = SNMP_SYNTAX_IPADDRESS;
	for (i = 0; i < 4; i++)
		dst->v.ipaddress[i] = src->v.ipaddress[i];

	return (1);
}

static int32_t
add_octstring_syntax(struct snmp_value *dst, struct snmp_value *src)
{
	if (src->v.octetstring.len > ASN_MAXOCTETSTRING) {
		warnx("OctetString len too big - %u",src->v.octetstring.len);
		return (-1);
	}

	if ((dst->v.octetstring.octets = malloc(src->v.octetstring.len)) ==
	    NULL) {
		syslog(LOG_ERR, "malloc() failed - %s", strerror(errno));
		return (-1);
	}

	memcpy(dst->v.octetstring.octets, src->v.octetstring.octets,
	    src->v.octetstring.len);
	dst->syntax = SNMP_SYNTAX_OCTETSTRING;
	dst->v.octetstring.len = src->v.octetstring.len;

	return(0);
}

static int32_t
add_oid_syntax(struct snmp_value *dst, struct snmp_value *src)
{
	asn_append_oid(&(dst->v.oid), &(src->v.oid));
	dst->syntax = SNMP_SYNTAX_OID;
	return (0);
}

/*
 * Check syntax - if one of SNMP_SYNTAX_NULL, SNMP_SYNTAX_NOSUCHOBJECT,
 * SNMP_SYNTAX_NOSUCHINSTANCE, SNMP_SYNTAX_ENDOFMIBVIEW or anything not known -
 * return error.
 */
static int32_t
snmpset_add_value(struct snmp_value *dst, struct snmp_value *src)
{
	if (dst == NULL || src == NULL)
		return (-1);

	switch (src->syntax) {
		case SNMP_SYNTAX_INTEGER:
			dst->v.integer = src->v.integer;
			dst->syntax = SNMP_SYNTAX_INTEGER;
			break;
		case SNMP_SYNTAX_TIMETICKS:
			dst->v.uint32 = src->v.uint32;
			dst->syntax = SNMP_SYNTAX_TIMETICKS;
			break;
		case SNMP_SYNTAX_GAUGE:
			dst->v.uint32 = src->v.uint32;
			dst->syntax = SNMP_SYNTAX_GAUGE;
			break;
		case SNMP_SYNTAX_COUNTER:
			dst->v.uint32 = src->v.uint32;
			dst->syntax = SNMP_SYNTAX_COUNTER;
			break;
		case SNMP_SYNTAX_COUNTER64:
			dst->v.counter64 = src->v.counter64;
			dst->syntax = SNMP_SYNTAX_COUNTER64;
			break;
		case SNMP_SYNTAX_IPADDRESS:
			add_ip_syntax(dst, src);
			break;
		case SNMP_SYNTAX_OCTETSTRING:
			add_octstring_syntax(dst, src);
			break;
		case SNMP_SYNTAX_OID:
			add_oid_syntax(dst, src);
			break;
		default:
			warnx("Unknown syntax %d", src->syntax);
			return (-1);
	}

	return (0);
}

static int32_t
snmpset_verify_vbind(struct snmp_toolinfo *snmptoolctx, struct snmp_pdu *pdu,
    struct snmp_object *obj)
{
	if (pdu->version == SNMP_V1 && obj->val.syntax ==
	    SNMP_SYNTAX_COUNTER64) {
		warnx("64-bit counters are not supported in SNMPv1 PDU");
		return (-1);
	}

	if (ISSET_NUMERIC(snmptoolctx) || ISSET_ERRIGNORE(snmptoolctx))
		return (1);

	if (obj->info->access < SNMP_ACCESS_SET) {
		warnx("Object %s not accessible for set - try 'bsnmpset -a'",
		    obj->info->string);
		return (-1);
	}

	return (1);
}

static int32_t
snmpset_add_vbind(struct snmp_pdu *pdu, struct snmp_object *obj)
{
	if (pdu->nbindings > SNMP_MAX_BINDINGS) {
		warnx("Too many OIDs for one PDU");
		return (-1);
	}

	if (obj->error > 0)
		return (0);

	if (snmpset_add_value(&(pdu->bindings[pdu->nbindings]), &(obj->val))
	    < 0)
		return (-1);

	asn_append_oid(&(pdu->bindings[pdu->nbindings].var), &(obj->val.var));
	pdu->nbindings++;

	return (pdu->nbindings);
}

static int
snmptool_set(struct snmp_toolinfo *snmptoolctx)
{
	struct snmp_pdu req, resp;

	snmp_pdu_create(&req, SNMP_PDU_SET);

	while ((snmp_pdu_add_bindings(snmptoolctx, snmpset_verify_vbind,
	    snmpset_add_vbind, &req, SNMP_MAX_BINDINGS)) > 0) {
		if (snmp_dialog(&req, &resp)) {
			warnx("Snmp dialog - %s", strerror(errno));
			break;
		}

		if (snmp_pdu_check(&req, &resp) > 0) {
			if (GET_OUTPUT(snmptoolctx) != OUTPUT_QUIET)
				snmp_output_resp(snmptoolctx, &resp, NULL);
			break;
		}

		snmp_output_err_resp(snmptoolctx, &resp);
		if (!ISSET_RETRY(snmptoolctx))
			break;

		if (snmp_object_seterror(snmptoolctx,
		    &(resp.bindings[resp.error_index - 1]),
		    resp.error_status) <= 0)
			break;

		fprintf(stderr, "Retrying...\n");
		snmp_pdu_free(&req);
		snmp_pdu_free(&resp);
		snmp_pdu_create(&req, SNMP_PDU_SET);
	}

	snmp_pdu_free(&resp);

	return (0);
}

/* *****************************************************************************
 * main
 */
/*
 * According to command line options prepare SNMP Get | GetNext | GetBulk PDU.
 * Wait for a response and print it.
 */
/*
 * Do a 'snmp walk' - according to command line options request for values
 * lexicographically subsequent and subrooted at a common node. Send a GetNext
 * PDU requesting the value for each next variable and print the response. Stop
 * when a Response PDU is received that contains the value of a variable not
 * subrooted at the variable the walk started.
 */
int
main(int argc, char ** argv)
{
	struct snmp_toolinfo snmptoolctx;
	int32_t oid_cnt, last_oid, opt_num;
	int rc = 0;

	/* Make sure program_name is set and valid. */
	if (*argv == NULL)
		program_name = "snmptool";
	else {
		program_name = strrchr(*argv, '/');
		if (program_name != NULL)
			program_name++;
		else
			program_name = *argv;
	}

	if (program_name == NULL) {
		fprintf(stderr, "Error: No program name?\n");
		exit (1);
	} else if (strcmp(program_name, "bsnmpget") == 0)
		program = BSNMPGET;
	else if (strcmp(program_name, "bsnmpwalk") == 0)
		program = BSNMPWALK;
	else if (strcmp(program_name, "bsnmpset") == 0)
		program = BSNMPSET;
	else {
		fprintf(stderr, "Unknown snmp tool name '%s'.\n", program_name);
		exit (1);
	}

	/* Initialize. */
	if (snmptool_init(&snmptoolctx) < 0)
		exit (1);

	if ((opt_num = snmptool_parse_options(&snmptoolctx, argc, argv)) < 0) {
		snmp_tool_freeall(&snmptoolctx);
		/* On -h (help) exit without error. */
		if (opt_num == -2)
			exit(0);
		else
			exit(1);
	}

	oid_cnt = argc - opt_num - 1;
	if (oid_cnt == 0) {
		switch (program) {
		case BSNMPGET:
			if (!ISSET_EDISCOVER(&snmptoolctx) &&
			    !ISSET_LOCALKEY(&snmptoolctx)) {
				fprintf(stderr, "No OID given.\n");
				usage();
				snmp_tool_freeall(&snmptoolctx);
				exit(1);
			}
			break;

		case BSNMPWALK:
			if (snmp_object_add(&snmptoolctx, snmpwalk_add_default,
			    NULL) < 0) {
				fprintf(stderr,
				    "Error setting default subtree.\n");
				snmp_tool_freeall(&snmptoolctx);
				exit(1);
			}
			break;

		case BSNMPSET:
			fprintf(stderr, "No OID given.\n");
			usage();
			snmp_tool_freeall(&snmptoolctx);
			exit(1);
		}
	}

	if (snmp_import_all(&snmptoolctx) < 0) {
		snmp_tool_freeall(&snmptoolctx);
		exit(1);
	}

	/* A simple sanity check - can not send GETBULK when using SNMPv1. */
	if (program == BSNMPGET && snmp_client.version == SNMP_V1 &&
	    GET_PDUTYPE(&snmptoolctx) == SNMP_PDU_GETBULK) {
		fprintf(stderr, "Cannot send GETBULK PDU with SNMPv1.\n");
		snmp_tool_freeall(&snmptoolctx);
		exit(1);
	}

	for (last_oid = argc - 1; oid_cnt > 0; last_oid--, oid_cnt--) {
		if ((snmp_object_add(&snmptoolctx, (program == BSNMPSET) ?
		    snmpset_parse_oid : snmptools_parse_oid,
		    argv[last_oid])) < 0) {
			fprintf(stderr, "Error parsing OID string '%s'.\n",
			    argv[last_oid]);
			snmp_tool_freeall(&snmptoolctx);
			exit(1);
		}
	}

	if (snmp_open(NULL, NULL, NULL, NULL)) {
		warnx("Failed to open snmp session: %s.", strerror(errno));
		snmp_tool_freeall(&snmptoolctx);
		exit(1);
	}

	if (snmp_client.version == SNMP_V3 && snmp_client.engine.engine_len == 0)
		SET_EDISCOVER(&snmptoolctx);

	if (ISSET_EDISCOVER(&snmptoolctx) &&
	    snmp_discover_engine(snmptoolctx.passwd) < 0) {
		warnx("Unknown SNMP Engine ID: %s.", strerror(errno));
		rc = 1;
		goto cleanup;
	}

	if (GET_OUTPUT(&snmptoolctx) == OUTPUT_VERBOSE ||
	    ISSET_EDISCOVER(&snmptoolctx))
		snmp_output_engine();

	if (snmp_client.version == SNMP_V3 && ISSET_LOCALKEY(&snmptoolctx) &&
	    !ISSET_EDISCOVER(&snmptoolctx)) {
		if (snmp_passwd_to_keys(&snmp_client.user,
		    snmptoolctx.passwd) != SNMP_CODE_OK ||
		    snmp_get_local_keys(&snmp_client.user,
		    snmp_client.engine.engine_id,
		    snmp_client.engine.engine_len) != SNMP_CODE_OK) {
		    	warnx("Failed to get keys: %s.", strerror(errno));
			rc = 1;
			goto cleanup;
		}
	}

	if (GET_OUTPUT(&snmptoolctx) == OUTPUT_VERBOSE ||
	    ISSET_EDISCOVER(&snmptoolctx))
		snmp_output_keys();

	if (ISSET_EDISCOVER(&snmptoolctx) && snmptoolctx.objects == 0)
		goto cleanup;

	switch (program) {
	case BSNMPGET:
		rc = snmptool_get(&snmptoolctx);
		break;
	case BSNMPWALK:
		rc = snmptool_walk(&snmptoolctx);
		break;
	case BSNMPSET:
		rc = snmptool_set(&snmptoolctx);
		break;
	}


cleanup:
	snmp_tool_freeall(&snmptoolctx);
	snmp_close();

	exit(rc);
}<|MERGE_RESOLUTION|>--- conflicted
+++ resolved
@@ -500,11 +500,7 @@
 			outputs += rc;
 			snmp_pdu_free(&resp);
 
-<<<<<<< HEAD
-			if ((uint32_t)rc < resp.nbindings)
-=======
 			if ((u_int)rc < resp.nbindings)
->>>>>>> e72268db
 				break;
 
 			snmpwalk_nextpdu_create(op,
