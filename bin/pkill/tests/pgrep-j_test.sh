#!/bin/sh
# $FreeBSD$

jail_name_to_jid()
{
	local check_name="$1"
	jls -j "$check_name" -s 2>/dev/null | tr ' ' '\n' | grep jid= | sed -e 's/.*=//g'
}

base=pgrep_j_test

if [ `id -u` -ne 0 ]; then
	echo "1..0 # skip Test needs uid 0."
	exit 0
fi

echo "1..3"

sleep=$(pwd)/sleep.txt
ln -sf /bin/sleep $sleep

name="pgrep -j <jid>"
sleep_amount=5
jail -c path=/ name=${base}_1_1 ip4.addr=127.0.0.1 \
    command=daemon -p ${PWD}/${base}_1_1.pid $sleep $sleep_amount &

jail -c path=/ name=${base}_1_2 ip4.addr=127.0.0.1 \
    command=daemon -p ${PWD}/${base}_1_2.pid $sleep $sleep_amount &

<<<<<<< HEAD
jid1=$(jail_name_to_jid ${base}_1_1)
jid2=$(jail_name_to_jid ${base}_1_2)
jid="${jid1},${jid2}"
pid1="$(pgrep -f -x -j $jid "$sleep $sleep_amount" | sort)"
=======
for i in `seq 1 10`; do
	jid1=$(jail_name_to_jid ${base}_1_1)
	jid2=$(jail_name_to_jid ${base}_1_2)
	jid="${jid1},${jid2}"
	case "$jid" in
	[0-9]+,[0-9]+)
		break
		;;
	esac
	sleep 0.1
done

pid1="$(pgrep -f -x -j "$jid" "$sleep $sleep_amount" | sort)"
>>>>>>> 45116d3e
pid2=$(printf "%s\n%s" "$(cat ${PWD}/${base}_1_1.pid)" \
    $(cat ${PWD}/${base}_1_2.pid) | sort)
if [ "$pid1" = "$pid2" ]; then
	echo "ok 1 - $name"
else
	echo "not ok 1 - $name # pgrep output: '$(echo $pid1)', pidfile output: '$(echo $pid2)'"
fi
[ -f ${PWD}/${base}_1_1.pid ] && kill $(cat ${PWD}/${base}_1_1.pid)
[ -f ${PWD}/${base}_1_2.pid ] && kill $(cat ${PWD}/${base}_1_2.pid)
wait

name="pgrep -j any"
sleep_amount=6
jail -c path=/ name=${base}_2_1 ip4.addr=127.0.0.1 \
    command=daemon -p ${PWD}/${base}_2_1.pid $sleep $sleep_amount &

jail -c path=/ name=${base}_2_2 ip4.addr=127.0.0.1 \
    command=daemon -p ${PWD}/${base}_2_2.pid $sleep $sleep_amount &

sleep 2
pid1="$(pgrep -f -x -j any "$sleep $sleep_amount" | sort)"
pid2=$(printf "%s\n%s" "$(cat ${PWD}/${base}_2_1.pid)" \
    $(cat ${PWD}/${base}_2_2.pid) | sort)
if [ "$pid1" = "$pid2" ]; then
	echo "ok 2 - $name"
else
	echo "not ok 2 - $name # pgrep output: '$(echo $pid1)', pidfile output: '$(echo $pid2)'"
fi
[ -f ${PWD}/${base}_2_1.pid ] && kill $(cat ${PWD}/${base}_2_1.pid)
[ -f ${PWD}/${base}_2_2.pid ] && kill $(cat ${PWD}/${base}_2_2.pid)
wait

name="pgrep -j none"
sleep_amount=7
daemon -p ${PWD}/${base}_3_1.pid $sleep $sleep_amount &
jail -c path=/ name=${base}_3_2 ip4.addr=127.0.0.1 \
    command=daemon -p ${PWD}/${base}_3_2.pid $sleep $sleep_amount &
sleep 2
pid="$(pgrep -f -x -j none "$sleep $sleep_amount")"
if [ "$pid" = "$(cat ${PWD}/${base}_3_1.pid)" ]; then
	echo "ok 3 - $name"
else
	echo "not ok 3 - $name # pgrep output: '$(echo $pid1)', pidfile output: '$(echo $pid2)'"
fi
[ -f ${PWD}/${base}_3_1.pid ] && kill $(cat $PWD/${base}_3_1.pid) 
[ -f ${PWD}/${base}_3_2.pid ] && kill $(cat $PWD/${base}_3_2.pid) 

rm -f $sleep<|MERGE_RESOLUTION|>--- conflicted
+++ resolved
@@ -27,12 +27,6 @@
 jail -c path=/ name=${base}_1_2 ip4.addr=127.0.0.1 \
     command=daemon -p ${PWD}/${base}_1_2.pid $sleep $sleep_amount &
 
-<<<<<<< HEAD
-jid1=$(jail_name_to_jid ${base}_1_1)
-jid2=$(jail_name_to_jid ${base}_1_2)
-jid="${jid1},${jid2}"
-pid1="$(pgrep -f -x -j $jid "$sleep $sleep_amount" | sort)"
-=======
 for i in `seq 1 10`; do
 	jid1=$(jail_name_to_jid ${base}_1_1)
 	jid2=$(jail_name_to_jid ${base}_1_2)
@@ -46,7 +40,6 @@
 done
 
 pid1="$(pgrep -f -x -j "$jid" "$sleep $sleep_amount" | sort)"
->>>>>>> 45116d3e
 pid2=$(printf "%s\n%s" "$(cat ${PWD}/${base}_1_1.pid)" \
     $(cat ${PWD}/${base}_1_2.pid) | sort)
 if [ "$pid1" = "$pid2" ]; then
